[[linter]]
code = 'FLAKE8'
include_patterns = ['**/*.py']
exclude_patterns = [
    '.git/**',
    'build_test_custom_build/**',
    'build/**',
    'caffe2/**',
    'docs/caffe2/**',
    'docs/cpp/src/**',
    'docs/src/**',
    'fb/**',
    '**/fb/**',
    'functorch/docs/**',
    'functorch/examples/**',
    'functorch/notebooks/**',
    'torch/_inductor/fx_passes/serialized_patterns/**',
    'torch/_inductor/autoheuristic/artifacts/**',
    'scripts/**',
    'test/generated_type_hints_smoketest.py',
    # Tests from the NumPy test suite
    'test/torch_np/numpy_test/**/*.py',
    'third_party/**',
    'torch/include/**',
    'torch/lib/**',
    'venv/**',
    '**/*.pyi',
    'tools/test/test_selective_build.py',
]
command = [
    'python3',
    'tools/linter/adapters/flake8_linter.py',
    '--',
    '@{{PATHSFILE}}'
]
init_command = [
    'python3',
    'tools/linter/adapters/pip_init.py',
    '--dry-run={{DRYRUN}}',
    'flake8==6.1.0',
    'flake8-bugbear==23.3.23',
    'flake8-comprehensions==3.15.0',
    'flake8-executable==2.1.3',
    'flake8-logging-format==0.9.0',
    'flake8-pyi==23.3.1',
    'flake8-simplify==0.19.3',
    'mccabe==0.7.0',
    'pycodestyle==2.11.1',
    'pyflakes==3.1.0',
    'torchfix==0.4.0 ; python_version >= "3.9" and python_version < "3.13"',
]


[[linter]]
code = 'CLANGFORMAT'
include_patterns = [
    'aten/src/ATen/*.h',
    'aten/src/ATen/mps/**/*.mm',
    'aten/src/ATen/mps/**/*.h',
    'aten/src/ATen/xpu/**/*.h',
    'aten/src/ATen/xpu/**/*.cpp',
    'aten/src/ATen/core/boxing/**/*.h',
    'aten/src/ATen/native/mps/**/*.metal',
    'aten/src/ATen/native/mps/**/*.mm',
    'aten/src/ATen/native/mps/**/*.h',
    'aten/src/ATen/native/vulkan/**/*.h',
    'aten/src/ATen/native/vulkan/**/*.cpp',
    'aten/src/ATen/native/cuda/MultiTensorApply.cuh',
    'aten/src/ATen/native/**/Foreach*.*',
    'aten/src/ATen/native/cuda/fused*.*',
    'aten/src/ATen/native/cuda/Fused*.cu',
    'aten/src/ATen/native/cudnn/*.h',
    'aten/src/ATen/native/cudnn/*.cpp',
    'aten/src/ATen/native/mkldnn/xpu/**/*.h',
    'aten/src/ATen/native/mkldnn/xpu/**/*.cpp',
    'c10/**/*.h',
    'c10/**/*.cpp',
    'torch/csrc/**/*.h',
    'torch/csrc/**/*.hpp',
    'torch/csrc/**/*.cpp',
    'test/cpp/**/*.h',
    'test/cpp/**/*.cpp',
]
exclude_patterns = [
    'aten/src/ATen/native/vulkan/api/vk_mem_alloc.h',
    'aten/src/ATen/native/mps/kernels/Quantized.metal',
    'c10/util/strong_type.h',
    '**/fb/**',
    'torch/csrc/inductor/aoti_torch/generated/**',
    'torch/csrc/jit/serialization/mobile_bytecode_generated.h',
    'torch/csrc/utils/pythoncapi_compat.h',
    'aten/src/ATen/dlpack.h',
]
init_command = [
    'python3',
    'tools/linter/adapters/s3_init.py',
    '--config-json=tools/linter/adapters/s3_init_config.json',
    '--linter=clang-format',
    '--dry-run={{DRYRUN}}',
    '--output-dir=.lintbin',
    '--output-name=clang-format',
]
command = [
    'python3',
    'tools/linter/adapters/clangformat_linter.py',
    '--binary=.lintbin/clang-format',
    '--',
    '@{{PATHSFILE}}'
]
is_formatter = true

[[linter]]
code = 'MYPY'
include_patterns = [
    'torch/**/*.py',
    'torch/**/*.pyi',
    'caffe2/**/*.py',
    'caffe2/**/*.pyi',
    'test/test_bundled_images.py',
    'test/test_bundled_inputs.py',
    'test/test_complex.py',
    'test/test_datapipe.py',
    'test/test_futures.py',
    # 'test/test_numpy_interop.py',
    'test/test_torch.py',
    'test/test_type_hints.py',
    'test/test_type_info.py',
    'test/test_utils.py',
]
exclude_patterns = [
    '**/fb/**',
]
command = [
    'python3',
    'tools/linter/adapters/mypy_linter.py',
    '--config=mypy.ini',
    '--',
    '@{{PATHSFILE}}'
]
init_command = [
    'python3',
    'tools/linter/adapters/pip_init.py',
    '--dry-run={{DRYRUN}}',
    'numpy==1.26.4 ; python_version >= "3.9" and python_version <= "3.11"',
    'numpy==2.1.0 ; python_version >= "3.12"',
    'expecttest==0.2.1',
    'mypy==1.11.2',
    'sympy==1.13.0 ; python_version >= "3.9"',
    'types-requests==2.27.25',
    'types-PyYAML==6.0.7',
    'types-tabulate==0.8.8',
    'types-protobuf==3.19.18',
    'types-pkg-resources==0.1.3',
    'types-Jinja2==2.11.9',
    'types-colorama==0.4.6',
    'filelock==3.13.1',
    'junitparser==2.1.1',
    'rich==10.9.0',
    'pyyaml==6.0.1',
    'optree==0.13.0',
]

[[linter]]
code = 'MYPYSTRICT'
include_patterns = [
    '.github/**/*.py',
    'benchmarks/instruction_counts/**/*.py',
    'tools/**/*.py',
    'torchgen/**/*.py',
    'torch/utils/_pytree.py',
    'torch/utils/_cxx_pytree.py',
    'torch/utils/benchmark/utils/common.py',
    'torch/utils/benchmark/utils/timer.py',
    'torch/utils/benchmark/utils/valgrind_wrapper/**/*.py',
]
exclude_patterns = [
    # (linbinyu) copied from internal repo
    '**/fb/**',
    'tools/code_analyzer/gen_operators_yaml.py',
    'tools/dynamo/verify_dynamo.py',
    'tools/gen_vulkan_spv.py',
    'tools/test/gen_operators_yaml_test.py',
    'tools/test/gen_oplist_test.py',
    'tools/test/test_selective_build.py',
]
command = [
    'python3',
    'tools/linter/adapters/mypy_linter.py',
    '--config=mypy-strict.ini',
    '--code=MYPYSTRICT',
    '--',
    '@{{PATHSFILE}}'
]

[[linter]]
code = 'CLANGTIDY'
include_patterns = [
    # Enable coverage of headers in aten/src/ATen
    # and excluding most sub-directories for now.
    'aten/src/ATen/*.h',
    'aten/src/ATen/*.cpp',
    'aten/src/ATen/cuda/*.cpp',
    'aten/src/ATen/cpu/*.h',
    'aten/src/ATen/cpu/*.cpp',
    'aten/src/ATen/core/*.h',
    'aten/src/ATen/core/*.cpp',
    'aten/src/ATen/cudnn/*.h',
    'aten/src/ATen/cudnn/*.cpp',
    'aten/src/ATen/native/mkldnn/xpu/**/*.h',
    'aten/src/ATen/native/mkldnn/xpu/**/*.cpp',
    'aten/src/ATen/detail/*',
    'aten/src/ATen/functorch/*.h',
    'aten/src/ATen/functorch/*.cpp',
    'aten/src/ATen/native/nested/cuda/*.cpp',
    'aten/src/ATen/native/nested/cuda/*.h',
    'aten/src/ATen/native/nested/*.cpp',
    'aten/src/ATen/native/nested/*.h',
    'c10/**/*.cpp',
    'c10/**/*.h',
    'torch/*.h',
    'torch/csrc/*.h',
    'torch/csrc/*.cpp',
    'torch/csrc/**/*.h',
    'torch/csrc/**/*.cpp',
    'torch/csrc/jit/serialization/*.h',
    'torch/csrc/jit/serialization/*.cpp',
]
exclude_patterns = [
    # The negative filters below are to exclude files that include onnx_pb.h or
    # caffe2_pb.h, otherwise we'd have to build protos as part of this CI job.
    # CUDA files are also excluded.
    '**/fb/**',
    '**/generated/**',
    '**/*pb.h',
    '**/*inl.h',
    'aten/src/ATen/cpu/FlushDenormal.cpp',
    'aten/src/ATen/cpu/Utils.cpp',
    'aten/src/ATen/cpu/vml.h',
    'aten/src/ATen/CPUFixedAllocator.h',
    'aten/src/ATen/Parallel*.h',
    'c10/xpu/**/*.h',
    'c10/xpu/**/*.cpp',
    'c10/benchmark/intrusive_ptr_benchmark.cpp',
    'c10/cuda/CUDAAlgorithm.h',
    'c10/util/complex_math.h',
    'c10/util/complex_utils.h',
    'c10/util/flat_hash_map.h',
    'c10/util/logging*.h',
    'c10/util/hash.h',
    'c10/util/strong_type.h',
    'c10/util/SmallVector.h',
    'c10/util/win32-headers.h',
    'c10/test/**/*.h',
    'third_party/**/*',
    'torch/csrc/api/include/torch/nn/modules/common.h',
    'torch/csrc/api/include/torch/linalg.h',
    'torch/csrc/autograd/generated/**',
    'torch/csrc/distributed/**/*.cu',
    'torch/csrc/distributed/c10d/ProcessGroupNCCL.cpp',
    'torch/csrc/distributed/c10d/WinSockUtils.hpp',
    'torch/csrc/distributed/c10d/quantization/quantization_gpu.h',
    'torch/csrc/dynamo/eval_frame.h',
    'torch/csrc/inductor/aoti_torch/c/shim.h',
    'torch/csrc/jit/**/*',
    'torch/csrc/jit/serialization/mobile_bytecode_generated.h',
    'torch/csrc/utils/pythoncapi_compat.h',
    'torch/csrc/inductor/aoti_runtime/sycl_runtime_wrappers.h',
]
init_command = [
    'python3',
    'tools/linter/adapters/s3_init.py',
    '--config-json=tools/linter/adapters/s3_init_config.json',
    '--linter=clang-tidy',
    '--dry-run={{DRYRUN}}',
    '--output-dir=.lintbin',
    '--output-name=clang-tidy',
]
command = [
    'python3',
    'tools/linter/adapters/clangtidy_linter.py',
    '--binary=.lintbin/clang-tidy',
    '--build_dir=./build',
    '--',
    '@{{PATHSFILE}}'
]

[[linter]]
code = 'TYPEIGNORE'
include_patterns = ['**/*.py', '**/*.pyi']
exclude_patterns = [
    'fb/**',
    '**/fb/**',
    'test/test_jit.py',
]
command = [
    'python3',
    'tools/linter/adapters/grep_linter.py',
    '--pattern=# type:\s*ignore([^\[]|$)',
    '--linter-name=TYPEIGNORE',
    '--error-name=unqualified type: ignore',
    """--error-description=\
        This line has an unqualified `type: ignore`; \
        please convert it to `type: ignore[xxxx]`\
    """,
    '--',
    '@{{PATHSFILE}}'
]

[[linter]]
code = 'TYPENOSKIP'
include_patterns = ['mypy.ini']
command = [
    'python3',
    'tools/linter/adapters/grep_linter.py',
    '--pattern=follow_imports\s*=\s*skip',
    '--linter-name=TYPENOSKIP',
    '--error-name=use of follow_imports = skip',
    """--error-description=\
        follow_imports = skip is forbidden from mypy.ini configuration as it \
        is extremely easy to accidentally turn off type checking unintentionally.  If \
        you need to suppress type errors, use a top level # mypy: ignore-errors.  \
        Do not rely on automatic Any substitution; instead, manually # type: ignore \
        at use sites or define a pyi type stub with more relaxed types. \
    """,
    '--',
    '@{{PATHSFILE}}'
]

[[linter]]
code = 'NOQA'
include_patterns = ['**/*.py', '**/*.pyi']
exclude_patterns = [
    'caffe2/**',
    'fb/**',
    '**/fb/**'
    ]
command = [
    'python3',
    'tools/linter/adapters/grep_linter.py',
    '--pattern=# noqa([^:]|$)',
    '--linter-name=NOQA',
    '--error-name=unqualified noqa',
    """--error-description=\
        This line has an unqualified `noqa`; \
        please convert it to `noqa: XXXX`\
    """,
    '--',
    '@{{PATHSFILE}}'
]

[[linter]]
code = 'NATIVEFUNCTIONS'
include_patterns=['aten/src/ATen/native/native_functions.yaml']
command = [
    'python3',
    'tools/linter/adapters/nativefunctions_linter.py',
    '--native-functions-yml=aten/src/ATen/native/native_functions.yaml',
]
init_command = [
    'python3',
    'tools/linter/adapters/pip_init.py',
    '--dry-run={{DRYRUN}}',
    'ruamel.yaml==0.17.4',
]
is_formatter = true

[[linter]]
code = 'NEWLINE'
include_patterns=['**']
exclude_patterns=[
    '**/contrib/**',
    'third_party/**',
    '**/*.bat',
    '**/*.expect',
    '**/*.ipynb',
    '**/*.ps1',
    '**/*.ptl',
    'fb/**',
    '**/fb/**',
    'tools/clang_format_hash/**',
    'test/cpp/jit/upgrader_models/*.ptl',
    'test/cpp/jit/upgrader_models/*.ptl.ff',
    '**/*.png',
    '**/*.gz',
]
command = [
    'python3',
    'tools/linter/adapters/newlines_linter.py',
    '--',
    '@{{PATHSFILE}}',
]
is_formatter = true

[[linter]]
code = 'SPACES'
include_patterns = ['**']
exclude_patterns = [
    '**/contrib/**',
    '**/*.diff',
    '**/*.patch',
    'third_party/**',
    'aten/src/ATen/native/vulkan/api/vk_mem_alloc.h',
    'fb/**',
    '**/fb/**',
    'test/cpp/jit/upgrader_models/*.ptl',
    'test/cpp/jit/upgrader_models/*.ptl.ff',
]
command = [
    'python3',
    'tools/linter/adapters/grep_linter.py',
    '--pattern=[[:blank:]]$',
    '--linter-name=SPACES',
    '--error-name=trailing spaces',
    '--replace-pattern=s/[[:blank:]]+$//',
    """--error-description=\
        This line has trailing spaces; please remove them.\
    """,
    '--',
    '@{{PATHSFILE}}'
]

[[linter]]
code = 'TABS'
include_patterns = ['**']
exclude_patterns = [
    '**/*.svg',
    '**/*Makefile',
    '**/contrib/**',
    'third_party/**',
    '**/.gitattributes',
    '**/.gitmodules',
    'fb/**',
    '**/fb/**',
    'aten/src/ATen/native/vulkan/api/vk_mem_alloc.h',
    'test/cpp/jit/upgrader_models/*.ptl',
    'test/cpp/jit/upgrader_models/*.ptl.ff',
    '.ci/docker/common/install_rocm_drm.sh',
    '.lintrunner.toml',
    '.ci/magma/package_files/*.patch',
]
command = [
    'python3',
    'tools/linter/adapters/grep_linter.py',
    # @lint-ignore TXT2
    '--pattern=	',
    '--linter-name=TABS',
    '--error-name=saw some tabs',
    '--replace-pattern=s/\t/    /',
    """--error-description=\
        This line has tabs; please replace them with spaces.\
    """,
    '--',
    '@{{PATHSFILE}}'
]

[[linter]]
code = 'C10_UNUSED'
include_patterns = [
    '**/*.cpp',
    '**/*.h',
]
exclude_patterns = [
    'c10/macros/Macros.h',
]
command = [
    'python3',
    'tools/linter/adapters/grep_linter.py',
    '--pattern=C10_UNUSED',
    '--linter-name=C10_UNUSED',
    '--error-name=deprecated C10_UNUSED macro',
    '--replace-pattern=s/C10_UNUSED/[[maybe_unused]]/',
    """--error-description=\
        Deprecated macro, use [[maybe_unused]] directly\
    """,
    '--',
    '@{{PATHSFILE}}'
]

[[linter]]
code = 'C10_NODISCARD'
include_patterns = [
    '**/*.cpp',
    '**/*.h',
]
exclude_patterns = [
    'c10/macros/Macros.h',
]
command = [
    'python3',
    'tools/linter/adapters/grep_linter.py',
    '--pattern=C10_NODISCARD',
    '--linter-name=C10_NODISCARD',
    '--error-name=deprecated C10_NODISCARD macro',
    '--replace-pattern=s/C10_NODISCARD/[[nodiscard]]/',
    """--error-description=\
        Deprecated macro, use [[nodiscard]] directly\
    """,
    '--',
    '@{{PATHSFILE}}'
]

[[linter]]
code = 'INCLUDE'
include_patterns = [
    'c10/**',
    'aten/**',
    'torch/csrc/**',
]
exclude_patterns = [
    'aten/src/ATen/native/quantized/cpu/qnnpack/**',
    'aten/src/ATen/native/vulkan/api/vk_mem_alloc.h',
    'aten/src/ATen/native/vulkan/glsl/**',
    '**/fb/**',
    'torch/csrc/jit/serialization/mobile_bytecode_generated.h',
    'torch/csrc/utils/pythoncapi_compat.h',
]
command = [
    'python3',
    'tools/linter/adapters/grep_linter.py',
    '--pattern=#include "',
    '--linter-name=INCLUDE',
    '--error-name=quoted include',
    '--replace-pattern=s/#include "(.*)"$/#include <\1>/',
    """--error-description=\
        This #include uses quotes; please convert it to #include <xxxx>\
    """,
    '--',
    '@{{PATHSFILE}}'
]

[[linter]]
code = 'PYBIND11_INCLUDE'
include_patterns = [
    '**/*.cpp',
    '**/*.h',
]
exclude_patterns = [
    'torch/csrc/utils/pybind.h',
    'torch/utils/benchmark/utils/valgrind_wrapper/compat_bindings.cpp',
    'caffe2/**/*',
]
command = [
    'python3',
    'tools/linter/adapters/grep_linter.py',
    '--pattern=#include <pybind11\/',
    '--allowlist-pattern=#include <torch\/csrc\/utils\/pybind.h>',
    '--linter-name=PYBIND11_INCLUDE',
    '--match-first-only',
    '--error-name=direct include of pybind11',
    # https://stackoverflow.com/a/33416489/23845
    # NB: this won't work if the pybind11 include is on the first line;
    # but that's fine because it will just mean the lint will still fail
    # after applying the change and you will have to fix it manually
    '--replace-pattern=1,/(#include <pybind11\/)/ s/(#include <pybind11\/)/#include <torch\/csrc\/utils\/pybind.h>\n\1/',
    """--error-description=\
        This #include directly includes pybind11 without also including \
        #include <torch/csrc/utils/pybind.h>;  this means some important \
        specializations may not be included.\
    """,
    '--',
    '@{{PATHSFILE}}'
]

[[linter]]
code = 'ERROR_PRONE_ISINSTANCE'
include_patterns = [
    'torch/_refs/**/*.py',
    'torch/_prims/**/*.py',
    'torch/_prims_common/**/*.py',
    'torch/_decomp/**/*.py',
    'torch/_meta_registrations.py',
]
exclude_patterns = [
    '**/fb/**',
]
command = [
    'python3',
    'tools/linter/adapters/grep_linter.py',
    '--pattern=isinstance\([^)]+(int|float)\)',
    '--linter-name=ERROR_PRONE_ISINSTANCE',
    '--error-name=error prone isinstance',
    """--error-description=\
        This line has an isinstance call that directly refers to \
        int or float.  This is error-prone because you may also \
        have wanted to allow SymInt or SymFloat in your test.  \
        To suppress this lint, use an appropriate type alias defined \
        in torch._prims_common; use IntLike/FloatLike when you would accept \
        both regular and symbolic numbers, Dim for ints representing \
        dimensions, or IntWithoutSymInt/FloatWithoutSymFloat if you really \
        meant to exclude symbolic numbers.
    """,
    '--',
    '@{{PATHSFILE}}'
]

[[linter]]
code = 'PYBIND11_SPECIALIZATION'
include_patterns = [
    '**/*.cpp',
    '**/*.h',
]
exclude_patterns = [
    # The place for all orphan specializations
    'torch/csrc/utils/pybind.h',
    # These specializations are non-orphan
    'torch/csrc/distributed/c10d/init.cpp',
    'torch/csrc/jit/python/pybind.h',
    'fb/**',
    '**/fb/**',
    # These are safe to exclude as they do not have Python
    'c10/**/*',
]
command = [
    'python3',
    'tools/linter/adapters/grep_linter.py',
    '--pattern=PYBIND11_DECLARE_HOLDER_TYPE',
    '--linter-name=PYBIND11_SPECIALIZATION',
    '--error-name=pybind11 specialization in non-standard location',
    """--error-description=\
        This pybind11 specialization (PYBIND11_DECLARE_HOLDER_TYPE) should \
        be placed in torch/csrc/utils/pybind.h so that it is guaranteed to be \
        included at any site that may potentially make use of it via py::cast. \
        If your specialization is in the same header file as the definition \
        of the holder type, you can ignore this lint by adding your header to \
        the exclude_patterns for this lint in .lintrunner.toml.  For more \
        information see https://github.com/pybind/pybind11/issues/4099 \
    """,
    '--',
    '@{{PATHSFILE}}'
]

[[linter]]
code = 'PYPIDEP'
include_patterns = ['.github/**']
exclude_patterns = [
    '**/*.rst',
    '**/*.py',
    '**/*.md',
    '**/*.diff',
    '**/fb/**',
]
command = [
    'python3',
    'tools/linter/adapters/grep_linter.py',
    """--pattern=\
    (pip|pip3|python -m pip|python3 -m pip|python3 -mpip|python -mpip) \
    install ([a-zA-Z0-9][A-Za-z0-9\\._\\-]+)([^/=<>~!]+)[A-Za-z0-9\\._\\-\\*\\+\\!]*$\
    """,
    '--linter-name=PYPIDEP',
    '--error-name=unpinned PyPI install',
    """--error-description=\
        This line has unpinned PyPi installs; \
        please pin them to a specific version: e.g. 'thepackage==1.2'\
    """,
    '--',
    '@{{PATHSFILE}}'
]

[[linter]]
code = 'EXEC'
include_patterns = ['**']
exclude_patterns = [
    'third_party/**',
    'torch/bin/**',
    '**/*.so',
    '**/*.py',
    '**/*.sh',
    '**/*.bash',
    '**/git-pre-commit',
    '**/git-clang-format',
    '**/gradlew',
    'fb/**',
    '**/fb/**',
]
command = [
    'python3',
    'tools/linter/adapters/exec_linter.py',
    '--',
    '@{{PATHSFILE}}',
]

[[linter]]
code = 'CUBINCLUDE'
include_patterns = ['aten/**']
exclude_patterns = [
    'aten/src/ATen/cuda/cub*.cuh',
    '**/fb/**',
]
command = [
    'python3',
    'tools/linter/adapters/grep_linter.py',
    '--pattern=#include <cub/',
    '--linter-name=CUBINCLUDE',
    '--error-name=direct cub include',
    """--error-description=\
        This line has a direct cub include; please include \
        ATen/cuda/cub.cuh instead and wrap your cub calls in \
        at::native namespace if necessary.
    """,
    '--',
    '@{{PATHSFILE}}'
]

[[linter]]
code = 'RAWCUDA'
include_patterns = [
    'aten/**',
    'c10/**',
]
exclude_patterns = [
    'aten/src/ATen/test/**',
    'c10/cuda/CUDAFunctions.h',
    'c10/cuda/CUDACachingAllocator.cpp',
    '**/fb/**',
]
command = [
    'python3',
    'tools/linter/adapters/grep_linter.py',
    '--pattern=cudaStreamSynchronize',
    '--linter-name=RAWCUDA',
    '--error-name=raw CUDA API usage',
    """--error-description=\
        This line calls raw CUDA APIs directly; please use at::cuda wrappers instead.
    """,
    '--',
    '@{{PATHSFILE}}'
]

[[linter]]
code = 'RAWCUDADEVICE'
include_patterns = [
    'aten/**',
    'c10/**',
    'torch/csrc/**',
]
exclude_patterns = [
    'aten/src/ATen/cuda/CUDAContext.cpp',
    'aten/src/ATen/cuda/CUDAGeneratorImpl.cpp',
    'aten/src/ATen/test/**',
    'c10/core/impl/InlineDeviceGuard.h',
    'c10/cuda/CUDAFunctions.cpp',
    'c10/cuda/CUDAGuard.h',
    'c10/cuda/impl/CUDATest.cpp',
    'torch/csrc/cuda/nccl.cpp',
    '**/fb/**',
]
command = [
    'python3',
    'tools/linter/adapters/grep_linter.py',
    '--pattern=cudaSetDevice(',
    '--pattern=cudaGetDevice(',
    '--linter-name=RAWCUDADEVICE',
    '--error-name=raw CUDA API usage',
    """--error-description=\
        This line calls raw CUDA APIs directly; please use c10::cuda wrappers instead.
    """,
    '--',
    '@{{PATHSFILE}}'
]

[[linter]]
code = 'ROOT_LOGGING'
include_patterns = [
    '**/*.py',
]
# These are not library code, but scripts in their own right, and so
# therefore are permitted to use logging
exclude_patterns = [
    'tools/**',
    'test/**',
    'benchmarks/**',
    'torch/distributed/run.py',
    'functorch/benchmarks/**',
    # Grandfathered in
    'caffe2/**',
    'fb/**',
    '**/fb/**',
]
command = [
    'python3',
    'tools/linter/adapters/grep_linter.py',
    '--pattern=logging\.(debug|info|warn|warning|error|critical|log|exception)\(',
    '--replace-pattern=s/logging\.(debug|info|warn|warning|error|critical|log|exception)\(/log.\1(/',
    '--linter-name=ROOT_LOGGING',
    '--error-name=use of root logger',
    """--error-description=\
        Do not use root logger (logging.info, etc) directly; instead \
        define 'log = logging.getLogger(__name__)' and call, e.g., log.info().
    """,
    '--',
    '@{{PATHSFILE}}'
]

[[linter]]
code = 'DEPLOY_DETECTION'
include_patterns = [
    '**/*.py',
]
command = [
    'python3',
    'tools/linter/adapters/grep_linter.py',
    '--pattern=sys\.executable == .torch_deploy.',
    '--replace-pattern=s/sys\.executable == .torch_deploy./torch._running_with_deploy\(\)/',
    '--linter-name=DEPLOY_DETECTION',
    '--error-name=properly detect deploy runner',
    """--error-description=\
        Do not use sys.executable to detect if running within deploy/multipy, use torch._running_with_deploy().
    """,
    '--',
    '@{{PATHSFILE}}'
]

[[linter]]
code = 'CMAKE'
include_patterns = [
    "**/*.cmake",
    "**/*.cmake.in",
    "**/CMakeLists.txt",
]
exclude_patterns = [
    'cmake/Modules/**',
    'cmake/Modules_CUDA_fix/**',
    'cmake/Caffe2Config.cmake.in',
    'aten/src/ATen/ATenConfig.cmake.in',
    'cmake/TorchConfig.cmake.in',
    'cmake/TorchConfigVersion.cmake.in',
    'cmake/cmake_uninstall.cmake.i',
    'fb/**',
    '**/fb/**',
]
command = [
    'python3',
    'tools/linter/adapters/cmake_linter.py',
    '--config=.cmakelintrc',
    '--',
    '@{{PATHSFILE}}',
]
init_command = [
    'python3',
    'tools/linter/adapters/pip_init.py',
    '--dry-run={{DRYRUN}}',
    'cmakelint==1.4.1',
]

[[linter]]
code = 'SHELLCHECK'
include_patterns = [
    '.ci/pytorch/**/*.sh'
]
exclude_patterns = [
    '**/fb/**',
]
command = [
    'python3',
    'tools/linter/adapters/shellcheck_linter.py',
    '--',
    '@{{PATHSFILE}}',
]
init_command = [
    'python3',
    'tools/linter/adapters/pip_init.py',
    '--dry-run={{DRYRUN}}',
    'shellcheck-py==0.7.2.1',
]

[[linter]]
code = 'ACTIONLINT'
include_patterns = [
    '.github/workflows/*.yml',
    '.github/workflows/*.yaml',
    # actionlint does not support composite actions yet
    # '.github/actions/**/*.yml',
    # '.github/actions/**/*.yaml',
]
exclude_patterns = [
    '**/fb/**',
]
command = [
    'python3',
    'tools/linter/adapters/actionlint_linter.py',
    '--binary=.lintbin/actionlint',
    '--',
    '@{{PATHSFILE}}',
]
init_command = [
    'python3',
    'tools/linter/adapters/s3_init.py',
    '--config-json=tools/linter/adapters/s3_init_config.json',
    '--linter=actionlint',
    '--dry-run={{DRYRUN}}',
    '--output-dir=.lintbin',
    '--output-name=actionlint',
]

[[linter]]
code = 'TESTOWNERS'
include_patterns = [
    'test/**/test_*.py',
    'test/**/*_test.py',
]
exclude_patterns = [
    'test/run_test.py',
    '**/fb/**',
]
command = [
    'python3',
    'tools/linter/adapters/testowners_linter.py',
    '--',
    '@{{PATHSFILE}}',
]

[[linter]]
code = 'TEST_HAS_MAIN'
include_patterns = [
    'test/**/test_*.py',
]
exclude_patterns = [
    'test/run_test.py',
    '**/fb/**',
    'test/quantization/**',  # should be run through test/test_quantization.py
    'test/jit/**',  # should be run through test/test_jit.py
    'test/ao/sparsity/**',  # should be run through test/test_ao_sparsity.py
    'test/fx/**',  # should be run through test/test_fx.py
    'test/bottleneck_test/**',  # excluded by test/run_test.py
    'test/package/**',  # excluded by test/run_test.py
    'test/distributed/argparse_util_test.py',
    'test/distributed/bin/test_script.py',
    'test/distributed/elastic/agent/server/test/local_elastic_agent_test.py',
    'test/distributed/elastic/multiprocessing/bin/test_script.py',
    'test/distributed/elastic/multiprocessing/bin/zombie_test.py',
    'test/distributed/elastic/multiprocessing/errors/api_test.py',
    'test/distributed/elastic/multiprocessing/errors/error_handler_test.py',
    'test/distributed/elastic/multiprocessing/redirects_test.py',
    'test/distributed/elastic/multiprocessing/tail_log_test.py',
    'test/distributed/elastic/rendezvous/api_test.py',
    'test/distributed/elastic/rendezvous/c10d_rendezvous_backend_test.py',
    'test/distributed/elastic/rendezvous/dynamic_rendezvous_test.py',
    'test/distributed/elastic/rendezvous/etcd_rendezvous_backend_test.py',
    'test/distributed/elastic/rendezvous/etcd_rendezvous_test.py',
    'test/distributed/elastic/rendezvous/etcd_server_test.py',
    'test/distributed/elastic/rendezvous/rendezvous_backend_test.py',
    'test/distributed/elastic/rendezvous/static_rendezvous_test.py',
    'test/distributed/elastic/rendezvous/utils_test.py',
    'test/distributed/elastic/timer/api_test.py',
    'test/distributed/elastic/utils/data/cycling_iterator_test.py',
    'test/distributed/launcher/api_test.py',
    'test/distributed/launcher/bin/test_script.py',
    'test/distributed/launcher/bin/test_script_init_method.py',
    'test/distributed/launcher/bin/test_script_is_torchelastic_launched.py',
    'test/distributed/launcher/bin/test_script_local_rank.py',
    'test/distributed/launcher/launch_test.py',
    'test/distributed/launcher/run_test.py',
    'test/distributed/optim/test_apply_optimizer_in_backward.py',
    'test/distributed/optim/test_named_optimizer.py',
    'test/distributed/test_c10d_spawn.py',
    'test/distributed/test_collective_utils.py',
    'test/distributions/test_distributions.py',
    'test/inductor/test_aot_inductor_utils.py',
    'test/lazy/test_bindings.py',
    'test/lazy/test_extract_compiled_graph.py',
    'test/lazy/test_meta_kernel.py',
    'test/nn/test_init.py',
    'test/onnx/model_defs/op_test.py',
    'test/onnx/test_models_quantized_onnxruntime.py',
    'test/onnx/test_onnxscript_no_runtime.py',
    'test/onnx_caffe2/test_caffe2_common.py',
    'test/optim/test_lrscheduler.py',
    'test/optim/test_optim.py',
    'test/optim/test_swa_utils.py',
    'test/run_test.py',
    'test/test_bundled_images.py',
    'test/test_cuda_expandable_segments.py',
    'test/test_hub.py',
]
command = [
    'python3',
    'tools/linter/adapters/test_has_main_linter.py',
    '--',
    '@{{PATHSFILE}}',
]

[[linter]]
code = 'CALL_ONCE'
include_patterns = [
    'c10/**',
    'aten/**',
    'torch/csrc/**',
]
exclude_patterns = [
    'c10/util/CallOnce.h',
    '**/fb/**',
]
command = [
    'python3',
    'tools/linter/adapters/grep_linter.py',
    '--pattern=std::call_once',
    '--linter-name=CALL_ONCE',
    '--error-name=invalid call_once',
    '--replace-pattern=s/std::call_once/c10::call_once/',
    """--error-description=\
        Use of std::call_once is forbidden and should be replaced with c10::call_once\
    """,
    '--',
    '@{{PATHSFILE}}'
]

[[linter]]
code = 'CONTEXT_DECORATOR'
include_patterns = [
    'torch/**',
]
command = [
    'python3',
    'tools/linter/adapters/grep_linter.py',
    '--pattern=@.*(dynamo_timed|preserve_rng_state|clear_frame|with_fresh_cache_if_config|use_lazy_graph_module|_disable_current_modes)',
    '--linter-name=CONTEXT_DECORATOR',
    '--error-name=avoid context decorator',
    """--error-description=\
        Do not use context manager as decorator as it breaks cProfile traces.  Use it as \
        a context manager instead\
    """,
    '--',
    '@{{PATHSFILE}}'
]

[[linter]]
code = 'ONCE_FLAG'
include_patterns = [
    'c10/**',
    'aten/**',
    'torch/csrc/**',
]
exclude_patterns = [
    '**/fb/**',
]
command = [
    'python3',
    'tools/linter/adapters/grep_linter.py',
    '--pattern=std::once_flag',
    '--linter-name=ONCE_FLAG',
    '--error-name=invalid once_flag',
    '--replace-pattern=s/std::once_flag/c10::once_flag/',
    """--error-description=\
        Use of std::once_flag is forbidden and should be replaced with c10::once_flag\
    """,
    '--',
    '@{{PATHSFILE}}'
]

[[linter]]
code = 'WORKFLOWSYNC'
include_patterns = [
    '.github/workflows/pull.yml',
    '.github/workflows/trunk.yml',
    '.github/workflows/periodic.yml',
    '.github/workflows/mac-mps.yml',
    '.github/workflows/slow.yml',
]
command = [
    'python3',
    'tools/linter/adapters/workflow_consistency_linter.py',
    '--',
    '@{{PATHSFILE}}'
]
init_command = [
    'python3',
    'tools/linter/adapters/pip_init.py',
    '--dry-run={{DRYRUN}}',
    'PyYAML==6.0.1',
]

[[linter]]
code = 'NO_WORKFLOWS_ON_FORK'
include_patterns = [
    '.github/**/*.yml',
    '.github/**/*.yaml',
]
exclude_patterns = [
    '**/fb/**',
]
command = [
    'python3',
    'tools/linter/adapters/no_workflows_on_fork.py',
    '--',
    '@{{PATHSFILE}}',
]
init_command = [
    'python3',
    'tools/linter/adapters/pip_init.py',
    '--dry-run={{DRYRUN}}',
    'PyYAML==6.0.1',
]

# usort + ruff-format
[[linter]]
code = 'PYFMT'
include_patterns = [
    '**/*.py',
    '**/*.pyi',
]
command = [
    'python3',
    'tools/linter/adapters/pyfmt_linter.py',
    '--',
    '@{{PATHSFILE}}'
]
exclude_patterns = [
    'tools/gen_vulkan_spv.py',
    # We don't care too much about files in this directory, don't enforce
    # formatting on them
    'caffe2/**/*.py',
    'caffe2/**/*.pyi',
    'fb/**',
    '**/fb/**',
    'third_party/**/*.py',
    'third_party/**/*.pyi',
    'torch/_inductor/fx_passes/serialized_patterns/**',
    'torch/_inductor/autoheuristic/artifacts/**',
    # These files are all grandfathered in, feel free to remove from this list
    # as necessary
    'test/_nvfuser/__init__.py',
    'test/_nvfuser/test_dynamo.py',
    'test/_nvfuser/test_python_frontend.py',
    'test/_nvfuser/test_torchscript.py',
    'test/delete.py',
    'test/expect/__init__.py',
    'test/quantization/__init__.py',
    'test/quantization/core/__init__.py',
    'test/quantization/core/experimental/apot_fx_graph_mode_ptq.py',
    'test/quantization/core/experimental/apot_fx_graph_mode_qat.py',
    'test/quantization/core/experimental/quantization_util.py',
    'test/quantization/core/experimental/test_bits.py',
    'test/quantization/core/experimental/test_fake_quantize.py',
    'test/quantization/core/experimental/test_linear.py',
    'test/quantization/core/experimental/test_nonuniform_observer.py',
    'test/quantization/core/experimental/test_quantized_tensor.py',
    'test/quantization/core/experimental/test_quantizer.py',
    'test/quantization/core/test_backend_config.py',
    'test/quantization/core/test_docs.py',
    'test/quantization/core/test_quantized_functional.py',
    'test/quantization/core/test_quantized_module.py',
    'test/quantization/core/test_quantized_op.py',
    'test/quantization/core/test_quantized_tensor.py',
    'test/quantization/core/test_top_level_apis.py',
    'test/quantization/core/test_utils.py',
    'test/quantization/core/test_workflow_module.py',
    'test/quantization/core/test_workflow_ops.py',
    'test/quantization/eager/__init__.py',
    'test/quantization/eager/test_bias_correction_eager.py',
    'test/quantization/eager/test_equalize_eager.py',
    'test/quantization/eager/test_fuse_eager.py',
    'test/quantization/eager/test_model_numerics.py',
    'test/quantization/eager/test_numeric_suite_eager.py',
    'test/quantization/eager/test_quantize_eager_ptq.py',
    'test/quantization/eager/test_quantize_eager_qat.py',
    'test/quantization/fx/__init__.py',
    'test/quantization/fx/test_equalize_fx.py',
    'test/quantization/fx/test_model_report_fx.py',
    'test/quantization/fx/test_numeric_suite_fx.py',
    'test/quantization/fx/test_quantize_fx.py',
    'test/quantization/fx/test_subgraph_rewriter.py',
    'test/test_fake_tensor.py',
    'test/test_flop_counter.py',
    'test/test_function_schema.py',
    'test/test_functional_autograd_benchmark.py',
    'test/test_functional_optim.py',
    'test/test_functionalization_of_rng_ops.py',
    'test/test_datapipe.py',
    'test/test_futures.py',
    'test/test_fx.py',
    'test/test_fx_experimental.py',
    'test/test_fx_passes.py',
    'test/test_fx_reinplace_pass.py',
    'test/test_import_stats.py',
    'test/test_itt.py',
    'test/test_jit.py',
    'test/test_jit_autocast.py',
    'test/test_jit_cuda_fuser.py',
    'test/test_jit_disabled.py',
    'test/test_jit_fuser.py',
    'test/test_jit_fuser_legacy.py',
    'test/test_jit_legacy.py',
    'test/test_jit_llga_fuser.py',
    'test/test_jit_profiling.py',
    'test/test_jit_simple.py',
    'test/test_jit_string.py',
    'test/test_jiterator.py',
    'test/test_kernel_launch_checks.py',
    'test/test_linalg.py',
    'test/test_masked.py',
    'test/test_maskedtensor.py',
    'test/test_matmul_cuda.py',
    'test/test_meta.py',
    'test/test_metal.py',
    'test/test_mkl_verbose.py',
    'test/test_mkldnn.py',
    'test/test_mkldnn_fusion.py',
    'test/test_mkldnn_verbose.py',
    'test/test_mobile_optimizer.py',
    'test/test_model_dump.py',
    'test/test_modules.py',
    'test/test_monitor.py',
    'test/test_mps.py',
    'test/test_multiprocessing_spawn.py',
    'test/test_namedtensor.py',
    'test/test_namedtuple_return_api.py',
    'test/test_native_functions.py',
    'test/test_native_mha.py',
    'test/test_nn.py',
    'test/test_out_dtype_op.py',
    'test/test_overrides.py',
    'test/test_prims.py',
    'test/test_proxy_tensor.py',
    'test/test_pruning_op.py',
    'test/test_quantization.py',
    'test/test_reductions.py',
    'test/test_scatter_gather_ops.py',
    'test/test_schema_check.py',
    'test/test_segment_reductions.py',
    'test/test_serialization.py',
    'test/test_set_default_mobile_cpu_allocator.py',
    'test/test_sparse.py',
    'test/test_sparse_csr.py',
    'test/test_sparse_semi_structured.py',
    'test/test_spectral_ops.py',
    'test/test_stateless.py',
    'test/test_static_runtime.py',
    'test/test_subclass.py',
    'test/test_sympy_utils.py',
    'test/test_tensor_creation_ops.py',
    'test/test_tensorboard.py',
    'test/test_tensorexpr.py',
    'test/test_tensorexpr_pybind.py',
    'test/test_testing.py',
    'test/test_torch.py',
    'test/test_transformers.py',
    'test/test_type_promotion.py',
    'test/test_unary_ufuncs.py',
    'test/test_vulkan.py',
    'torch/_awaits/__init__.py',
    'torch/_custom_op/__init__.py',
    'torch/_custom_op/autograd.py',
    'torch/_custom_op/functional.py',
    'torch/_custom_op/impl.py',
    'torch/_export/__init__.py',
    'torch/_export/constraints.py',
    'torch/_export/db/__init__.py',
    'torch/_export/db/case.py',
    'torch/_export/db/examples/__init__.py',
    'torch/_export/db/examples/assume_constant_result.py',
    'torch/_export/db/examples/autograd_function.py',
    'torch/_export/db/examples/class_method.py',
    'torch/_export/db/examples/cond_branch_class_method.py',
    'torch/_export/db/examples/cond_branch_nested_function.py',
    'torch/_export/db/examples/cond_branch_nonlocal_variables.py',
    'torch/_export/db/examples/cond_closed_over_variable.py',
    'torch/_export/db/examples/cond_operands.py',
    'torch/_export/db/examples/cond_predicate.py',
    'torch/_export/db/examples/decorator.py',
    'torch/_export/db/examples/dictionary.py',
    'torch/_export/db/examples/dynamic_shape_assert.py',
    'torch/_export/db/examples/dynamic_shape_constructor.py',
    'torch/_export/db/examples/dynamic_shape_if_guard.py',
    'torch/_export/db/examples/dynamic_shape_map.py',
    'torch/_export/db/examples/dynamic_shape_round.py',
    'torch/_export/db/examples/dynamic_shape_slicing.py',
    'torch/_export/db/examples/dynamic_shape_view.py',
    'torch/_export/db/examples/fn_with_kwargs.py',
    'torch/_export/db/examples/list_contains.py',
    'torch/_export/db/examples/list_unpack.py',
    'torch/_export/db/examples/nested_function.py',
    'torch/_export/db/examples/null_context_manager.py',
    'torch/_export/db/examples/pytree_flatten.py',
    'torch/_export/db/examples/scalar_output.py',
    'torch/_export/db/examples/specialized_attribute.py',
    'torch/_export/db/examples/static_for_loop.py',
    'torch/_export/db/examples/static_if.py',
    'torch/_export/db/examples/tensor_setattr.py',
    'torch/_export/db/examples/type_reflection_method.py',
    'torch/_export/db/gen_example.py',
    'torch/_export/db/logging.py',
    'torch/_export/error.py',
    'torch/_export/exported_program.py',
    'torch/_export/pass_base.py',
    'torch/_export/pass_infra/__init__.py',
    'torch/_export/pass_infra/node_metadata.py',
    'torch/_export/pass_infra/proxy_value.py',
    'torch/_export/passes/__init__.py',
    'torch/_export/passes/add_runtime_assertions_for_constraints_pass.py',
    'torch/_export/passes/const_prop_pass.py',
    'torch/_export/passes/functionalize_side_effectful_ops_pass.py',
    'torch/_export/passes/replace_sym_size_ops_pass.py',
    'torch/_export/passes/replace_view_ops_with_view_copy_ops_pass.py',
    'torch/_export/serde/__init__.py',
    'torch/_export/serde/schema.py',
    'torch/_export/serde/serialize.py',
    'torch/_export/serde/upgrade.py',
    'torch/_export/trace.py',
    'torch/_export/verifier.py',
    'torch/_vendor/**',
    'torch/contrib/__init__.py',
    'torch/contrib/_tensorboard_vis.py',
    "torch/cuda/_gpu_trace.py",
    'torch/cuda/_memory_viz.py',  # mypy: Value of type "object" is not indexable
    'torch/fft/__init__.py',
    'torch/func/__init__.py',
    'torch/futures/__init__.py',
    'torch/linalg/__init__.py',
    'torch/monitor/__init__.py',
    'torch/nested/__init__.py',
    'torch/signal/__init__.py',
    'torch/signal/windows/__init__.py',
    'torch/signal/windows/windows.py',
    'torch/special/__init__.py',
    'torch/testing/_internal/__init__.py',
    'torch/testing/_internal/autocast_test_lists.py',
    'torch/testing/_internal/autograd_function_db.py',
    'torch/testing/_internal/check_kernel_launches.py',
    'torch/testing/_internal/codegen/__init__.py',
    'torch/testing/_internal/codegen/random_topo_test.py',
    'torch/testing/_internal/common_cuda.py',
    'torch/testing/_internal/common_distributed.py',
    'torch/testing/_internal/common_jit.py',
    'torch/testing/_internal/common_methods_invocations.py',
    'torch/testing/_internal/common_modules.py',
    'torch/testing/_internal/common_nn.py',
    'torch/testing/_internal/common_pruning.py',
    'torch/testing/_internal/common_quantization.py',
    'torch/testing/_internal/common_quantized.py',
    'torch/testing/_internal/common_subclass.py',
    'torch/testing/_internal/common_utils.py',
    'torch/testing/_internal/composite_compliance.py',
    'torch/testing/_internal/hop_db.py',
    'torch/testing/_internal/custom_op_db.py',
    'torch/testing/_internal/data/__init__.py',
    'torch/testing/_internal/data/network1.py',
    'torch/testing/_internal/data/network2.py',
    'torch/testing/_internal/dist_utils.py',
    'torch/testing/_internal/distributed/__init__.py',
    'torch/testing/_internal/distributed/_shard/__init__.py',
    'torch/testing/_internal/distributed/_shard/sharded_tensor/__init__.py',
    'torch/testing/_internal/distributed/_shard/sharded_tensor/_test_ops_common.py',
    'torch/testing/_internal/distributed/_shard/sharded_tensor/_test_st_common.py',
    'torch/testing/_internal/distributed/_shard/test_common.py',
    'torch/testing/_internal/distributed/_tensor/__init__.py',
    'torch/testing/_internal/distributed/_tensor/common_dtensor.py',
    'torch/testing/_internal/distributed/ddp_under_dist_autograd_test.py',
    'torch/testing/_internal/distributed/distributed_test.py',
    'torch/testing/_internal/distributed/distributed_utils.py',
    'torch/testing/_internal/distributed/fake_pg.py',
    'torch/testing/_internal/distributed/multi_threaded_pg.py',
    'torch/testing/_internal/distributed/nn/__init__.py',
    'torch/testing/_internal/distributed/nn/api/__init__.py',
    'torch/testing/_internal/distributed/nn/api/remote_module_test.py',
    'torch/testing/_internal/distributed/rpc/__init__.py',
    'torch/testing/_internal/distributed/rpc/dist_autograd_test.py',
    'torch/testing/_internal/distributed/rpc/dist_optimizer_test.py',
    'torch/testing/_internal/distributed/rpc/examples/__init__.py',
    'torch/testing/_internal/distributed/rpc/examples/parameter_server_test.py',
    'torch/testing/_internal/distributed/rpc/examples/reinforcement_learning_rpc_test.py',
    'torch/testing/_internal/distributed/rpc/faulty_agent_rpc_test.py',
    'torch/testing/_internal/distributed/rpc/faulty_rpc_agent_test_fixture.py',
    'torch/testing/_internal/distributed/rpc/jit/__init__.py',
    'torch/testing/_internal/distributed/rpc/jit/dist_autograd_test.py',
    'torch/testing/_internal/distributed/rpc/jit/rpc_test.py',
    'torch/testing/_internal/distributed/rpc/jit/rpc_test_faulty.py',
    'torch/testing/_internal/distributed/rpc/rpc_agent_test_fixture.py',
    'torch/testing/_internal/distributed/rpc/rpc_test.py',
    'torch/testing/_internal/distributed/rpc/tensorpipe_rpc_agent_test_fixture.py',
    'torch/testing/_internal/distributed/rpc_utils.py',
    'torch/testing/_internal/generated/__init__.py',
    'torch/testing/_internal/hypothesis_utils.py',
    'torch/testing/_internal/inductor_utils.py',
    'torch/testing/_internal/jit_metaprogramming_utils.py',
    'torch/testing/_internal/jit_utils.py',
    'torch/testing/_internal/logging_tensor.py',
    'torch/testing/_internal/logging_utils.py',
    'torch/testing/_internal/optests/__init__.py',
    'torch/testing/_internal/optests/aot_autograd.py',
    'torch/testing/_internal/optests/compile_check.py',
    'torch/testing/_internal/optests/fake_tensor.py',
    'torch/testing/_internal/optests/make_fx.py',
    'torch/testing/_internal/quantization_torch_package_models.py',
    'torch/testing/_internal/test_module/__init__.py',
    'torch/testing/_internal/test_module/future_div.py',
    'torch/testing/_internal/test_module/no_future_div.py',
    'torch/utils/_contextlib.py',
    'torch/utils/_cpp_extension_versioner.py',
    'torch/utils/_crash_handler.py',
    'torch/utils/_device.py',
    'torch/utils/_foreach_utils.py',
    'torch/utils/_freeze.py',
    'torch/utils/_mode_utils.py',
    'torch/utils/_python_dispatch.py',
    'torch/utils/_stats.py',
    'torch/utils/_traceback.py',
    'torch/utils/_zip.py',
    'torch/utils/backcompat/__init__.py',
    'torch/utils/backend_registration.py',
    'torch/utils/benchmark/__init__.py',
    'torch/utils/benchmark/examples/__init__.py',
    'torch/utils/benchmark/examples/blas_compare.py',
    'torch/utils/benchmark/examples/blas_compare_setup.py',
    'torch/utils/benchmark/examples/compare.py',
    'torch/utils/benchmark/examples/end_to_end.py',
    'torch/utils/benchmark/examples/fuzzer.py',
    'torch/utils/benchmark/examples/op_benchmark.py',
    'torch/utils/benchmark/examples/simple_timeit.py',
    'torch/utils/benchmark/examples/sparse/compare.py',
    'torch/utils/benchmark/examples/sparse/fuzzer.py',
    'torch/utils/benchmark/examples/sparse/op_benchmark.py',
    'torch/utils/benchmark/examples/spectral_ops_fuzz_test.py',
    'torch/utils/benchmark/op_fuzzers/__init__.py',
    'torch/utils/benchmark/op_fuzzers/binary.py',
    'torch/utils/benchmark/op_fuzzers/sparse_binary.py',
    'torch/utils/benchmark/op_fuzzers/sparse_unary.py',
    'torch/utils/benchmark/op_fuzzers/spectral.py',
    'torch/utils/benchmark/op_fuzzers/unary.py',
    'torch/utils/benchmark/utils/__init__.py',
    'torch/utils/benchmark/utils/_stubs.py',
    'torch/utils/benchmark/utils/common.py',
    'torch/utils/benchmark/utils/compare.py',
    'torch/utils/benchmark/utils/compile.py',
    'torch/utils/benchmark/utils/cpp_jit.py',
    'torch/utils/benchmark/utils/fuzzer.py',
    'torch/utils/benchmark/utils/sparse_fuzzer.py',
    'torch/utils/benchmark/utils/timer.py',
    'torch/utils/benchmark/utils/valgrind_wrapper/__init__.py',
    'torch/utils/benchmark/utils/valgrind_wrapper/timer_interface.py',
    'torch/utils/bottleneck/__init__.py',
    'torch/utils/bottleneck/__main__.py',
    'torch/utils/bundled_inputs.py',
    'torch/utils/checkpoint.py',
    'torch/utils/collect_env.py',
    'torch/utils/cpp_backtrace.py',
    'torch/utils/cpp_extension.py',
    'torch/utils/dlpack.py',
    'torch/utils/file_baton.py',
    'torch/utils/flop_counter.py',
    'torch/utils/hipify/__init__.py',
    'torch/utils/hipify/constants.py',
    'torch/utils/hipify/cuda_to_hip_mappings.py',
    'torch/utils/hipify/hipify_python.py',
    'torch/utils/hipify/version.py',
    'torch/utils/hooks.py',
    'torch/utils/jit/__init__.py',
    'torch/utils/jit/log_extract.py',
    'torch/utils/mkldnn.py',
    'torch/utils/mobile_optimizer.py',
    'torch/utils/model_dump/__init__.py',
    'torch/utils/model_dump/__main__.py',
    'torch/utils/model_zoo.py',
    'torch/utils/show_pickle.py',
    'torch/utils/tensorboard/__init__.py',
    'torch/utils/tensorboard/_caffe2_graph.py',
    'torch/utils/tensorboard/_convert_np.py',
    'torch/utils/tensorboard/_embedding.py',
    'torch/utils/tensorboard/_onnx_graph.py',
    'torch/utils/tensorboard/_proto_graph.py',
    'torch/utils/tensorboard/_pytorch_graph.py',
    'torch/utils/tensorboard/_utils.py',
    'torch/utils/tensorboard/summary.py',
    'torch/utils/tensorboard/writer.py',
    'torch/utils/throughput_benchmark.py',
    'torch/utils/viz/__init__.py',
    'torch/utils/viz/_cycles.py',
    'torch/utils/weak.py',
    'torch/xpu/_gpu_trace.py',
]
init_command = [
    'python3',
    'tools/linter/adapters/pip_init.py',
    '--dry-run={{DRYRUN}}',
    '--no-black-binary',
    'black==23.12.1',
    'usort==1.0.8.post1',
    'isort==5.13.2',
    'ruff==0.7.4',  # sync with RUFF
]
is_formatter = true

[[linter]]
code = 'COPYRIGHT'
include_patterns = ['**']
exclude_patterns = [
    '.lintrunner.toml',
    'fb/**',
    '**/fb/**',
]
command = [
    'python3',
    'tools/linter/adapters/grep_linter.py',
    '--pattern=Confidential and proprietary',
    '--linter-name=COPYRIGHT',
    '--error-name=Confidential Code',
    """--error-description=\
        Proprietary and confidential source code\
        should not be contributed to PyTorch codebase\
    """,
    '--',
    '@{{PATHSFILE}}'
]

[[linter]]
code = 'BAZEL_LINTER'
include_patterns = ['WORKSPACE']
command = [
    'python3',
    'tools/linter/adapters/bazel_linter.py',
    '--binary=.lintbin/bazel',
    '--',
    '@{{PATHSFILE}}'
]
init_command = [
    'python3',
    'tools/linter/adapters/s3_init.py',
    '--config-json=tools/linter/adapters/s3_init_config.json',
    '--linter=bazel',
    '--dry-run={{DRYRUN}}',
    '--output-dir=.lintbin',
    '--output-name=bazel',
]
is_formatter = true

[[linter]]
code = 'LINTRUNNER_VERSION'
include_patterns = ['**']
exclude_patterns = [
    'fb/**',
    '**/fb/**',
]
command = [
    'python3',
    'tools/linter/adapters/lintrunner_version_linter.py'
]

[[linter]]
code = 'RUFF'
include_patterns = ['**/*.py', '**/*.pyi']
exclude_patterns = [
    'caffe2/**',
    'functorch/docs/**',
    'functorch/notebooks/**',
    'torch/_inductor/fx_passes/serialized_patterns/**',
    'torch/_inductor/autoheuristic/artifacts/**',
    'scripts/**',
    'third_party/**',
    'fb/**',
    '**/fb/**',
]
command = [
    'python3',
    'tools/linter/adapters/ruff_linter.py',
    '--config=pyproject.toml',
    '--show-disable',
    '--',
    '@{{PATHSFILE}}'
]
init_command = [
    'python3',
    'tools/linter/adapters/pip_init.py',
    '--dry-run={{DRYRUN}}',
    'ruff==0.7.4',  # sync with PYFMT
]
is_formatter = true

# This linter prevents merge conlicts in csv files in pytorch by enforcing
# three lines of whitespace between entries such that unless people are modifying
# the same line, merge conflicts should not arise in git or hg
[[linter]]
code = 'MERGE_CONFLICTLESS_CSV'
include_patterns = ['benchmarks/dynamo/ci_expected_accuracy/*.csv']
command = [
    'python3',
    'tools/linter/adapters/no_merge_conflict_csv_linter.py',
    '--',
    '@{{PATHSFILE}}'
]
is_formatter = true


[[linter]]
code = 'META_NO_CREATE_UNBACKED'
include_patterns = [
  "torch/_meta_registrations.py"
]
command = [
    'python3',
    'tools/linter/adapters/grep_linter.py',
    '--pattern=create_unbacked',
    '--linter-name=META_NO_CREATE_UNBACKED',
    '--error-name=no create_unbacked in meta registrations',
    """--error-description=\
        Data-dependent operators should have their meta \
        registration in torch/_subclasses/fake_impls.py, \
        not torch/_meta_registrations.py
    """,
    '--',
    '@{{PATHSFILE}}'
]

[[linter]]
code = 'ATEN_CPU_GPU_AGNOSTIC'
include_patterns = [
    # aten source
    "aten/src/ATen/*.cpp",
    "aten/src/ATen/cpu/*.cpp",
    "aten/src/ATen/functorch/**/*.cpp",
    "aten/src/ATen/nnapi/*.cpp",
    "aten/src/ATen/quantized/*.cpp",
    "aten/src/ATen/vulkan/*.cpp",
    "aten/src/ATen/metal/*.cpp",
    "aten/src/ATen/detail/CPUGuardImpl.cpp",
    "aten/src/ATen/detail/MetaGuardImpl.cpp",
    # aten native source
    "aten/src/ATen/native/cpu/*.cpp",
    "aten/src/ATen/native/ao_sparse/cpu/kernels/*.cpp",
    "aten/src/ATen/native/ao_sparse/quantized/cpu/kernels/*.cpp",
    "aten/src/ATen/native/quantized/cpu/kernels/*.cpp",
    "aten/src/ATen/native/*.cpp",
    "aten/src/ATen/native/cpu/**/*.cpp",
    "aten/src/ATen/native/ao_sparse/*.cpp",
    "aten/src/ATen/native/ao_sparse/**/*.cpp",
    "aten/src/ATen/native/ao_sparse/quantized/*.cpp",
    "aten/src/ATen/native/ao_sparse/quantized/**/*.cpp",
    "aten/src/ATen/native/nested/*.cpp",
    "aten/src/ATen/native/quantized/*.cpp",
    "aten/src/ATen/native/quantized/**/*.cpp",
    "aten/src/ATen/native/sparse/*.cpp",
    "aten/src/ATen/native/transformers/*.cpp",
    "aten/src/ATen/native/utils/*.cpp",
    "aten/src/ATen/native/xnnpack/*.cpp",
    "aten/src/ATen/native/metal/MetalPrepackOpRegister.cpp",
    # aten headers
    "aten/src/ATen/*.h",
    "aten/src/ATen/functorch/**/*.h",
    "aten/src/ATen/ops/*.h",
    "aten/src/ATen/cpu/**/*.h",
    "aten/src/ATen/nnapi/*.h",
    "aten/src/ATen/quantized/*.h",
    "aten/src/ATen/vulkan/*.h",
    "aten/src/ATen/metal/*.h",
    "aten/src/ATen/mps/*.h",
    # aten native headers
    "aten/src/ATen/native/*.h",
    "aten/src/ATen/native/cpu/**/*.h",
    "aten/src/ATen/native/nested/*.h",
    "aten/src/ATen/native/sparse/*.h",
    "aten/src/ATen/native/ao_sparse/*.h",
    "aten/src/ATen/native/ao_sparse/cpu/*.h",
    "aten/src/ATen/native/ao_sparse/quantized/*.h",
    "aten/src/ATen/native/ao_sparse/quantized/cpu/*.h",
    "aten/src/ATen/native/quantized/*.h",
    "aten/src/ATen/native/quantized/cpu/*.h",
    "aten/src/ATen/native/transformers/*.h",
    "aten/src/ATen/native/quantized/cpu/qnnpack/include/*.h",
    "aten/src/ATen/native/utils/*.h",
    "aten/src/ATen/native/vulkan/ops/*.h",
    "aten/src/ATen/native/xnnpack/*.h",
    "aten/src/ATen/native/metal/MetalPrepackOpContext.h",
    "aten/src/ATen/native/mps/Copy.h",
    "aten/src/ATen/native/mkldnn/**/*.h",
]
exclude_patterns = [
    "aten/src/ATen/Context.h",
    "aten/src/ATen/Context.cpp",
    "aten/src/ATen/DLConvertor.cpp",
    "aten/src/ATen/core/Array.h",
    "aten/src/ATen/native/quantized/ConvUtils.h",
    "aten/src/ATen/native/sparse/SparseBlasImpl.cpp",  # triton implementation
    "aten/src/ATen/native/transformers/attention.cpp",
    "aten/src/ATen/native/**/cudnn/**",  # cudnn is cuda specific
]
command = [
    'python3',
    'tools/linter/adapters/grep_linter.py',
    '--pattern=(^#if.*USE_ROCM.*)|(^#if.*USE_CUDA.*)',
    '--linter-name=ATEN_CPU',
    '--error-name=aten-cpu should be gpu agnostic',
    """--error-description=\
        We strongly discourage the compile-time divergence \
        on ATen-CPU code for different GPU code. This \
        disallows sharing the same aten-cpu shared object \
        between different GPU backends \
    """,
    '--',
    '@{{PATHSFILE}}'
]
is_formatter = true

# `set_linter` detects occurrences of built-in `set` in areas of Python code like
# _inductor where the instability of iteration in `set` has proven a problem.

[[linter]]
code = 'SET_LINTER'
<<<<<<< HEAD
include_patterns = [
    "torch/_dynamo/**/*.py",
    "torch/_inductor/**/*.py",
]
=======
>>>>>>> 1f4bf5dd
command = [
    'python3',
    'tools/linter/adapters/set_linter.py',
    '--lintrunner',
    '--',
    '@{{PATHSFILE}}'
]
include_patterns = [
    'torch/**/does-not-exist.py'
]
is_formatter = true<|MERGE_RESOLUTION|>--- conflicted
+++ resolved
@@ -1693,21 +1693,15 @@
 
 [[linter]]
 code = 'SET_LINTER'
-<<<<<<< HEAD
+command = [
+    'python3',
+    'tools/linter/adapters/set_linter.py',
+    '--lintrunner',
+    '--',
+    '@{{PATHSFILE}}'
+]
 include_patterns = [
     "torch/_dynamo/**/*.py",
     "torch/_inductor/**/*.py",
 ]
-=======
->>>>>>> 1f4bf5dd
-command = [
-    'python3',
-    'tools/linter/adapters/set_linter.py',
-    '--lintrunner',
-    '--',
-    '@{{PATHSFILE}}'
-]
-include_patterns = [
-    'torch/**/does-not-exist.py'
-]
 is_formatter = true