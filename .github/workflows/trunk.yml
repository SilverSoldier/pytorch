--- conflicted
+++ resolved
@@ -50,40 +50,7 @@
     uses: ./.github/workflows/_linux-build.yml
     needs: get-label-type
     with:
-<<<<<<< HEAD
-      build-environment: libtorch-linux-focal-cuda12.1-py3.7-gcc9
-      docker-image-name: pytorch-linux-focal-cuda12.1-cudnn9-py3-gcc9
-      build-generates-artifacts: false
-      runner_prefix: "${{ needs.get-label-type.outputs.label-type }}"
-      runner: "linux.4xlarge"
-      test-matrix: |
-        { include: [
-          { config: "default", shard: 1, num_shards: 1 },
-        ]}
-
-  # no-ops builds test USE_PER_OPERATOR_HEADERS=0 where ATen/ops is not generated
-  linux-focal-cuda12_1-py3_10-gcc9-no-ops-build:
-    name: linux-focal-cuda12.1-py3.10-gcc9-no-ops
-    uses: ./.github/workflows/_linux-build.yml
-    needs: get-label-type
-    with:
-      runner_prefix: "${{ needs.get-label-type.outputs.label-type }}"
-      build-environment: linux-focal-cuda12.1-py3.10-gcc9-no-ops
-      docker-image-name: pytorch-linux-focal-cuda12.1-cudnn9-py3-gcc9
-      test-matrix: |
-        { include: [
-          { config: "default", shard: 1, num_shards: 1 },
-        ]}
-
-  libtorch-linux-focal-cuda12_4-py3_7-gcc9-debug-build:
-    name: libtorch-linux-focal-cuda12.4-py3.7-gcc9-debug
-    uses: ./.github/workflows/_linux-build.yml
-    needs: get-label-type
-    with:
-      build-environment: libtorch-linux-focal-cuda12.4-py3.7-gcc9
-=======
       build-environment: libtorch-linux-focal-cuda12.4-py3.10-gcc9
->>>>>>> fda43c98
       docker-image-name: pytorch-linux-focal-cuda12.4-cudnn9-py3-gcc9
       build-generates-artifacts: false
       runner_prefix: "${{ needs.get-label-type.outputs.label-type }}"
@@ -92,6 +59,7 @@
         { include: [
           { config: "default", shard: 1, num_shards: 1 },
         ]}
+    secrets: inherit
 
   # no-ops builds test USE_PER_OPERATOR_HEADERS=0 where ATen/ops is not generated
   linux-focal-cuda12_4-py3_10-gcc9-no-ops-build:
@@ -106,6 +74,7 @@
         { include: [
           { config: "default", shard: 1, num_shards: 1 },
         ]}
+    secrets: inherit
 
   macos-py3-arm64-build:
     if: github.repository_owner == 'pytorch'
@@ -124,6 +93,7 @@
           { config: "default", shard: 2, num_shards: 3, runner: "macos-m1-stable" },
           { config: "default", shard: 3, num_shards: 3, runner: "macos-m1-stable" },
         ]}
+    secrets: inherit
 
   macos-py3-arm64-mps-test:
     name: macos-py3-arm64-mps
@@ -140,6 +110,7 @@
           { config: "mps", shard: 1, num_shards: 1, runner: "macos-m1-13" },
           { config: "mps", shard: 1, num_shards: 1, runner: "macos-m1-14" },
         ]}
+    secrets: inherit
 
   macos-py3-arm64-test:
     name: macos-py3-arm64
@@ -152,6 +123,7 @@
       # Same as the build job
       python-version: 3.9.12
       test-matrix: ${{ needs.macos-py3-arm64-build.outputs.test-matrix }}
+    secrets: inherit
 
   win-vs2019-cpu-py3-build:
     name: win-vs2019-cpu-py3
@@ -180,6 +152,7 @@
       build-environment: win-vs2019-cpu-py3
       cuda-version: cpu
       test-matrix: ${{ needs.win-vs2019-cpu-py3-build.outputs.test-matrix }}
+    secrets: inherit
 
   win-vs2019-cuda12_1-py3-build:
     name: win-vs2019-cuda12.1-py3
@@ -189,6 +162,7 @@
       build-environment: win-vs2019-cuda12.1-py3
       cuda-version: "12.1"
       runner: "${{ needs.get-label-type.outputs.label-type }}windows.4xlarge.nonephemeral"
+    secrets: inherit
 
   linux-focal-rocm6_2-py3_10-build:
     name: linux-focal-rocm6.2-py3.10
@@ -221,6 +195,7 @@
       docker-image: ${{ needs.linux-focal-rocm6_2-py3_10-build.outputs.docker-image }}
       test-matrix: ${{ needs.linux-focal-rocm6_2-py3_10-build.outputs.test-matrix }}
       tests-to-include: "test_nn test_torch test_cuda test_ops test_unary_ufuncs test_binary_ufuncs test_autograd inductor/test_torchinductor distributed/test_c10d_common distributed/test_c10d_nccl"
+    secrets: inherit
 
   linux-focal-cuda12_4-py3_10-gcc9-experimental-split-build:
     if: false # See https://github.com/pytorch/pytorch/issues/138750
@@ -245,6 +220,7 @@
           { config: "default", shard: 4, num_shards: 5, runner: "${{ needs.get-label-type.outputs.label-type }}linux.4xlarge.nvidia.gpu" },
           { config: "default", shard: 5, num_shards: 5, runner: "${{ needs.get-label-type.outputs.label-type }}linux.4xlarge.nvidia.gpu" },
         ]}
+    secrets: inherit
 
   linux-focal-cuda12_4-py3_10-gcc9-experimental-split-build-test:
     name: linux-focal-cuda12.4-py3.10-gcc9-experimental-split-build-test
@@ -255,9 +231,6 @@
     with:
       build-environment: linux-focal-cuda12.4-py3.10-gcc9-experimental-split-build
       docker-image: ${{ needs.linux-focal-cuda12_4-py3_10-gcc9-experimental-split-build.outputs.docker-image }}
-<<<<<<< HEAD
-      test-matrix: ${{ needs.linux-focal-cuda12_4-py3_10-gcc9-experimental-split-build.outputs.test-matrix }}
-=======
       test-matrix: ${{ needs.linux-focal-cuda12_4-py3_10-gcc9-experimental-split-build.outputs.test-matrix }}
     secrets: inherit
 
@@ -270,5 +243,4 @@
       build-environment: linux-focal-cuda12.1-py3.10-gcc9-sm80
       docker-image-name: pytorch-linux-focal-cuda12.1-cudnn9-py3-gcc9-inductor-benchmarks
       cuda-arch-list: '8.0'
-    secrets: inherit
->>>>>>> fda43c98
+    secrets: inherit