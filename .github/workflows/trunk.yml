--- conflicted
+++ resolved
@@ -45,40 +45,6 @@
       curr_branch: ${{ github.head_ref || github.ref_name }}
       curr_ref_type: ${{ github.ref_type }}
 
-<<<<<<< HEAD
-  linux-focal-cuda12_4-py3_10-gcc9-sm86-build:
-    name: linux-focal-cuda12.4-py3.10-gcc9-sm86
-    uses: ./.github/workflows/_linux-build.yml
-    needs: get-label-type
-    with:
-      runner_prefix: "${{ needs.get-label-type.outputs.label-type }}"
-      build-environment: linux-focal-cuda12.4-py3.10-gcc9-sm86
-      docker-image-name: pytorch-linux-focal-cuda12.4-cudnn9-py3-gcc9
-      cuda-arch-list: 8.6
-      test-matrix: |
-        { include: [
-          { config: "default", shard: 1, num_shards: 5, runner: "${{ needs.get-label-type.outputs.label-type }}linux.g5.4xlarge.nvidia.gpu" },
-          { config: "default", shard: 2, num_shards: 5, runner: "${{ needs.get-label-type.outputs.label-type }}linux.g5.4xlarge.nvidia.gpu" },
-          { config: "default", shard: 3, num_shards: 5, runner: "${{ needs.get-label-type.outputs.label-type }}linux.g5.4xlarge.nvidia.gpu" },
-          { config: "default", shard: 4, num_shards: 5, runner: "${{ needs.get-label-type.outputs.label-type }}linux.g5.4xlarge.nvidia.gpu" },
-          { config: "default", shard: 5, num_shards: 5, runner: "${{ needs.get-label-type.outputs.label-type }}linux.g5.4xlarge.nvidia.gpu" },
-        ]}
-    secrets: inherit
-
-  linux-focal-cuda12_4-py3_10-gcc9-sm86-test:
-    name: linux-focal-cuda12.4-py3.10-gcc9-sm86
-    uses: ./.github/workflows/_linux-test.yml
-    needs:
-      - linux-focal-cuda12_4-py3_10-gcc9-sm86-build
-      - target-determination
-    with:
-      build-environment: linux-focal-cuda12.4-py3.10-gcc9-sm86
-      docker-image: ${{ needs.linux-focal-cuda12_4-py3_10-gcc9-sm86-build.outputs.docker-image }}
-      test-matrix: ${{ needs.linux-focal-cuda12_4-py3_10-gcc9-sm86-build.outputs.test-matrix }}
-    secrets: inherit
-
-=======
->>>>>>> 02f48489
   libtorch-linux-focal-cuda12_1-py3_7-gcc9-debug-build:
     name: libtorch-linux-focal-cuda12.1-py3.7-gcc9-debug
     uses: ./.github/workflows/_linux-build.yml
