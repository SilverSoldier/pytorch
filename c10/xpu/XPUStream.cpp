--- conflicted
+++ resolved
@@ -33,51 +33,6 @@
 
 thread_local std::unique_ptr<StreamId[]> current_streams = nullptr;
 
-<<<<<<< HEAD
-/*
- * Note [StreamId assignment]
- * ~~~~~~~~~~~~~~~~~~~~~~~~~~
- * How do we assign stream IDs?
- *
- * -- 55 bits --    -- 5 bits --     -- 3 bits --     -- 1 bit --
- *     zeros       StreamIdIndex     StreamIdType    Ext/native stream
- *                ignored for ext   ignored for ext
- *
- * Where StreamIdType:
- *  000 = low priority queue
- *  001 = normal priority queue
- *  010 = high priority queue
- *  111 = external queue
- *
- * StreamId is 64-bit, so we can just rely on regular promotion rules.
- * We rely on StreamIdIndex and StreamIdType being non-negative;
- */
-
-/*
- * Note [XPU Stream priorities]
- * XPU stream priority levels are defined based on the following design
- * principles:
- *   1. Higher priority number indicates lower priority.
- *   2. The default priority, `normal`, corresponds to a priority number of 0.
- *   3. StreamIdType and priority number are inversely related.
- *
- * This relationship can be summarized as follows:
- * -- priority type --    -- priority number --    -- type number --
- *        low                     1                       0
- *       normal                   0                       1
- *        high                   -1                       2
- */
-
-using StreamIdIndex = uint8_t;
-enum class StreamIdType : uint8_t {
-  // The higher the type number, the higher the priority for the native stream.
-  LOW = 0x0,
-  NORMAL = 0x1,
-  HIGH = 0X2,
-  // For an external stream, the last bit of StreamId is 0, whose priority is
-  // queried at runtime.
-  EXT = 0X7,
-=======
 // Note [StreamId assignment]
 // ~~~~~~~~~~~~~~~~~~~~~~~~~~
 // How do we assign stream IDs?
@@ -104,7 +59,49 @@
   NORMAL = 0x0,
   HIGH = 0X1,
   EXT = 0x7,
->>>>>>> 7435f57f
+/*
+ * Note [StreamId assignment]
+ * ~~~~~~~~~~~~~~~~~~~~~~~~~~
+ * How do we assign stream IDs?
+ *
+ * -- 55 bits --    -- 5 bits --     -- 3 bits --     -- 1 bit --
+ *     zeros       StreamIdIndex     StreamIdType    Ext/native stream
+ *                ignored for ext   ignored for ext
+ *
+ * Where StreamIdType:
+ *  000 = low priority queue
+ *  001 = normal priority queue
+ *  010 = high priority queue
+ *  111 = external queue
+ *
+ * StreamId is 64-bit, so we can just rely on regular promotion rules.
+ * We rely on StreamIdIndex and StreamIdType being non-negative;
+ */
+
+/*
+ * Note [XPU Stream priorities]
+ * XPU stream priority levels are defined based on the following design
+ * principles:
+ *   1. Higher priority number indicates lower priority.
+ *   2. The default priority, `normal`, corresponds to a priority number of 0.
+ *   3. StreamIdType and priority number are inversely related.
+ *
+ * This relationship can be summarized as follows:
+ * -- priority type --    -- priority number --    -- type number --
+ *        low                     1                       0
+ *       normal                   0                       1
+ *        high                   -1                       2
+ */
+
+using StreamIdIndex = uint8_t;
+enum class StreamIdType : uint8_t {
+  // The higher the type number, the higher the priority for the native stream.
+  LOW = 0x0,
+  NORMAL = 0x1,
+  HIGH = 0X2,
+  // For an external stream, the last bit of StreamId is 0, whose priority is
+  // queried at runtime.
+  EXT = 0X7,
 };
 
 inline std::ostream& operator<<(std::ostream& stream, StreamIdType q) {
@@ -233,7 +230,16 @@
 int XPUStream::priority() const {
   StreamId stream_id = stream_.id();
   StreamIdType st = streamIdType(stream_id);
-<<<<<<< HEAD
+  // For an external queue which is not created in XPUStream, we can not trace
+  // the priority. Workaround here since sycl doesn't support get priority from
+  // a sycl::queue, like cudaStreamGetPriority .
+  // TODO: remove this workaround when sycl supports get priority from a
+  // sycl::queue.
+  if (st == StreamIdType::EXT) {
+    st = StreamIdType::NORMAL;
+  }
+  // StreamIdType and priority number are inversely related.
+  return -static_cast<int>(st);
   if (C10_UNLIKELY(st == StreamIdType::EXT)) {
     // Query external stream priority
     using namespace sycl::ext::oneapi::property;
@@ -250,18 +256,6 @@
   }
   // See Note [XPU Stream priorities]
   return -static_cast<int>(st) + 1;
-=======
-  // For an external queue which is not created in XPUStream, we can not trace
-  // the priority. Workaround here since sycl doesn't support get priority from
-  // a sycl::queue, like cudaStreamGetPriority .
-  // TODO: remove this workaround when sycl supports get priority from a
-  // sycl::queue.
-  if (st == StreamIdType::EXT) {
-    st = StreamIdType::NORMAL;
-  }
-  // StreamIdType and priority number are inversely related.
-  return -static_cast<int>(st);
->>>>>>> 7435f57f
 }
 
 // See Note [StreamId assignment]
