--- conflicted
+++ resolved
@@ -11,9 +11,7 @@
 
 #include <c10/macros/Export.h>
 #include <c10/macros/Macros.h>
-#include <c10/util/TypeSafeSignMath.h>
 #include <c10/util/bit_cast.h>
-#include <c10/util/complex.h>
 #include <c10/util/floating_point_utils.h>
 #include <type_traits>
 
@@ -31,7 +29,9 @@
 #include <cstring>
 #include <iosfwd>
 #include <limits>
+#ifndef C10_EMBEDDED
 #include <ostream>
+#endif // C10_EMBEDDED
 
 #ifdef __CUDACC__
 #include <cuda_fp16.h>
@@ -51,8 +51,6 @@
 #include <arm_neon.h>
 #endif
 
-<<<<<<< HEAD
-=======
 #if defined(__GNUC__) || defined(__clang__)
 #if defined(__x86_64__) || defined(_M_X64) || defined(__i386) || \
     defined(_M_IX86)
@@ -64,7 +62,6 @@
 #endif // __x86_64__ || _M_X64 || __i386 || _M_IX86
 #endif // __GNUC__ || __clang__
 
->>>>>>> a9e54f64
 namespace c10 {
 
 namespace detail {
@@ -175,12 +172,9 @@
  * between integer and floating-point variables.
  */
 C10_HOST_DEVICE inline float fp16_ieee_to_fp32_value(uint16_t h) {
-<<<<<<< HEAD
-=======
 #ifdef C10_X86_F16
   return _cvtsh_ss(h);
 #else
->>>>>>> a9e54f64
   /*
    * Extend the half-precision floating-point number to 32 bits and shift to the
    * upper part of the 32-bit word:
@@ -303,10 +297,7 @@
       (two_w < denormalized_cutoff ? fp32_to_bits(denormalized_value)
                                    : fp32_to_bits(normalized_value));
   return fp32_from_bits(result);
-<<<<<<< HEAD
-=======
 #endif // C10_X86_F16
->>>>>>> a9e54f64
 }
 
 /*
@@ -319,12 +310,9 @@
  * between integer and floating-point variables.
  */
 inline uint16_t fp16_ieee_from_fp32_value(float f) {
-<<<<<<< HEAD
-=======
 #ifdef C10_X86_F16
   return _cvtss_sh(f, _MM_FROUND_TO_NEAREST_INT);
 #else
->>>>>>> a9e54f64
   // const float scale_to_inf = 0x1.0p+112f;
   // const float scale_to_zero = 0x1.0p-110f;
   constexpr uint32_t scale_to_inf_bits = (uint32_t)239 << 23;
@@ -358,10 +346,6 @@
   return static_cast<uint16_t>(
       (sign >> 16) |
       (shl1_w > UINT32_C(0xFF000000) ? UINT16_C(0x7E00) : nonsign));
-<<<<<<< HEAD
-}
-
-=======
 #endif // C10_X86_F16
 }
 
@@ -369,7 +353,6 @@
 #undef C10_X86_F16
 #endif // C10_X86_F16
 
->>>>>>> a9e54f64
 #if defined(__aarch64__) && !defined(__CUDACC__)
 inline float16_t fp16_from_bits(uint16_t h) {
   return c10::bit_cast<float16_t>(h);
@@ -426,149 +409,12 @@
 #endif
 };
 
-// TODO : move to complex.h
-template <>
-struct alignas(4) complex<Half> {
-  Half real_;
-  Half imag_;
-
-  // Constructors
-  complex() = default;
-  // Half constructor is not constexpr so the following constructor can't
-  // be constexpr
-  C10_HOST_DEVICE explicit inline complex(const Half& real, const Half& imag)
-      : real_(real), imag_(imag) {}
-  C10_HOST_DEVICE inline complex(const c10::complex<float>& value)
-      : real_(value.real()), imag_(value.imag()) {}
-
-  // Conversion operator
-  inline C10_HOST_DEVICE operator c10::complex<float>() const {
-    return {real_, imag_};
-  }
-
-  constexpr C10_HOST_DEVICE Half real() const {
-    return real_;
-  }
-  constexpr C10_HOST_DEVICE Half imag() const {
-    return imag_;
-  }
-
-  C10_HOST_DEVICE complex<Half>& operator+=(const complex<Half>& other) {
-    real_ = static_cast<float>(real_) + static_cast<float>(other.real_);
-    imag_ = static_cast<float>(imag_) + static_cast<float>(other.imag_);
-    return *this;
-  }
-
-  C10_HOST_DEVICE complex<Half>& operator-=(const complex<Half>& other) {
-    real_ = static_cast<float>(real_) - static_cast<float>(other.real_);
-    imag_ = static_cast<float>(imag_) - static_cast<float>(other.imag_);
-    return *this;
-  }
-
-  C10_HOST_DEVICE complex<Half>& operator*=(const complex<Half>& other) {
-    auto a = static_cast<float>(real_);
-    auto b = static_cast<float>(imag_);
-    auto c = static_cast<float>(other.real());
-    auto d = static_cast<float>(other.imag());
-    real_ = a * c - b * d;
-    imag_ = a * d + b * c;
-    return *this;
-  }
-};
-
-// In some versions of MSVC, there will be a compiler error when building.
-// C4146: unary minus operator applied to unsigned type, result still unsigned
-// C4804: unsafe use of type 'bool' in operation
-// It can be addressed by disabling the following warning.
-#ifdef _MSC_VER
-#pragma warning(push)
-#pragma warning(disable : 4146)
-#pragma warning(disable : 4804)
-#pragma warning(disable : 4018)
-#endif
-
-// The overflow checks may involve float to int conversion which may
-// trigger precision loss warning. Re-enable the warning once the code
-// is fixed. See T58053069.
-C10_CLANG_DIAGNOSTIC_PUSH()
-#if C10_CLANG_HAS_WARNING("-Wimplicit-float-conversion")
-C10_CLANG_DIAGNOSTIC_IGNORE("-Wimplicit-float-conversion")
-#endif
-
-// bool can be converted to any type.
-// Without specializing on bool, in pytorch_linux_trusty_py2_7_9_build:
-// `error: comparison of constant '255' with boolean expression is always false`
-// for `f > limit::max()` below
-template <typename To, typename From>
-std::enable_if_t<std::is_same_v<From, bool>, bool> overflows(
-    From /*f*/,
-    bool strict_unsigned [[maybe_unused]] = false) {
-  return false;
-}
-
-// skip isnan and isinf check for integral types
-template <typename To, typename From>
-std::enable_if_t<std::is_integral_v<From> && !std::is_same_v<From, bool>, bool>
-overflows(From f, bool strict_unsigned = false) {
-  using limit = std::numeric_limits<typename scalar_value_type<To>::type>;
-  if constexpr (!limit::is_signed && std::numeric_limits<From>::is_signed) {
-    // allow for negative numbers to wrap using two's complement arithmetic.
-    // For example, with uint8, this allows for `a - b` to be treated as
-    // `a + 255 * b`.
-    if (!strict_unsigned) {
-      return greater_than_max<To>(f) ||
-          (c10::is_negative(f) &&
-           -static_cast<uint64_t>(f) > static_cast<uint64_t>(limit::max()));
-    }
-  }
-  return c10::less_than_lowest<To>(f) || greater_than_max<To>(f);
-}
-
-template <typename To, typename From>
-std::enable_if_t<std::is_floating_point_v<From>, bool> overflows(
-    From f,
-    bool strict_unsigned [[maybe_unused]] = false) {
-  using limit = std::numeric_limits<typename scalar_value_type<To>::type>;
-  if (limit::has_infinity && std::isinf(static_cast<double>(f))) {
-    return false;
-  }
-  if (!limit::has_quiet_NaN && (f != f)) {
-    return true;
-  }
-  return f < limit::lowest() || f > limit::max();
-}
-
-C10_CLANG_DIAGNOSTIC_POP()
-
-#ifdef _MSC_VER
-#pragma warning(pop)
-#endif
-
-template <typename To, typename From>
-std::enable_if_t<is_complex<From>::value, bool> overflows(
-    From f,
-    bool strict_unsigned = false) {
-  // casts from complex to real are considered to overflow if the
-  // imaginary component is non-zero
-  if (!is_complex<To>::value && f.imag() != 0) {
-    return true;
-  }
-  // Check for overflow componentwise
-  // (Technically, the imag overflow check is guaranteed to be false
-  // when !is_complex<To>, but any optimizer worth its salt will be
-  // able to figure it out.)
-  return overflows<
-             typename scalar_value_type<To>::type,
-             typename From::value_type>(f.real(), strict_unsigned) ||
-      overflows<
-             typename scalar_value_type<To>::type,
-             typename From::value_type>(f.imag(), strict_unsigned);
-}
-
+#ifndef C10_EMBEDDED
 C10_API inline std::ostream& operator<<(std::ostream& out, const Half& value) {
   out << (float)value;
   return out;
 }
+#endif // C10_EMBEDDED
 
 } // namespace c10
 
