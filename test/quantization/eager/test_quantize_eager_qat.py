# Owner(s): ["oncall: quantization"]

import copy
import math

import torch
import torch.ao.nn.intrinsic.qat as nniqat
import torch.ao.nn.qat as nnqat
import torch.ao.nn.qat.dynamic as nnqatd
import torch.ao.nn.quantized as nnq
import torch.ao.nn.quantized.dynamic as nnqd
import torch.backends.mkldnn
import torch.nn as nn
import torch.testing._internal.hypothesis_utils as hu

from hypothesis import given, strategies as st
from torch.ao.nn.intrinsic.qat import ConvBn2d, ConvBnReLU2d
from torch.ao.quantization import (
    convert,
    default_embedding_qat_qconfig,
    default_qat_qconfig,
    default_qconfig,
    default_symmetric_qnnpack_qat_qconfig,
    DeQuantStub,
    FixedQParamsFakeQuantize,
    FusedMovingAvgObsFakeQuantize,
    get_default_qat_qconfig,
    get_embedding_qat_module_mappings,
    get_embedding_static_quant_module_mappings,
    NoopObserver,
    prepare,
    prepare_qat,
    quantize_qat,
    QuantStub,
)
from torch.ao.quantization.qconfig import qconfig_equals
from torch.nn import BatchNorm2d, Conv2d, init, ReLU
from torch.nn.modules.utils import _pair
from torch.testing._internal.common_quantization import (
    DeFusedEmbeddingBagLinear,
    ManualConvLinearQATModel,
    ManualConvLinearSymmQATModel,
    ManualDropoutQATModel,
    ManualEmbeddingBagLinear,
    ManualLinearDynamicQATModel,
    ManualLinearQATModel,
    QuantizationTestCase,
    QuantStubModel,
    test_only_eval_fn,
    test_only_train_fn,
    TwoLayerLinearModel,
)

from torch.testing._internal.common_quantized import (
    override_qengines,
    override_quantized_engine,
    supported_qengines,
)

from torch.testing._internal.common_utils import skipIfNoXNNPACK

hu.assert_deadline_disabled()
from functools import reduce

class _ReferenceConvBnNd(torch.nn.Conv2d, torch.nn.modules.conv._ConvNd):
    """
    Conv-BN fusion implemented with explicit folding. Useful
    to verify numerical equivalency with non-folded version.
    """
    def __init__(self,
                 # ConvNd args
                 in_channels, out_channels, kernel_size, stride,
                 padding, dilation, transposed, output_padding,
                 groups,
                 bias,
                 padding_mode,
                 # BatchNormNd args
                 # num_features: out_channels
                 eps=1e-05, momentum=0.1,
                 # affine: True
                 # track_running_stats: True
                 # Args for this module
                 freeze_bn=False,
                 qconfig=None):
        nn.modules.conv._ConvNd.__init__(self, in_channels, out_channels, kernel_size,
                                         stride, padding, dilation, transposed,
                                         output_padding, groups, False, padding_mode)
        assert qconfig, 'qconfig must be provided for QAT module'
        self.qconfig = qconfig
        self.eps = eps
        self.momentum = momentum
        self.freeze_bn = freeze_bn if self.training else True
        self.num_features = out_channels
        self.gamma = nn.Parameter(torch.empty(out_channels))
        self.beta = nn.Parameter(torch.empty(out_channels))
        self.affine = True
        self.track_running_stats = True
        self.running_mean = nn.Buffer(torch.zeros(out_channels))
        self.running_var = nn.Buffer(torch.ones(out_channels))
        self.num_batches_tracked = nn.Buffer(torch.tensor(0, dtype=torch.long))
        self.activation_post_process = self.qconfig.activation()
        self.weight_fake_quant = self.qconfig.weight()
        if bias:
            self.bias = nn.Parameter(torch.empty(out_channels))
        else:
            self.register_parameter('bias', None)
        self.reset_bn_parameters()

    def reset_running_stats(self):
        self.running_mean.zero_()
        self.running_var.fill_(1)
        self.num_batches_tracked.zero_()

    def reset_bn_parameters(self):
        self.reset_running_stats()
        init.uniform_(self.gamma)
        init.zeros_(self.beta)
        if self.bias is not None:
            fan_in, _ = init._calculate_fan_in_and_fan_out(self.weight)
            bound = 1 / math.sqrt(fan_in)
            init.uniform_(self.bias, -bound, bound)

    def reset_parameters(self):
        super().reset_parameters()
        # A hack to avoid resetting on undefined parameters
        if hasattr(self, 'gamma'):
            self.reset_bn_parameters()

    def update_bn_stats(self):
        self.freeze_bn = False
        return self

    def freeze_bn_stats(self):
        self.freeze_bn = True
        return self

    def _forward(self, input):
        # exponential_average_factor is self.momentum set to
        # (when it is available) only so that if gets updated
        # in ONNX graph when this node is exported to ONNX.
        if self.momentum is None:
            exponential_average_factor = 0.0
        else:
            exponential_average_factor = self.momentum

        if self.training and not self.freeze_bn and self.track_running_stats:
            # TODO: if statement only here to tell the jit to skip emitting this when it is None
            if self.num_batches_tracked is not None:
                self.num_batches_tracked += 1
                if self.momentum is None:  # use cumulative moving average
                    exponential_average_factor = 1.0 / float(self.num_batches_tracked)
                else:  # use exponential moving average
                    exponential_average_factor = self.momentum

        # we use running statistics from the previous batch, so this is an
        # approximation of the approach mentioned in the whitepaper, but we only
        # need to do one convolution in this case instead of two
        running_std = torch.sqrt(self.running_var + self.eps)
        scale_factor = self.gamma / running_std
        scaled_weight = self.weight * scale_factor.reshape([-1, 1, 1, 1])
        if self.bias is not None:
            zero_bias = torch.zeros_like(self.bias, dtype=input.dtype)
        else:
            zero_bias = torch.zeros(self.out_channels, device=scaled_weight.device, dtype=input.dtype)
        conv = self._conv_forward(input, self.weight_fake_quant(scaled_weight), zero_bias)

        if self.training and not self.freeze_bn:
            # recovering original conv to get original batch_mean and batch_var
            if self.bias is not None:
                conv_orig = conv / scale_factor.reshape([1, -1, 1, 1]) + self.bias.reshape([1, -1, 1, 1])
            else:
                conv_orig = conv / scale_factor.reshape([1, -1, 1, 1])
            batch_mean = torch.mean(conv_orig, dim=[0, 2, 3])
            batch_var = torch.var(conv_orig, dim=[0, 2, 3], unbiased=False)
            n = float(conv_orig.numel() / conv_orig.size()[1])
            unbiased_batch_var = batch_var * (n / (n - 1))
            batch_rstd = torch.ones_like(batch_var, memory_format=torch.contiguous_format) / torch.sqrt(batch_var + self.eps)

            conv = (self.gamma * batch_rstd).reshape([1, -1, 1, 1]) * conv_orig + \
                (self.beta - self.gamma * batch_rstd * batch_mean).reshape([1, -1, 1, 1])
            self.running_mean = exponential_average_factor * batch_mean.detach() + \
                (1 - exponential_average_factor) * self.running_mean
            self.running_var = exponential_average_factor * unbiased_batch_var.detach() + \
                (1 - exponential_average_factor) * self.running_var
        else:
            if self.bias is None:
                conv = conv + (self.beta - self.gamma * self.running_mean /
                               running_std).reshape([1, -1, 1, 1])
            else:
                conv = conv + (self.gamma * (self.bias - self.running_mean) / running_std + self.beta).reshape([1, -1, 1, 1])
        return conv

    def extra_repr(self):
        # TODO(jerryzh): extend
        return super().extra_repr()

    def forward(self, input):
        return self.activation_post_process(self._forward(input))

    @classmethod
    def from_float(cls, mod, qconfig=None):
        r"""Create a qat module from a float module or qparams_dict
            Args: `mod` a float module, either produced by torch.ao.quantization utilities
            or directly from user
        """
        assert type(mod) == cls._FLOAT_MODULE, 'qat.' + cls.__name__ + '.from_float only works for ' + \
            cls._FLOAT_MODULE.__name__
        if not qconfig:
            assert hasattr(mod, 'qconfig'), 'Input float module must have qconfig defined'
            assert mod.qconfig, 'Input float module must have a valid qconfig'
            qconfig = mod.qconfig
        conv, bn = mod[0], mod[1]
        qat_convbn = cls(conv.in_channels, conv.out_channels, conv.kernel_size,
                         conv.stride, conv.padding, conv.dilation,
                         conv.groups, conv.bias is not None,
                         conv.padding_mode,
                         bn.eps, bn.momentum,
                         False,
                         qconfig)
        qat_convbn.weight = conv.weight
        qat_convbn.bias = conv.bias
        qat_convbn.gamma = bn.weight
        qat_convbn.beta = bn.bias
        qat_convbn.running_mean = bn.running_mean
        qat_convbn.running_var = bn.running_var
        qat_convbn.num_batches_tracked = bn.num_batches_tracked
        return qat_convbn

class _ReferenceConvBn2d(_ReferenceConvBnNd, nn.Conv2d):
    _FLOAT_MODULE = torch.ao.nn.intrinsic.ConvBn2d

    def __init__(self,
                 # ConvNd args
                 in_channels, out_channels, kernel_size, stride=1,
                 padding=0, dilation=1, groups=1,
                 bias=None,
                 padding_mode='zeros',
                 # BatchNorm2d args
                 # num_features: out_channels
                 eps=1e-05, momentum=0.1,
                 # affine: True
                 # track_running_stats: True
                 # Args for this module
                 freeze_bn=False,
                 qconfig=None):
        kernel_size = _pair(kernel_size)
        stride = _pair(stride)
        padding = _pair(padding)
        dilation = _pair(dilation)
        _ReferenceConvBnNd.__init__(self, in_channels, out_channels, kernel_size, stride,
                                    padding, dilation, False, _pair(0), groups, bias, padding_mode,
                                    eps, momentum, freeze_bn, qconfig)

class TestQuantizeEagerQAT(QuantizationTestCase):
    def setUp(self):
        super().setUp()

        self.embed_linear_data_train = [[torch.randint(0, 10, (12, 12), dtype=torch.long),
                                         torch.randn((12, 1), dtype=torch.float)]
                                        for _ in range(2)]
        self.embed_data = [[torch.randint(0, 10, (12, 1))]]


    def test_manual(self):
        for qengine in supported_qengines:
            with override_quantized_engine(qengine):
                model = ManualLinearQATModel(qengine)
                model = prepare_qat(model)
                self.checkObservers(model)
                test_only_train_fn(model, self.train_data)
                model = convert(model)

                def checkQuantized(model):
                    self.assertEqual(type(model.fc1), nnq.Linear)
                    self.assertEqual(type(model.fc2), nnq.Linear)
                    test_only_eval_fn(model, self.calib_data)
                    self.checkScriptable(model, self.calib_data)
                    self.checkNoQconfig(model)

                checkQuantized(model)

                model = quantize_qat(ManualLinearQATModel(qengine), test_only_train_fn,
                                     [self.train_data])
                checkQuantized(model)

    def test_dropout(self):
        for qengine in supported_qengines:
            with override_quantized_engine(qengine):
                model = ManualDropoutQATModel(qengine)
                model = prepare_qat(model)
                self.checkObservers(model)
                test_only_train_fn(model, self.train_data)
                model = convert(model)

                def checkQuantized(model):
                    self.assertEqual(type(model.fc1), nnq.Linear)
                    self.assertEqual(type(model.dropout), nnq.Dropout)
                    test_only_eval_fn(model, self.calib_data)
                    self.checkScriptable(model, self.calib_data)
                    self.checkNoQconfig(model)

                checkQuantized(model)

                model = quantize_qat(ManualDropoutQATModel(qengine), test_only_train_fn,
                                     [self.train_data])
                checkQuantized(model)

    def test_eval_only_fake_quant(self):
        r"""Using FakeQuant in evaluation only mode,
        this is useful for estimating accuracy loss when we quantize the
        network
        """
        for qengine in supported_qengines:
            with override_quantized_engine(qengine):
                model = ManualLinearQATModel(qengine)

                model = prepare_qat(model)
                self.checkObservers(model)

                model.eval()
                test_only_eval_fn(model, self.calib_data)

    def test_conv_linear(self):
        for qengine in supported_qengines:
            with override_quantized_engine(qengine):
                model = ManualConvLinearQATModel()

                model = prepare_qat(model)
                self.checkObservers(model)

                test_only_train_fn(model, self.img_data_2d_train)
                model = convert(model)

                def checkQuantized(model):
                    self.assertEqual(type(model.conv), nnq.Conv2d)
                    self.assertEqual(type(model.fc1), nnq.Linear)
                    self.assertEqual(type(model.fc2), nnq.Linear)
                    test_only_eval_fn(model, self.img_data_2d)
                    self.checkScriptable(model, self.img_data_2d)
                    self.checkNoQconfig(model)

                checkQuantized(model)

                model = ManualConvLinearQATModel()
                model = quantize_qat(model, test_only_train_fn, [self.img_data_2d_train])
                checkQuantized(model)

    @skipIfNoXNNPACK
    def test_conv_linear_symm(self):
        r"""Same as test_conv_linear but with Symmetric quantization.
        Supported only with qengine=qnnpack, which uses symmetric
        kernels from xnnpack library."""
        for qengine in supported_qengines:
            if qengine != 'qnnpack':
                continue
            with override_quantized_engine(qengine):
                model = ManualConvLinearSymmQATModel()

                model = prepare_qat(model)
                self.checkObservers(model)

                test_only_train_fn(model, self.img_data_2d_train)
                model = convert(model)

                def checkQuantized(model):
                    self.assertEqual(type(model.conv), nnq.Conv2d)
                    self.assertEqual(type(model.fc1), nnq.Linear)
                    self.assertEqual(type(model.fc2), nnq.Linear)
                    test_only_eval_fn(model, self.img_data_2d)
                    self.checkScriptable(model, self.img_data_2d)
                    self.checkNoQconfig(model)

                checkQuantized(model)

                model = ManualConvLinearSymmQATModel()
                model = quantize_qat(model, test_only_train_fn, [self.img_data_2d_train])
                checkQuantized(model)

    def test_dynamic_qat_linear(self):
        for qengine in supported_qengines:
            with override_quantized_engine(qengine):
                # Dynamic QAT without memoryless observers should fail
                with self.assertRaisesRegex(ValueError,
                                            "Dynamic QAT requires a memoryless observer." +
                                            "This means a MovingAverage observer with averaging constant equal to 1"
                                            ):
                    model = ManualLinearDynamicQATModel(default_qat_qconfig)
                    model = prepare_qat(model, mapping={torch.nn.Linear: nnqatd.Linear})

                model = ManualLinearDynamicQATModel()
                model = prepare_qat(model, mapping={torch.nn.Linear: nnqatd.Linear})
                self.assertEqual(type(model.fc1), nnqatd.Linear)
                self.assertEqual(type(model.fc2), nnqatd.Linear)
                self.checkObservers(model)
                test_only_train_fn(model, self.train_data)
                model = convert(model, mapping={nnqatd.Linear: nnqd.Linear})
                self.assertEqual(type(model.fc1), nnqd.Linear)
                self.assertEqual(type(model.fc2), nnqd.Linear)
                test_only_eval_fn(model, self.calib_data)
                self.checkScriptable(model, self.calib_data)
                self.checkNoQconfig(model)

    def test_defused_embedding_bag_linear(self):
        for qengine in supported_qengines:
            with override_quantized_engine(qengine):
                model = DeFusedEmbeddingBagLinear().train()
                model = prepare_qat(model, mapping=get_embedding_qat_module_mappings())
                self.checkObservers(model)

                test_only_train_fn(model, self.embed_linear_data_train)
                # make sure activation_post_process is inserted after Linear.
                self.assertEqual(type(model.linear.activation_post_process), FusedMovingAvgObsFakeQuantize)
                # make sure that Embedding has a noop for activation.
                self.assertEqual(type(model.emb.activation_post_process), NoopObserver)
                # make sure that FakeQuant zero_points are correct dtype
                self.assertEqual(model.emb.weight_fake_quant.zero_point.dtype, torch.float32)
                self.assertEqual(model.linear.weight_fake_quant.zero_point.dtype, torch.int32)

                model = convert(model, mapping=get_embedding_static_quant_module_mappings())

                def checkQuantized(model):
                    # make sure Embedding is now a QuantizedEmbedding
                    self.assertEqual(type(model.emb), nn.quantized.Embedding)
                    # make sure Linear is now a QuantizedLinear
                    self.assertEqual(type(model.linear), nn.quantized.Linear)

                    test_only_eval_fn(model, self.embed_data)
                    self.checkScriptable(model, self.embed_data)
                    self.checkNoQconfig(model)

                checkQuantized(model)


    def test_embedding_bag_linear(self):
        for qengine in supported_qengines:
            with override_quantized_engine(qengine):
                model = ManualEmbeddingBagLinear().train()
                model = prepare_qat(model, mapping=get_embedding_qat_module_mappings())
                self.checkObservers(model)

                test_only_train_fn(model, self.embed_linear_data_train)
                # make sure not activation_post_process is inserted for EmbeddingBag
                self.assertFalse(hasattr(model, "activation_post_process"))
                # make sure that FakeQuant zero_points are correct dtype
                self.assertEqual(model.emb.weight_fake_quant.zero_point.dtype, torch.float32)
                self.assertEqual(model.linear.weight_fake_quant.zero_point.dtype, torch.int32)
                model = convert(model, mapping=get_embedding_static_quant_module_mappings())

                def checkQuantized(model):
                    # Make sure EmbeddingBag is now a quantized EmbeddingBag.
                    self.assertTrue(type(model.emb), nn.quantized.EmbeddingBag)
                    # Also test that Linear has been quantized.
                    self.assertTrue(type(model.linear), nnq.Linear)

                    test_only_eval_fn(model, self.embed_data)
                    self.checkScriptable(model, self.embed_data)
                    self.checkNoQconfig(model)

                checkQuantized(model)

                model = ManualEmbeddingBagLinear()

    def test_train_save_load_eval(self):
        r"""Test QAT flow of creating a model, doing QAT and saving the quantized state_dict
        During eval, we first call prepare_qat and conver on the model and then load the state_dict
        and compare results against original model
        """
        for qengine in supported_qengines:
            with override_quantized_engine(qengine):
                model = TwoLayerLinearModel()
                model = torch.ao.quantization.QuantWrapper(model)
                model.qconfig = torch.ao.quantization.get_default_qat_qconfig(qengine)
                model = prepare_qat(model)

                fq_state_dict = model.state_dict()

                test_only_train_fn(model, self.train_data)
                model = convert(model)

                quant_state_dict = model.state_dict()

                x = torch.rand(2, 5, dtype=torch.float)
                ref = model(x)

                # Create model again for eval. Check result using quantized state_dict
                model = TwoLayerLinearModel()
                model = torch.ao.quantization.QuantWrapper(model)
                model.qconfig = torch.ao.quantization.get_default_qat_qconfig(qengine)
                torch.ao.quantization.prepare_qat(model, inplace=True)
                new_state_dict = model.state_dict()

                # Check to make sure the model after prepare_qat has the same state_dict as original.
                self.assertEqual(set(fq_state_dict.keys()), set(new_state_dict.keys()))

                torch.ao.quantization.convert(model, inplace=True)
                model.eval()
                model.load_state_dict(quant_state_dict)
                out = model(x)
                self.assertEqual(ref, out)

                # Check model created using prepare has same state dict as quantized state_dict
                model = TwoLayerLinearModel()
                model.eval()
                model = torch.ao.quantization.QuantWrapper(model)
                model.qconfig = torch.ao.quantization.get_default_qconfig(qengine)
                torch.ao.quantization.prepare(model, inplace=True)
                torch.ao.quantization.convert(model, inplace=True)
                self.assertEqual(set(model.state_dict().keys()), set(quant_state_dict.keys()))
                model.eval()
                model.load_state_dict(quant_state_dict)
                out = model(x)
                self.assertEqual(ref, out)

    @override_qengines
    def test_forward_hooks_preserved(self):
        r"""Test QAT on preserving pre forward and post forward hooks of original model
        """
        qengine = torch.backends.quantized.engine
        model = QuantStubModel()
        counter = {
            'pre_forwards': 0,
            'forwards': 0,
        }

        def fw_pre_hook(h_module, input):
            counter['pre_forwards'] += 1

        def fw_hook(h_module, input, output):
            counter['forwards'] += 1

        model.fc.register_forward_pre_hook(fw_pre_hook)
        model.fc.register_forward_hook(fw_hook)

        model.qconfig = torch.ao.quantization.get_default_qat_qconfig(qengine)
        model = prepare_qat(model)

        def checkHooksIsPresent(model, before_convert=True):
            forward_hooks = 1
            if before_convert:
                self.assertEqual(len(model.quant._forward_hooks.values()), 1,
                                 "Quantization observer hook has disappeared")
                forward_hooks = 2
            self.assertObjectIn(fw_pre_hook, model.fc._forward_pre_hooks.values())
            self.assertObjectIn(fw_hook, model.fc._forward_hooks.values())
            self.assertEqual(len(model.fc._forward_pre_hooks.values()), 1,
                             "Extra pre forward hooks have appeared on a layer")
            self.assertEqual(len(model.fc._forward_hooks.values()), forward_hooks,
                             "Extra post forward hooks have appeared on a layer")

        checkHooksIsPresent(model, True)
        x = torch.rand(2, 5, dtype=torch.float)
        model(x)
        torch.ao.quantization.convert(model, inplace=True)
        checkHooksIsPresent(model, False)

    def test_add_scalar_uses_input_qparams(self):
        class M(torch.nn.Module):
            def __init__(self) -> None:
                super().__init__()
                self.quant = torch.ao.quantization.QuantStub()
                self.ff = torch.ao.nn.quantized.FloatFunctional()

            def forward(self, x):
                x = self.quant(x)
                x = self.ff.add_scalar(x, 1.0)
                return x

        m = M()
        m.qconfig = torch.ao.quantization.default_qconfig
        mp = torch.ao.quantization.prepare_qat(m)
        mp(torch.randn(4, 4))
        mq = torch.ao.quantization.convert(mp)
        res = mq(torch.randn(4, 4))
        eps = 1e-5
        self.assertTrue(torch.abs(mq.quant.scale - res.q_scale()) < eps)

    def test_mul_scalar_uses_input_qparams(self):
        class M(torch.nn.Module):
            def __init__(self) -> None:
                super().__init__()
                self.quant = torch.ao.quantization.QuantStub()
                self.ff = torch.ao.nn.quantized.FloatFunctional()

            def forward(self, x):
                x = self.quant(x)
                x = self.ff.mul_scalar(x, 2.0)
                return x

        m = M()
        m.qconfig = torch.ao.quantization.default_qconfig
        mp = torch.ao.quantization.prepare_qat(m)
        mp(torch.randn(4, 4))
        mq = torch.ao.quantization.convert(mp)
        res = mq(torch.randn(4, 4))
        eps = 1e-5
        self.assertTrue(torch.abs(mq.quant.scale * 2 - res.q_scale()) < eps)

    @override_qengines
    def test_qat_embedding_bag_errors(self):
        default_qat_qconfig = get_default_qat_qconfig(torch.backends.quantized.engine)

        # Test constructor parameters checks here.
        with self.assertRaisesRegex(AssertionError,
                                    "qconfig must be provided for QAT module"):
            nnqat.EmbeddingBag(10, 5, qconfig=None)

        with self.assertRaisesRegex(AssertionError,
                                    "Embedding Bag weights requires a qscheme of " +
                                    "torch.per_channel_affine_float_qparams"):
            nnqat.EmbeddingBag(10, 5, qconfig=default_qat_qconfig)

        # Test from_float checks here.
        embed = nn.Embedding(10, 5)
        with self.assertRaisesRegex(AssertionError,
                                    "qat.EmbeddingBag.from_float only works for EmbeddingBag"):
            nnqat.EmbeddingBag.from_float(embed)
        embed_bag = nn.EmbeddingBag(10, 5)
        with self.assertRaisesRegex(AssertionError,
                                    "Input float module must have qconfig defined"):
            nnqat.EmbeddingBag.from_float(embed_bag)
        embed_bag.qconfig = None
        with self.assertRaisesRegex(AssertionError,
                                    "Input float module must have a valid qconfig"):
            nnqat.EmbeddingBag.from_float(embed_bag)
        embed_bag.qconfig = default_qat_qconfig
        with self.assertRaisesRegex(AssertionError,
                                    "Embedding Bag weights requires a qscheme of " +
                                    "torch.per_channel_affine_float_qparams"):
            nnqat.EmbeddingBag.from_float(embed_bag)

    def test_embedding_qat_qconfig_equal(self):
        # Embedding QAT uses a NoopObserver class for activation,
        # and a FakeQuant for weight, make sure that qconfig comparison
        # functions properly for a mix of partial function and class in
        # qconfig.
        model = ManualEmbeddingBagLinear().train()
        model = prepare_qat(model)

        self.assertTrue(qconfig_equals(model.emb.qconfig,
                                       default_embedding_qat_qconfig))

class TestQuantizeEagerQATNumerics(QuantizationTestCase):
    def _test_activation_convert_numerics_impl(self, Act, data):
        class M(torch.nn.Module):
            def __init__(self) -> None:
                super().__init__()
                self.act = Act()
                self.quant = QuantStub()
                self.dequant = DeQuantStub()

            def forward(self, x):
                x = self.quant(x)
                x = self.act(x)
                x = self.dequant(x)
                return x

        m = M().train()
        m.qconfig = default_qat_qconfig
        m = prepare_qat(m)
        before_convert = m(data)
        m = convert(m)
        after_convert = m(data)
        self.assertEqual(before_convert, after_convert)

    def test_fixed_qparam_ops(self):
        class M(torch.nn.Module):
            def __init__(self) -> None:
                super().__init__()
                self.sigmoid = torch.nn.Sigmoid()
                self.hardsigmoid = torch.nn.Hardsigmoid()
                self.tanh = torch.nn.Tanh()
                self.quant = QuantStub()
                self.dequant = DeQuantStub()

            def forward(self, x):
                x = self.quant(x)
                x = self.sigmoid(x)
                x = self.hardsigmoid(x)
                x = self.tanh(x)
                x = self.dequant(x)
                return x

        m = M().train()
        m.qconfig = default_qat_qconfig
        m = prepare_qat(m)
        for attr in ['sigmoid', 'hardsigmoid', 'tanh']:
            self.assertEqual(type(getattr(m, attr).activation_post_process), FixedQParamsFakeQuantize)
        data = torch.randn(1, 3, 2, 4)
        before_convert = m(data)
        m = convert(m)
        after_convert = m(data)
        self.assertEqual(before_convert, after_convert)
        # make sure activation post process is removed
        for attr in ['sigmoid', 'hardsigmoid', 'tanh']:
            # verify fake quant module is removd
            self.assertFalse(hasattr(getattr(m, attr), 'activation_post_process'))
            # verify that hooks are removed
            self.assertTrue(len(getattr(m, attr)._forward_hooks.items()) == 0)

        # make sure no fake quantize module is inserted for eval mode

        def checkNoFQModule(m):
            for attr in ['sigmoid', 'hardsigmoid', 'tanh']:
                self.assertFalse(hasattr(getattr(m, attr), "activation_post_process"))
                self.assertTrue(len(getattr(m, attr)._forward_hooks.items()) == 0)

        m = M().eval()
        m.qconfig = default_qconfig
        m = prepare(m)
        checkNoFQModule(m)
        m = convert(m)
        checkNoFQModule(m)

    def test_leaky_relu(self):
        data = torch.randn(1, 3, 2, 4)
        self._test_activation_convert_numerics_impl(nn.LeakyReLU, data)

    def test_relu(self):
        class M(torch.nn.Module):
            def __init__(self) -> None:
                super().__init__()
                self.relu = nn.ReLU()

            def forward(self, x):
                x = self.relu(x)
                return x

        m = M().train()
        m.qconfig = default_qconfig
        m = prepare_qat(m)
        # make sure no activation_post_process is inserted for relu
        self.assertFalse(hasattr(m, "activation_post_process"))
        m = convert(m)
        # make sure ReLU module is not changed
        self.assertTrue(type(m.relu), nn.ReLU)

    @given(batch_size=st.integers(2, 4),
           input_channels_per_group=st.sampled_from([2, 3, 4]),
           height=st.integers(5, 10),
           width=st.integers(5, 10),
           output_channels_per_group=st.sampled_from([2, 3]),
           groups=st.integers(1, 3),
           kernel_h=st.integers(1, 3),
           kernel_w=st.integers(1, 3),
           stride_h=st.integers(1, 2),
           stride_w=st.integers(1, 2),
           pad_h=st.integers(0, 2),
           pad_w=st.integers(0, 2),
           dilation=st.integers(1, 1),
           padding_mode=st.sampled_from(['zeros', 'circular']),
           use_relu=st.booleans(),
           eps=st.sampled_from([1e-5, 1e-4, 1e-3]),
           momentum=st.sampled_from([0.1, 0.2, 0.3]),
           freeze_bn=st.booleans(),
           zero_gamma=st.booleans(),
           has_bias=st.booleans(),
           use_slow_fusion=st.booleans())
    def test_conv_bn_relu(
            self,
            batch_size,
            input_channels_per_group,
            height,
            width,
            output_channels_per_group,
            groups,
            kernel_h,
            kernel_w,
            stride_h,
            stride_w,
            pad_h,
            pad_w,
            dilation,
            padding_mode,
            use_relu,
            eps,
            momentum,
            freeze_bn,
            zero_gamma,
            has_bias,
            use_slow_fusion,
    ):
        input_channels = input_channels_per_group * groups
        output_channels = output_channels_per_group * groups
        dilation_h = dilation_w = dilation

        conv_op = Conv2d(
            input_channels,
            output_channels,
            (kernel_h, kernel_w),
            (stride_h, stride_w),
            (pad_h, pad_w),
            (dilation_h, dilation_w),
            groups,
            has_bias,
            padding_mode
        ).to(dtype=torch.double)
        bn_op = BatchNorm2d(output_channels, eps, momentum).to(dtype=torch.double)
        relu_op = ReLU()

        cls = ConvBnReLU2d if use_relu else ConvBn2d
        qat_op = cls(
            input_channels,
            output_channels,
            (kernel_h, kernel_w),
            (stride_h, stride_w),
            (pad_h, pad_w),
            (dilation_h, dilation_w),
            groups,
            has_bias,
            padding_mode,
            eps,
            momentum,
            freeze_bn=True,
            qconfig=default_qat_qconfig
        ).to(dtype=torch.double)
        qat_op._enable_slow_path_for_better_numerical_stability = use_slow_fusion

        # the approximate fusion will not work if bn.weight has 0
        if zero_gamma and use_slow_fusion:
            torch.nn.init.zeros_(qat_op.bn.weight)

        qat_op.apply(torch.ao.quantization.disable_fake_quant)
        if freeze_bn:
            qat_op.apply(torch.ao.nn.intrinsic.qat.freeze_bn_stats)
        else:
            qat_op.apply(torch.ao.nn.intrinsic.qat.update_bn_stats)

        # align inputs and internal parameters
        input = torch.randn(batch_size, input_channels, height, width, dtype=torch.double, requires_grad=True)
        conv_op.weight = torch.nn.Parameter(qat_op.weight.detach())
        if has_bias:
            conv_op.bias = torch.nn.Parameter(qat_op.bias.detach())
        bn_op.running_mean = qat_op.bn.running_mean.clone()
        bn_op.running_var = qat_op.bn.running_var.clone()
        bn_op.weight = torch.nn.Parameter(qat_op.bn.weight.detach())
        bn_op.bias = torch.nn.Parameter(qat_op.bn.bias.detach())

        def compose(functions):
            # functions are reversed for natural reading order
            return reduce(lambda f, g: lambda x: f(g(x)), functions[::-1], lambda x: x)

        if not use_relu:
            def relu_op(x):  # noqa: F811
                return x

        if freeze_bn:
            def ref_op(x):
                x = conv_op(x)
                x = (x - bn_op.running_mean.reshape([1, -1, 1, 1])) * \
                    (bn_op.weight / torch.sqrt(bn_op.running_var + bn_op.eps)) \
                    .reshape([1, -1, 1, 1]) + bn_op.bias.reshape([1, -1, 1, 1])
                x = relu_op(x)
                return x
        else:
            ref_op = compose([conv_op, bn_op, relu_op])

<<<<<<< HEAD
        input_clone = input.clone().detach().requires_grad_()
        for _ in range(2):
=======
        input_clone = input.detach().clone().requires_grad_()
        for i in range(2):
>>>>>>> 7e3527fd
            result_ref = ref_op(input)
            result_actual = qat_op(input_clone)
            self.assertEqual(result_ref, result_actual)

            # backward
            dout = torch.randn(result_ref.size(), dtype=torch.double)
            loss = (result_ref - dout).sum()
            loss.backward()
            input_grad_ref = input.grad.cpu()
            weight_grad_ref = conv_op.weight.grad.cpu()
            gamma_grad_ref = bn_op.weight.grad.cpu()
            beta_grad_ref = bn_op.bias.grad.cpu()
            running_mean_ref = bn_op.running_mean
            running_var_ref = bn_op.running_var
            num_batches_tracked_ref = bn_op.num_batches_tracked
            loss = (result_actual - dout).sum()
            loss.backward()
            input_grad_actual = input_clone.grad.cpu()
            weight_grad_actual = qat_op.weight.grad.cpu()
            gamma_grad_actual = qat_op.bn.weight.grad.cpu()
            beta_grad_actual = qat_op.bn.bias.grad.cpu()
            running_mean_actual = qat_op.bn.running_mean
            running_var_actual = qat_op.bn.running_var
            num_batches_tracked_actual = qat_op.bn.num_batches_tracked
            precision = 1e-10
            self.assertEqual(input_grad_ref, input_grad_actual, atol=precision, rtol=0)
            self.assertEqual(weight_grad_ref, weight_grad_actual, atol=precision, rtol=0)
            self.assertEqual(gamma_grad_ref, gamma_grad_actual, atol=precision, rtol=0)
            self.assertEqual(beta_grad_ref, beta_grad_actual, atol=precision, rtol=0)
            self.assertEqual(num_batches_tracked_ref, num_batches_tracked_actual, atol=precision, rtol=0)
            self.assertEqual(running_mean_ref, running_mean_actual, atol=precision, rtol=0)
            self.assertEqual(running_var_ref, running_var_actual, atol=precision, rtol=0)

    @given(batch_size=st.integers(2, 4),
           input_channels_per_group=st.sampled_from([2, 3, 4]),
           height=st.integers(5, 10),
           width=st.integers(5, 10),
           output_channels_per_group=st.sampled_from([2, 3]),
           groups=st.integers(1, 3),
           kernel_h=st.integers(1, 3),
           kernel_w=st.integers(1, 3),
           stride_h=st.integers(1, 2),
           stride_w=st.integers(1, 2),
           pad_h=st.integers(0, 2),
           pad_w=st.integers(0, 2),
           dilation=st.integers(1, 1),
           padding_mode=st.sampled_from(['zeros', 'circular']),
           eps=st.sampled_from([1e-5, 1e-4, 1e-3]),
           momentum=st.sampled_from([0.1, 0.2, 0.3]),
           freeze_bn=st.booleans(),
           bias=st.booleans())
    def test_conv_bn_folded_vs_unfolded(
            self,
            batch_size,
            input_channels_per_group,
            height,
            width,
            output_channels_per_group,
            groups,
            kernel_h,
            kernel_w,
            stride_h,
            stride_w,
            pad_h,
            pad_w,
            dilation,
            padding_mode,
            eps,
            momentum,
            freeze_bn,
            bias,
    ):
        input_channels = input_channels_per_group * groups
        output_channels = output_channels_per_group * groups
        dilation_h = dilation_w = dilation

        qat_op = ConvBn2d(
            input_channels,
            output_channels,
            (kernel_h, kernel_w),
            (stride_h, stride_w),
            (pad_h, pad_w),
            (dilation_h, dilation_w),
            groups,
            bias,  # bias
            padding_mode,
            eps,
            momentum,
            freeze_bn=freeze_bn,
            qconfig=default_qat_qconfig
        ).to(dtype=torch.double)

        qat_ref_op = _ReferenceConvBn2d(
            input_channels,
            output_channels,
            (kernel_h, kernel_w),
            (stride_h, stride_w),
            (pad_h, pad_w),
            (dilation_h, dilation_w),
            groups,
            bias,  # bias
            padding_mode,
            eps,
            momentum,
            freeze_bn=freeze_bn,
            qconfig=default_qat_qconfig
        ).to(dtype=torch.double)

        qat_op.apply(torch.ao.quantization.disable_fake_quant)
        qat_ref_op.apply(torch.ao.quantization.disable_fake_quant)

        # align inputs and internal parameters
        qat_ref_op.weight = torch.nn.Parameter(qat_op.weight.detach().clone())
        qat_ref_op.running_mean = qat_op.bn.running_mean.clone()
        qat_ref_op.running_var = qat_op.bn.running_var.clone()
        qat_ref_op.gamma = torch.nn.Parameter(qat_op.bn.weight.detach().clone())
        qat_ref_op.beta = torch.nn.Parameter(qat_op.bn.bias.detach().clone())
        if qat_op.bias is not None:
            qat_ref_op.bias = torch.nn.Parameter(qat_op.bias.detach().clone())

        lr = 0.01
        qat_op_optim = torch.optim.SGD(qat_op.parameters(), lr=lr)
        qat_ref_op_optim = torch.optim.SGD(qat_ref_op.parameters(), lr=lr)

        for i in range(5):

            # make sure that calling model.train() does not override the
            # bn freeze setting
            qat_op.train()
            qat_ref_op.train()

            qat_op_optim.zero_grad()
            qat_ref_op_optim.zero_grad()

            input = torch.randn(batch_size, input_channels, height, width, dtype=torch.double, requires_grad=True)
            input_clone = input.detach().clone().requires_grad_()

            if i > 2:
                qat_op.apply(torch.ao.nn.intrinsic.qat.freeze_bn_stats)
                qat_ref_op.freeze_bn_stats()

            if i > 3:
                qat_op.apply(torch.ao.quantization.disable_observer)
                qat_ref_op.apply(torch.ao.quantization.disable_observer)

            result_ref = qat_ref_op(input)
            result_actual = qat_op(input_clone)
            self.assertEqual(result_ref, result_actual)

            # backward
            dout = torch.randn(result_ref.size(), dtype=torch.double) + 10.0

            loss = (result_ref - dout).sum()
            loss.backward()
            input_grad_ref = input.grad.cpu()
            weight_grad_ref = qat_ref_op.weight.grad.cpu()
            gamma_grad_ref = qat_ref_op.gamma.grad.cpu()
            beta_grad_ref = qat_ref_op.beta.grad.cpu()
            running_mean_ref = qat_ref_op.running_mean
            running_var_ref = qat_ref_op.running_var
            num_batches_tracked_ref = qat_ref_op.num_batches_tracked

            loss = (result_actual - dout).sum()
            loss.backward()
            input_grad_actual = input_clone.grad.cpu()
            weight_grad_actual = qat_op.weight.grad.cpu()
            gamma_grad_actual = qat_op.bn.weight.grad.cpu()
            beta_grad_actual = qat_op.bn.bias.grad.cpu()
            running_mean_actual = qat_op.bn.running_mean
            running_var_actual = qat_op.bn.running_var
            num_batches_tracked_actual = qat_op.bn.num_batches_tracked

            precision = 1e-5
            self.assertEqual(input_grad_ref, input_grad_actual, atol=precision, rtol=0)
            self.assertEqual(weight_grad_ref, weight_grad_actual, atol=precision, rtol=0)
            self.assertEqual(gamma_grad_ref, gamma_grad_actual, atol=precision, rtol=0)
            self.assertEqual(beta_grad_ref, beta_grad_actual, atol=precision, rtol=0)
            self.assertEqual(num_batches_tracked_ref, num_batches_tracked_actual, atol=precision, rtol=0)
            self.assertEqual(running_mean_ref, running_mean_actual, atol=precision, rtol=0)
            self.assertEqual(running_var_ref, running_var_actual, atol=precision, rtol=0)

            qat_op_optim.step()
            qat_ref_op_optim.step()

    @override_qengines
    def test_linear_bn_numerics(self):
        qengine = torch.backends.quantized.engine
        m_ref = nn.Sequential(
            nn.Linear(4, 4),
            nn.BatchNorm1d(4),
        )
        m_ref_copy = copy.deepcopy(m_ref)
        m_ref_copy = torch.ao.quantization.fuse_modules_qat(m_ref_copy, [['0', '1']])
        qconfig = torch.ao.quantization.get_default_qat_qconfig(qengine)
        m_ref_copy[0].qconfig = qconfig
        m = nniqat.LinearBn1d.from_float(m_ref_copy[0])

        # without fake_quants, fused QAT module should match fp32 module
        m.apply(torch.ao.quantization.disable_fake_quant)
        data = torch.randn(4, 4)
        r1 = m_ref(data)
        r2 = m(data)
        self.assertTrue(torch.allclose(r1, r2))

    @skipIfNoXNNPACK
    @override_qengines
    def test_linear_bn_symm_numerics(self):
        qengine = torch.backends.quantized.engine
        if qengine != "qnnpack":
            return  # Only qnnpack support symmetric quantization
        m_ref = nn.Sequential(
            nn.Linear(4, 4),
            nn.BatchNorm1d(4),
        )
        m_ref_copy = copy.deepcopy(m_ref)
        m_ref_copy = torch.ao.quantization.fuse_modules_qat(m_ref_copy, [['0', '1']])
        qconfig = default_symmetric_qnnpack_qat_qconfig
        m_ref_copy[0].qconfig = qconfig
        m = nniqat.LinearBn1d.from_float(m_ref_copy[0])

        # without fake_quants, fused QAT module should match fp32 module
        m.apply(torch.ao.quantization.disable_fake_quant)
        data = torch.randn(4, 4)
        r1 = m_ref(data)
        r2 = m(data)
        self.assertTrue(torch.allclose(r1, r2))

    @override_qengines
    def test_linear_bn_workflow(self):
        qengine = torch.backends.quantized.engine
        m = nn.Sequential(
            QuantStub(),
            nn.Linear(4, 4),
            nn.BatchNorm1d(4),
        )
        data = torch.randn(4, 4)
        m.qconfig = torch.ao.quantization.get_default_qat_qconfig(qengine)
        m = torch.ao.quantization.fuse_modules_qat(m, [['1', '2']])
        mp = prepare_qat(m)
        mp(data)
        mq = convert(mp)
        self.assertTrue(type(mq[1]) == nnq.Linear)
        self.assertTrue(type(mq[2]) == nn.Identity)


    @skipIfNoXNNPACK
    @override_qengines
    def test_linear_precomputed_fake_quant(self):
        qengine = torch.backends.quantized.engine
        if qengine != "qnnpack":
            return  # Only qnnpack support symmetric quantization
        m_ref = nn.Linear(4, 4)

        m_ref_copy = copy.deepcopy(m_ref)
        qconfig = default_qconfig
        m_ref_copy.qconfig = qconfig
        weight_post_process = copy.deepcopy(qconfig.weight())
        activation = copy.deepcopy(qconfig.activation())
        activation(torch.randn(4, 4))
        m_ref_copy.activation_post_process = activation
        m_ref_copy = nnq.Linear.from_float(m_ref_copy)
        weight_post_process = qconfig.weight()
        weight_post_process.min_val = torch.tensor(-1)
        weight_post_process.max_val = torch.tensor(1)
        m_ref.weight_post_process = weight_post_process
        m_ref.activation_post_process = activation
        m_ref.qconfig = qconfig
        m_ref = nnq.Linear.from_float(m_ref, use_precomputed_fake_quant=True)
        self.assertTrue(m_ref._weight_bias()[0].q_scale != m_ref_copy._weight_bias()[0].q_scale)


if __name__ == '__main__':
    raise RuntimeError("This test file is not meant to be run directly, use:\n\n"
                       "\tpython test/test_quantization.py TESTNAME\n\n"
                       "instead.")<|MERGE_RESOLUTION|>--- conflicted
+++ resolved
@@ -854,13 +854,8 @@
         else:
             ref_op = compose([conv_op, bn_op, relu_op])
 
-<<<<<<< HEAD
-        input_clone = input.clone().detach().requires_grad_()
+        input_clone = input.detach().clone().requires_grad_()
         for _ in range(2):
-=======
-        input_clone = input.detach().clone().requires_grad_()
-        for i in range(2):
->>>>>>> 7e3527fd
             result_ref = ref_op(input)
             result_actual = qat_op(input_clone)
             self.assertEqual(result_ref, result_actual)
