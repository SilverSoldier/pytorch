--- conflicted
+++ resolved
@@ -743,12 +743,7 @@
             ref_loss.backward()
 
         # Create a pipeline stage to wrap that submodule
-<<<<<<< HEAD
-        chunks = 1
-        rank_stages = ScheduleClass.rank_stages
-=======
         num_microbatches = 1
->>>>>>> 1e4b1fcc
         stage_indices = rank_stages[self.rank]
         print(f"Rank {self.rank} stages: {stage_indices}")
         submod_names = [f"layers.{i}" for i in stage_indices]
