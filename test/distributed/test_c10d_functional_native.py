# Owner(s): ["module: c10d"]
import threading
import unittest
from typing import List

import torch
import torch.distributed as dist
import torch.distributed._functional_collectives as funcol
from torch._C import FileCheck
from torch._inductor.utils import fresh_inductor_cache, run_and_get_triton_code
from torch.distributed._functional_collectives import (
    all_gather_into_tensor_coalesced,
    all_gather_tensor,
    all_reduce,
    all_reduce_coalesced,
    all_to_all_single,
    AsyncCollectiveTensor,
    reduce_scatter_tensor,
    reduce_scatter_tensor_coalesced,
)
from torch.testing._internal.common_distributed import (
    MultiProcessTestCase,
    requires_nccl,
    skip_if_lt_x_gpu,
)
from torch.testing._internal.common_utils import (  # type: ignore[attr-defined]
    run_tests,
    TestCase,
)
from torch.testing._internal.distributed.fake_pg import FakeStore
from torch.testing._internal.inductor_utils import HAS_GPU


def load_test_module(name):
    import sys
    from importlib.machinery import SourceFileLoader
    from pathlib import Path
    from unittest import mock

    testdir = Path(__file__).absolute().parent.parent
    with mock.patch("sys.path", [*sys.path, str(testdir)]):
        return SourceFileLoader(
            name, str(testdir / f"{name.replace('.', '/')}.py")
        ).load_module()


AOTIRunnerUtil = load_test_module("inductor.test_aot_inductor_utils").AOTIRunnerUtil

import sys


if not dist.is_available():
    print("distributed package not available, skipping tests", file=sys.stderr)
    sys.exit(0)


@requires_nccl()
class TestWithNCCL(MultiProcessTestCase):
    def setUp(self) -> None:
        super().setUp()
        self._spawn_processes()

    @property
    def world_size(self) -> int:
        return 2

    @property
    def ranks(self) -> List[int]:
        return list(range(self.world_size))

    @property
    def device(self) -> torch.device:
        return torch.device(f"cuda:{self.rank}")

    def _init_process_group(self) -> None:
        # Allow testing aoti after torch.compile
        torch._inductor.config.triton.store_cubin = True
        torch._inductor.config.debug = True

        torch.cuda.set_device(self.device)
        store = dist.FileStore(self.file_name, self.world_size)
        dist.init_process_group(
            backend="nccl",
            world_size=self.world_size,
            rank=self.rank,
            store=store,
        )
        torch._C._distributed_c10d._register_process_group("default", dist.group.WORLD)

    @skip_if_lt_x_gpu(2)
    def test_all_reduce_single(self) -> None:
        self._init_process_group()

        input = torch.full((10, 10), float(self.rank), device=self.device)
        output = torch.ops._c10d_functional.all_reduce(
            input,
            "avg",
            "default",
        )
        output = torch.ops._c10d_functional.wait_tensor(output)
        assert id(output) != id(input)
        expect = sum(self.ranks) / self.world_size
        assert output.eq(expect).all()

        # Test Python API and AsyncCollectiveTensor
        output = all_reduce(
            input,
            "avg",
            "default",
        )
        assert isinstance(output, AsyncCollectiveTensor)
        assert not output.completed
        assert output.eq(expect).all()
        assert output.completed

    @skip_if_lt_x_gpu(2)
    def test_all_reduce_single_(self) -> None:
        self._init_process_group()

        input = torch.full((10, 10), float(self.rank), device=self.device)
        output = torch.ops._c10d_functional.all_reduce_(
            input,
            "avg",
            "default",
        )
        output = torch.ops._c10d_functional.wait_tensor(output)
        assert id(output) == id(input)
        expect = sum(self.ranks) / self.world_size
        assert output.eq(expect).all()

    @skip_if_lt_x_gpu(2)
    def test_all_reduce_coalesced(self) -> None:
        self._init_process_group()

        inputs = [
            torch.full((i, i), float(self.rank * i), device=self.device)
            for i in range(10)
        ]
        outputs = torch.ops._c10d_functional.all_reduce_coalesced(
            inputs,
            "avg",
            "default",
        )
        for i, (output, input) in enumerate(zip(outputs, inputs)):
            output = torch.ops._c10d_functional.wait_tensor(output)
            assert id(output) != id(input)
            assert output.eq(sum(self.ranks) / self.world_size * i).all()

        # Test Python API and AsyncCollectiveTensor
        outputs = all_reduce_coalesced(
            inputs,
            "avg",
            "default",
        )
        for i, (output, input) in enumerate(zip(outputs, inputs)):
            assert not output.completed
            assert output.eq(sum(self.ranks) / self.world_size * i).all()
            assert output.completed

    @skip_if_lt_x_gpu(2)
    def test_all_reduce_coalesced_(self) -> None:
        self._init_process_group()

        inputs = [
            torch.full((i, i), float(self.rank * i), device=self.device)
            for i in range(10)
        ]
        outputs = torch.ops._c10d_functional.all_reduce_coalesced_(
            inputs,
            "avg",
            "default",
        )
        for i, (output, input) in enumerate(zip(outputs, inputs)):
            output = torch.ops._c10d_functional.wait_tensor(output)
            assert id(output) == id(input)
            assert output.eq(sum(self.ranks) / self.world_size * i).all()

    @skip_if_lt_x_gpu(2)
    def test_all_gather_into_tensor_single(self) -> None:
        self._init_process_group()

        input = torch.full((10, 10), float(self.rank), device=self.device)
        output = torch.ops._c10d_functional.all_gather_into_tensor(
            input,
            self.world_size,
            "default",
        )
        output = torch.ops._c10d_functional.wait_tensor(output)
        expect = torch.cat(
            [
                torch.full((10, 10), float(rank), device=self.device)
                for rank in self.ranks
            ]
        )
        assert torch.allclose(output, expect)
        assert output.eq(expect).all()

        # Test out-variant of all_gather_into_tensor
        output = torch.empty(expect.shape, device=self.device)
        output = torch.ops._c10d_functional.all_gather_into_tensor_out(
            input,
            self.world_size,
            "default",
            out=output,
        )
        output = torch.ops._c10d_functional.wait_tensor(output)
        assert torch.allclose(output, expect)
        assert output.eq(expect).all()

        # Test Python API and AsyncCollectiveTensor
        output = all_gather_tensor(
            input,
            0,
            "default",
        )
        assert isinstance(output, AsyncCollectiveTensor)
        assert not output.completed
        assert output.eq(expect).all()
        assert output.completed

    @unittest.skipIf(not HAS_GPU, "Inductor+gpu needs triton and recent GPU arch")
    @skip_if_lt_x_gpu(2)
    # https://github.com/pytorch/pytorch/issues/126338
    def test_inductor_dtypeview_memory_leak(self):
        self._init_process_group()

        def func(arg: torch.Tensor) -> torch.Tensor:
            ag0 = torch.ops._c10d_functional.all_gather_into_tensor.default(
                arg,
                self.world_size,
                "default",
            )
            ag0_view = torch.ops.aten.view.dtype(ag0, torch.int32)
            return funcol.wait_tensor(ag0_view)

        arg = torch.full(
            (10, 10),
            float(self.rank),
            device=self.device,
            dtype=torch.float32,
        )
        compiled = torch.compile(func)
        mem_usage = {}
        # check if the aten.view.dtype is compiled to aten.view.dtype
        code = run_and_get_triton_code(compiled, arg)
        (
            FileCheck()
            .check("torch.ops._c10d_functional.wait_tensor.default(aten.view.dtype")
            .run(code)
        )
        # check memory leak
        for i in range(1, 10):
            mem_usage[i] = torch.cuda.max_memory_allocated()
            compiled(arg)

        assert mem_usage[9] == mem_usage[8]

    @skip_if_lt_x_gpu(2)
    def test_all_gather_into_tensor_coalesced(self) -> None:
        self._init_process_group()

        inputs = [
            torch.full((10, 10), float(self.rank * i), device=self.device)
            for i in range(10)
        ]
        outputs = torch.ops._c10d_functional.all_gather_into_tensor_coalesced(
            inputs,
            self.world_size,
            "default",
        )
        expect = [
            torch.cat(
                [
                    torch.full((10, 10), float(rank) * i, device=self.device)
                    for rank in self.ranks
                ]
            )
            for i in range(10)
        ]
        for i, output in enumerate(outputs):
            output = torch.ops._c10d_functional.wait_tensor(output)
            assert output.eq(expect[i]).all()

        # Test Python API and AsyncCollectiveTensor
        outputs = all_gather_into_tensor_coalesced(
            inputs,
            "default",
        )
        for i, output in enumerate(outputs):
            assert not output.completed
            assert output.eq(expect[i]).all()
            assert output.completed

    @skip_if_lt_x_gpu(2)
    def test_reduce_scatter_tensor_single(self) -> None:
        self._init_process_group()

        input = torch.tensor(self.ranks, device=self.device)
        output = torch.ops._c10d_functional.reduce_scatter_tensor(
            input,
            "avg",
            self.world_size,
            "default",
        )
        output = torch.ops._c10d_functional.wait_tensor(output)
        assert output.eq(self.rank).all()

        # Test Python API and AsyncCollectiveTensor
        output = reduce_scatter_tensor(
            input,
            "avg",
            0,
            "default",
        )
        assert isinstance(output, AsyncCollectiveTensor)
        assert not output.completed
        assert output.eq(self.rank).all()
        assert output.completed

    @skip_if_lt_x_gpu(2)
    def test_reduce_scatter_tensor_coalesced(self) -> None:
        self._init_process_group()

        inputs = [torch.tensor(self.ranks, device=self.device) * i for i in range(10)]
        outputs = torch.ops._c10d_functional.reduce_scatter_tensor_coalesced(
            inputs,
            "avg",
            self.world_size,
            "default",
        )
        for i, output in enumerate(outputs):
            output = torch.ops._c10d_functional.wait_tensor(output)
            assert output.eq(self.rank * i).all()

        # Test Python API and AsyncCollectiveTensor
        outputs = reduce_scatter_tensor_coalesced(
            inputs,
            "avg",
            [0] * 10,
            "default",
        )
        for i, output in enumerate(outputs):
            assert not output.completed
            assert output.eq(self.rank * i).all()
            assert output.completed

    @skip_if_lt_x_gpu(2)
    def test_all_to_all_single(self) -> None:
        self._init_process_group()
        torch.cuda.set_device(self.device)

        torch.manual_seed(42)
        send_sz_matrix = torch.randint(0, 20, (self.world_size, self.world_size))

        input_split_sizes = send_sz_matrix[self.rank].tolist()
        output_split_sizes = send_sz_matrix[:, self.rank].tolist()
        input = torch.full((sum(input_split_sizes),), float(self.rank)).cuda()

        output = torch.ops._c10d_functional.all_to_all_single(
            input,
            output_split_sizes,
            input_split_sizes,
            "default",
        )
        output = torch.ops._c10d_functional.wait_tensor(output)
        expect = torch.cat(
            [
                torch.full((sz,), float(rank)).cuda()
                for rank, sz in enumerate(output_split_sizes)
            ]
        )
        assert output.eq(expect).all()

        # Test Python API and AsyncCollectiveTensor
        output = all_to_all_single(
            input, output_split_sizes, input_split_sizes, "default"
        )
        assert not output.completed
        assert output.eq(expect).all()
        assert output.completed

    @skip_if_lt_x_gpu(2)
    def test_broadcast(self) -> None:
        self._init_process_group()

        input = torch.full((10, 10), float(self.rank), device=self.device)
        output = torch.ops._c10d_functional.broadcast(
            input,
            1,
            "default",
        )
        output = torch.ops._c10d_functional.wait_tensor(output)
        assert id(output) != id(input)
        expect = 1
        assert output.eq(expect).all()

        # Test Python API and AsyncCollectiveTensor
        output = funcol.broadcast(
            input,
            1,
            "default",
        )
        assert isinstance(output, AsyncCollectiveTensor)
        assert not output.completed
        assert output.eq(expect).all()
        assert output.completed

    @skip_if_lt_x_gpu(2)
    def test_unwaited(self) -> None:
        # Verify that the process can terminate gracefully
        # even with unwaited tensors
        self._init_process_group()

        input = torch.full((10, 10), float(self.rank), device=self.device)
<<<<<<< HEAD
        self.assertEqual(torch._C._distributed_c10d._get_work_registry_size(), 0)
        torch.ops._c10d_functional.all_reduce(
=======
        output = torch.ops._c10d_functional.all_reduce(
>>>>>>> 0b77f5e2
            input,
            "avg",
            "default",
        )

    @skip_if_lt_x_gpu(2)
    def test_py_work(self) -> None:
        self._init_process_group()

        wait_called = False

        class MyWork(dist.Work):
            def wait(self, _):
                nonlocal wait_called
                wait_called = True

        tensor = torch.rand(2, 2)
        torch._C._distributed_c10d._register_work(tensor, MyWork())
        torch.ops._c10d_functional.wait_tensor(tensor)
        self.assertTrue(wait_called)

    @unittest.skipIf(not HAS_GPU, "Inductor+gpu needs triton and recent GPU arch")
    @skip_if_lt_x_gpu(2)
    @fresh_inductor_cache()
    def test_threading(self):
        self._init_process_group()
        device = torch.device(f"cuda:{self.rank}")

        def func(arg: torch.Tensor) -> torch.Tensor:
            buf0 = arg + 42
            ar0 = funcol.all_reduce(buf0, "avg", "0")
            ar0 = funcol.wait_tensor(ar0)
            return ar0 + 1

        arg = torch.rand(4, 4, device=device)
        func(arg)

        compiled = torch.compile(func, fullgraph=True)
        code = run_and_get_triton_code(compiled, arg)
        FileCheck().check("all_reduce_.default(buf0, 'avg', '0')").run(code)

        # Unless explicitly specified (e.g. in a custom runtime), the process
        # group registry is shared among all threads in a process. Here we
        # verify that a process group registered in main thread can be resolved
        # in a different thread.
        class TestThread(threading.Thread):
            def run(self):
                self.exc = None
                try:
                    func(arg)
                    compiled(arg)
                except BaseException as exc:
                    self.exc = exc

            def join(self):
                threading.Thread.join(self)
                if self.exc:
                    raise self.exc

        t = TestThread()
        t.start()
        t.join()


class CompileTest(TestCase):
    def setUp(self):
        # Allow testing aoti after torch.compile
        torch._inductor.config.triton.store_cubin = True
        torch._inductor.config.debug = True

        self.rank = 0
        self.world_size = 2
        torch.cuda.set_device("cuda:0")

        store = FakeStore()
        dist.init_process_group(
            backend="fake",
            world_size=self.world_size,
            rank=self.rank,
            store=store,
        )

    def tearDown(self):
        dist.destroy_process_group()

    @unittest.skipIf(not HAS_GPU, "Inductor+gpu needs triton and recent GPU arch")
    @fresh_inductor_cache()
    def test_inductor_all_reduce_single(self):
        def func(arg: torch.Tensor) -> torch.Tensor:
            buf0 = arg + 42
            # Expect in-place with inductor allocated buf
            ar0 = funcol.all_reduce(buf0, "avg", "0")
            ar0 = funcol.wait_tensor(ar0)
            # Expect no in-place with graph input
            ar1 = funcol.all_reduce(arg, "avg", "0")
            ar1 = funcol.wait_tensor(ar1)
            return ar0, ar1

        arg = torch.rand(4, 4, device="cuda")
        compiled = torch.compile(func)

        code = run_and_get_triton_code(compiled, arg)
        (
            FileCheck()
            .check("buf0 = empty")
            .check("buf7 = empty")
            # Expect in-place with inductor allocated buf
            .check("torch.ops._c10d_functional.all_reduce_.default(buf0")
            .check("torch.ops._c10d_functional.wait_tensor.default(buf0")
            # Expect no in-place with graph input (buf5 is a clone)
            .check("torch.ops._c10d_functional.all_reduce_.default(buf7")
            .check("torch.ops._c10d_functional.wait_tensor.default(buf7")
            # Expect no extra copy on return
            .check("return (buf0, buf7, )")
            .run(code)
        )
        assert "= torch.ops._c10d_functional.wait_tensor.default" not in code

        # Test aoti
        AOTIRunnerUtil.run("cuda", func, (arg,))
        torch.cuda.synchronize()

    @unittest.skipIf(not HAS_GPU, "Inductor+gpu needs triton and recent GPU arch")
    @fresh_inductor_cache()
    def test_inductor_all_reduce_coalesced(self):
        def func(args: List[torch.Tensor]) -> torch.Tensor:
            bufs = [arg + 42 for arg in args]
            # Expect in-place with inductor allocated buf
            ar0 = funcol.all_reduce_coalesced(bufs, "avg", "0")
            ar0 = [funcol.wait_tensor(out) for out in ar0]
            # Expect no in-place with graph input
            ar1 = funcol.all_reduce_coalesced(args, "avg", "0")
            ar1 = [funcol.wait_tensor(out) for out in ar1]
            return ar0, ar1

        args = [torch.rand(4, 4, device="cuda") for _ in range(2)]
        compiled = torch.compile(func)
        code = run_and_get_triton_code(compiled, args)
        (
            FileCheck()
            .check("buf0 = empty")
            .check("buf5 = empty")
            .check("buf1 = empty")
            .check("buf6 = empty")
            # Expect in-place with inductor allocated buf
            .check(
                "torch.ops._c10d_functional.all_reduce_coalesced_"
                ".default([buf0, buf1]"
            )
            # Expect no in-place with graph input (buf5, buf6 are clones)
            .check(
                "torch.ops._c10d_functional.all_reduce_coalesced_"
                ".default([buf5, buf6]"
            )
            .check("torch.ops._c10d_functional.wait_tensor.default(buf0")
            .check("torch.ops._c10d_functional.wait_tensor.default(buf1")
            .check("torch.ops._c10d_functional.wait_tensor.default(buf5")
            .check("torch.ops._c10d_functional.wait_tensor.default(buf6")
            # Expect no extra copy on return
            .check("return (buf0, buf1, buf5, buf6, )")
            .run(code)
        )
        assert "= torch.ops._c10d_functional.wait_tensor.default" not in code

        # Test aoti
        out = AOTIRunnerUtil.run("cuda", func, (args,))  # noqa: F841
        torch.cuda.synchronize()

    @unittest.skipIf(not HAS_GPU, "Inductor+gpu needs triton and recent GPU arch")
    @fresh_inductor_cache()
    def test_inductor_inplace_op_on_view(self):
        def func(arg: torch.Tensor) -> torch.Tensor:
            buf0 = (arg + 10)[:2]
            ar0 = funcol.all_reduce(buf0, "avg", "0")
            ar0 = funcol.wait_tensor(ar0)
            return ar0

        arg = torch.rand(4, 4, device="cuda")
        compiled = torch.compile(func)

        code = run_and_get_triton_code(compiled, arg)
        (
            FileCheck()
            .check("buf0 = empty")
            # We always call .contiguous() on the input to all_reduce_,
            # so input will not be a view anymore.
            .check("torch.ops._c10d_functional.all_reduce_.default(buf0")
            .check("torch.ops._c10d_functional.wait_tensor.default(buf0")
            .check("return (buf0")
            .run(code)
        )

    @unittest.skipIf(not HAS_GPU, "Inductor+gpu needs triton and recent GPU arch")
    @fresh_inductor_cache()
    def test_inductor_all_reduce_non_contig_input(self):
        def func(arg: torch.Tensor) -> torch.Tensor:
            ar0 = funcol.all_reduce(arg, "avg", "0")
            ar0 = funcol.wait_tensor(ar0)
            # Expect allocation
            return ar0

        arg = torch.rand(4, 4, device="cuda").T
        compiled = torch.compile(func)

        code = run_and_get_triton_code(compiled, arg)
        # clone induced by non contig input
        assert "torch.ops._c10d_functional.wait_tensor.default" in code

        def func2(arg: torch.Tensor) -> torch.Tensor:
            torch.ops._c10d_functional.all_reduce_(arg, "avg", "0")
            return arg

        compiled = torch.compile(func)

        code = run_and_get_triton_code(compiled, arg)
        # clone induced by non contig input
        assert "torch.ops._c10d_functional.wait_tensor.default" in code

    @unittest.skipIf(not HAS_GPU, "Inductor+gpu needs triton and recent GPU arch")
    @fresh_inductor_cache()
    def test_inductor_reuse_buffer_after_inplace_collective(self):
        def func(arg: torch.Tensor) -> torch.Tensor:
            # Expect allocation
            buf0 = arg + 42
            ar0 = funcol.all_reduce(buf0, "avg", "0")
            ar0 = funcol.wait_tensor(ar0)
            # Expect allocation
            buf1 = torch.mm(arg, ar0)
            # Expect buf0 to be reused
            buf2 = torch.mm(arg, buf1)
            return buf1, buf2

        arg = torch.rand(4, 4, device="cuda")
        compiled = torch.compile(func)
        code = run_and_get_triton_code(compiled, arg)
        (
            FileCheck()
            # Expect allocation
            .check("buf0 = empty")
            .check("torch.ops._c10d_functional.all_reduce_.default(buf0")
            .check("torch.ops._c10d_functional.wait_tensor.default(buf0")
            # Expect allocation
            .check("buf7 = empty")
            .check("extern_kernels.mm(arg0_1, buf0, out=buf7")
            # Expect buf0 to be reused
            .check("buf8 = buf0; del buf0  # reuse")
            .check("extern_kernels.mm(arg0_1, buf7, out=buf8")
            # Expect no extra copy on return
            .check("return (buf7, buf8, )")
            .run(code)
        )
        assert "= torch.ops._c10d_functional.wait_tensor.default" not in code

    @unittest.skipIf(not HAS_GPU, "Inductor+gpu needs triton and recent GPU arch")
    @fresh_inductor_cache()
    def test_inductor_all_gather_into_tensor_single(self):
        def func(arg: torch.Tensor) -> torch.Tensor:
            ag0 = funcol.all_gather_tensor(arg, 0, "0")
            ag0 = funcol.wait_tensor(ag0)
            return ag0

        arg = torch.rand(4, 4, device="cuda")
        compiled = torch.compile(func)
        code = run_and_get_triton_code(compiled, arg)
        (
            FileCheck()
            .check(
                "buf0 = torch.ops._c10d_functional.all_gather_into_tensor.default(arg0_1"
            )
            .check("torch.ops._c10d_functional.wait_tensor.default(buf0")
            # Expect no extra copy on return
            .check("return (buf0, )")
            .run(code)
        )
        assert "= torch.ops._c10d_functional.wait_tensor.default" not in code

        # Test aoti
        AOTIRunnerUtil.run("cuda", func, (arg,))
        torch.cuda.synchronize()

    @unittest.skipIf(not HAS_GPU, "Inductor+gpu needs triton and recent GPU arch")
    @fresh_inductor_cache()
    def test_inductor_all_gather_into_tensor_coalesced(self):
        def func(args: List[torch.Tensor]) -> torch.Tensor:
            ag0 = funcol.all_gather_into_tensor_coalesced(args, "0")
            ag0 = [funcol.wait_tensor(out) for out in ag0]
            return ag0

        args = [torch.rand(4, 4, device="cuda") for _ in range(4)]
        compiled = torch.compile(func)
        code = run_and_get_triton_code(compiled, args)
        (
            FileCheck()
            .check(
                "buf0 = torch.ops._c10d_functional.all_gather_into_tensor_coalesced"
                ".default([arg3_1, arg2_1, arg1_1, arg0_1]"
            )
            .check("buf1 = buf0[0]")
            .check("buf2 = buf0[1]")
            .check("buf3 = buf0[2]")
            .check("buf4 = buf0[3]")
            .check("torch.ops._c10d_functional.wait_tensor.default(buf1")
            .check("torch.ops._c10d_functional.wait_tensor.default(buf2")
            .check("torch.ops._c10d_functional.wait_tensor.default(buf3")
            .check("torch.ops._c10d_functional.wait_tensor.default(buf4")
            # Expect no extra copy on return
            .check("return (buf1, buf2, buf3, buf4, )")
            .run(code)
        )

        # Test aoti
        out = AOTIRunnerUtil.run("cuda", func, (args,))  # noqa: F841
        torch.cuda.synchronize()

    @unittest.skipIf(not HAS_GPU, "This is a GPU test!")
    @fresh_inductor_cache()
    def test_wait_tensor(self):
        def func(arg: torch.Tensor) -> torch.Tensor:
            t = torch.ops._c10d_functional.all_reduce(arg, "avg", "0")
            return funcol.wait_tensor(t)

        # Test aoti
        arg = torch.rand(4, 4, device="cuda")
        compiled = torch.compile(func)
        code = run_and_get_triton_code(compiled, arg)
        (
            FileCheck()
            .check("torch.ops._c10d_functional.wait_tensor.default(buf0")
            .check("return (buf0, )")
            .run(code)
        )

        # Test aoti
        AOTIRunnerUtil.run("cuda", func, (arg,))
        torch.cuda.synchronize()

    @unittest.skipIf(not HAS_GPU, "Inductor+gpu needs triton and recent GPU arch")
    @fresh_inductor_cache()
    def test_inductor_reduce_scatter_tensor_single(self):
        def func(arg: torch.Tensor) -> torch.Tensor:
            rs0 = funcol.reduce_scatter_tensor(arg, "avg", 0, "0")
            rs0 = funcol.wait_tensor(rs0)
            return rs0

        arg = torch.rand(4, 4, device="cuda")
        compiled = torch.compile(func)
        code = run_and_get_triton_code(compiled, arg)
        (
            FileCheck()
            .check(
                "buf0 = torch.ops._c10d_functional.reduce_scatter_tensor.default(arg0_1"
            )
            .check("torch.ops._c10d_functional.wait_tensor.default(buf0")
            # Expect no extra copy on return
            .check("return (buf0, )")
            .run(code)
        )

        # Test aoti
        AOTIRunnerUtil.run("cuda", func, (arg,))
        torch.cuda.synchronize()

    @unittest.skipIf(not HAS_GPU, "Inductor+gpu needs triton and recent GPU arch")
    @fresh_inductor_cache()
    def test_inductor_reduce_scatter_tensor_coalesced(self):
        def func(args: List[torch.Tensor]) -> torch.Tensor:
            rs0 = funcol.reduce_scatter_tensor_coalesced(
                args, "avg", [0] * len(args), "0"
            )
            rs0 = [funcol.wait_tensor(out) for out in rs0]
            return rs0

        args = [torch.rand(4, 4, device="cuda") for _ in range(4)]
        compiled = torch.compile(func)
        code = run_and_get_triton_code(compiled, args)
        (
            FileCheck()
            .check(
                "buf0 = torch.ops._c10d_functional.reduce_scatter_tensor_coalesced"
                ".default([arg0_1, arg1_1, arg2_1, arg3_1]"
            )
            .check("buf1 = buf0[0]")
            .check("buf2 = buf0[1]")
            .check("buf3 = buf0[2]")
            .check("buf4 = buf0[3]")
            .check("torch.ops._c10d_functional.wait_tensor.default(buf1")
            .check("torch.ops._c10d_functional.wait_tensor.default(buf2")
            .check("torch.ops._c10d_functional.wait_tensor.default(buf3")
            .check("torch.ops._c10d_functional.wait_tensor.default(buf4")
            # Expect no extra copy on return
            .check("return (buf1, buf2, buf3, buf4, )")
            .run(code)
        )

        # Test aoti
        AOTIRunnerUtil.run("cuda", func, (args,))
        torch.cuda.synchronize()

    @unittest.skipIf(not HAS_GPU, "Inductor+gpu needs triton and recent GPU arch")
    @fresh_inductor_cache()
    def test_inductor_all_to_all_single(self):
        def _tolist_with_constrain_as_size(tensor):
            lst = tensor.tolist()
            for elem in lst:
                torch._check_is_size(elem)
            return lst

        def func(
            input: torch.Tensor,
            output_split_sizes: torch.Tensor,
            input_split_sizes: torch.Tensor,
        ) -> torch.Tensor:
            output = funcol.all_to_all_single(
                input,
                _tolist_with_constrain_as_size(output_split_sizes),
                _tolist_with_constrain_as_size(input_split_sizes),
                "0",
            )
            return funcol.wait_tensor(output)

        torch.manual_seed(42)
        send_sz_matrix = torch.randint(0, 20, (self.world_size, self.world_size))

        input_split_sizes = send_sz_matrix[self.rank]
        output_split_sizes = send_sz_matrix[:, self.rank].contiguous()
        input = torch.full((input_split_sizes.sum().item(),), float(self.rank)).cuda()

        with torch._dynamo.config.patch(
            dynamic_shapes=True,
            capture_dynamic_output_shape_ops=True,
            capture_scalar_outputs=True,
        ):
            compiled = torch.compile(func, dynamic=True)
            code = run_and_get_triton_code(
                compiled, input, output_split_sizes, input_split_sizes
            )
        (
            FileCheck()
            .check_regex(
                "torch.ops._c10d_functional.all_to_all_single.default\\("
                "arg\\d+_\\d+, \\[u\\d+, u\\d+\\], \\[u\\d+, u\\d+\\]"
            )
            .check("torch.ops._c10d_functional.wait_tensor.default(")
            .run(code)
        )

    @unittest.skipIf(not HAS_GPU, "Inductor+gpu needs triton and recent GPU arch")
    @fresh_inductor_cache()
    def test_inductor_broadcast(self):
        def func(arg: torch.Tensor) -> torch.Tensor:
            buf0 = arg + 42
            # Expect in-place with inductor allocated buf
            br0 = funcol.broadcast(buf0, 1, "0")
            br0 = funcol.wait_tensor(br0)
            # Expect no in-place with graph input
            br1 = funcol.broadcast(arg, 0, "0")
            br1 = funcol.wait_tensor(br1)
            return br0, br1

        arg = torch.rand(4, 4, device="cuda")
        compiled = torch.compile(func)

        code = run_and_get_triton_code(compiled, arg)
        (
            FileCheck()
            .check("buf0 = empty")
            .check("buf7 = empty")
            # Expect in-place with inductor allocated buf
            .check("torch.ops._c10d_functional.broadcast_.default(buf0")
            .check("torch.ops._c10d_functional.wait_tensor.default(buf0")
            # Expect no in-place with graph input (buf5 is a clone)
            .check("torch.ops._c10d_functional.broadcast_.default(buf7")
            .check("torch.ops._c10d_functional.wait_tensor.default(buf7")
            # Expect no extra copy on return
            .check("return (buf0, buf7, )")
            .run(code)
        )

        # Test aoti
        AOTIRunnerUtil.run("cuda", func, (arg,))
        torch.cuda.synchronize()

    @unittest.skipIf(not HAS_GPU, "Inductor+gpu needs triton and recent GPU arch")
    @fresh_inductor_cache()
    def test_ranks_and_tag(self):
        def func(arg: torch.Tensor) -> torch.Tensor:
            buf0 = arg + 42
            # Expect in-place with inductor allocated buf
            ar0 = funcol.all_reduce(buf0, "avg", [0, 1], "")
            ar0 = funcol.wait_tensor(ar0)
            # Expect no in-place with graph input
            ar1 = funcol.all_reduce(arg, "avg", [0, 1], "")
            ar1 = funcol.wait_tensor(ar1)
            return ar0, ar1

        arg = torch.rand(4, 4, device="cuda")
        compiled = torch.compile(func, fullgraph=True)

        code = run_and_get_triton_code(compiled, arg)
        (FileCheck().check("all_reduce_.default(buf0, 'avg', '0')").run(code))


if __name__ == "__main__":
    run_tests()<|MERGE_RESOLUTION|>--- conflicted
+++ resolved
@@ -412,12 +412,7 @@
         self._init_process_group()
 
         input = torch.full((10, 10), float(self.rank), device=self.device)
-<<<<<<< HEAD
-        self.assertEqual(torch._C._distributed_c10d._get_work_registry_size(), 0)
         torch.ops._c10d_functional.all_reduce(
-=======
-        output = torch.ops._c10d_functional.all_reduce(
->>>>>>> 0b77f5e2
             input,
             "avg",
             "default",
