# Owner(s): ["module: inductor"]
# flake8: noqa: E731
# Skip do not assign a lambda expression, use a def
import functools
import logging
from unittest.mock import patch

import torch
import torch._dynamo.testing
import torch._inductor.test_case
from torch._higher_order_ops.triton_kernel_wrap import (
    generate_ttir,
    triton_kernel_wrapper_functional,
    triton_kernel_wrapper_mutation,
)
from torch._inductor import metrics
from torch._inductor.utils import run_and_get_code
from torch._library import capture_triton
from torch.testing import FileCheck
from torch.testing._internal import common_utils
from torch.testing._internal.common_utils import (
    parametrize,
    skipIfRocm,
    skipIfXpu,
    TEST_WITH_ROCM,
)
from torch.testing._internal.inductor_utils import GPU_TYPE, HAS_CUDA, HAS_GPU, HAS_XPU
from torch.testing._internal.logging_utils import logs_to_string

# Defines all the kernels for tests
from torch.testing._internal.triton_utils import *  # noqa: F403
from torch.utils._triton import has_triton_package, has_triton_tma


if HAS_GPU:
    import triton
    from triton import language as tl
    from triton.runtime.autotuner import Autotuner

    if not TEST_WITH_ROCM:
        if HAS_CUDA:
            try:
                from triton.language.extra.libdevice import (  # @manual
                    fast_dividef,
                    fast_dividef as my_fast_dividef,
                )
            except ImportError:
                from triton.language.extra.cuda.libdevice import (  # @manual
                    fast_dividef,
                    fast_dividef as my_fast_dividef,
                )
        elif HAS_XPU:
            from triton.language.extra.intel.libdevice import (  # @manual
                fast_dividef,
                fast_dividef as my_fast_dividef,
            )

    def _triton_get_ast_equal_to_str(params):
        try:
            from triton.backends.compiler import AttrsDescriptor  # noqa: F401

            return f"'tt.equal_to': {params}"
        except ImportError:
            return f"equal_to_1={params}"

    # Define shared triton constants here.
    CONSTANT_C: tl.constexpr = 4
    STRING_CONSTANT_C: tl.constexpr = "CONSTANT_C"
    BOOL_CONSTANT_C: tl.constexpr = True
    FLOAT_CONSTANT_C = tl.constexpr(3.14)  # intentionally un-annotated


class KernelTests(torch._inductor.test_case.TestCase):
    @requires_gpu
    def test_triton_kernel_with_kernel_param(self):
        @triton.jit
        def pass_kernel(kernel):
            pass

        @torch.compile(backend="eager")
        def f(x):
            grid = (x.numel(),)
            pass_kernel[grid](kernel=x)

        t1 = torch.rand(5, device=GPU_TYPE)
        f(t1)
        # No need to assert anything, the goal is to make sure dynamo does
        # not crash

    @requires_gpu
    def test_triton_kernel_higher_order_func(self):
        from torch._higher_order_ops.triton_kernel_wrap import kernel_side_table

        add_kernel_id = kernel_side_table.add_kernel(add_kernel)

        t1 = torch.rand(5, device=GPU_TYPE)
        t2 = torch.rand(5, device=GPU_TYPE)

        torch_add = t1 + t2

        # Test higher order function with mutation
        output = torch.zeros_like(t1)
        n_elements = output.numel()
        constant_args_idx = kernel_side_table.add_constant_args(
            {"n_elements": n_elements, "BLOCK_SIZE": 16}
        )
        grid = lambda meta: (triton.cdiv(n_elements, meta["BLOCK_SIZE"]),)
        triton_kernel_wrapper_mutation(
            kernel_idx=add_kernel_id,
            constant_args_idx=constant_args_idx,
            grid=[grid],
            tma_descriptor_metadata={},
            kwargs={
                "in_ptr0": t1,
                "in_ptr1": t2,
                "out_ptr": output,
            },
        )
        self.assertEqual(output, torch_add)
        # Make sure it is modified
        self.assertNotEqual(output, torch.zeros_like(t1))

        # Test higher order function without mutation
        output = torch.zeros_like(t1)
        out_dict = triton_kernel_wrapper_functional(
            kernel_idx=add_kernel_id,
            constant_args_idx=constant_args_idx,
            grid=[grid],
            tma_descriptor_metadata={},
            kwargs={
                "in_ptr0": t1,
                "in_ptr1": t2,
                "out_ptr": output,
            },
            tensors_to_clone=["in_ptr0", "in_ptr1", "out_ptr"],
        )
        self.assertEqual(out_dict["out_ptr"], torch_add)
        # Make sure it is NOT modified
        self.assertEqual(output, torch.zeros_like(t1))

    @requires_gpu
    def test_triton_kernel_functionalize(self):
        from functorch import make_fx
        from torch._higher_order_ops.triton_kernel_wrap import kernel_side_table
        from torch._subclasses.functional_tensor import (
            CppFunctionalizeAPI,
            FunctionalTensorMode,
            PythonFunctionalizeAPI,
        )

        kernel_side_table.reset_table()

        def f(x, output):
            out = triton_kernel_wrapper_functional(
                kernel_idx=kernel_side_table.add_kernel(mul2_kernel),
                constant_args_idx=kernel_side_table.add_constant_args(
                    {"n_elements": output.numel(), "BLOCK_SIZE": 16}
                ),
                grid=[(x.numel(),)],
                tma_descriptor_metadata={},
                kwargs={
                    "in_ptr0": x,
                    "out_ptr": output,
                },
                tensors_to_clone=["in_ptr0", "out_ptr"],
            )
            return out["out_ptr"]

        t1 = torch.rand(5, device=GPU_TYPE)
        t2 = torch.rand(5, device=GPU_TYPE)
        with FunctionalTensorMode():
            gm = make_fx(PythonFunctionalizeAPI().functionalize(f))(t1, t2)
        # Make sure t2 was not modified
        self.assertNotEqual(gm(t1, t2), t2)

        gm = make_fx(CppFunctionalizeAPI().functionalize(f))(t1, t2)
        # Make sure t2 was not modified
        self.assertNotEqual(gm(t1, t2), t2)

        gm = make_fx(torch.func.functionalize(f))(t1, t2)
        # Make sure t2 was not modified
        self.assertNotEqual(gm(t1, t2), t2)

        gm = make_fx(f, tracing_mode="fake")(t1, t2)
        self.assertExpectedInline(
            gm.code.strip(),
            """\
def forward(self, x_1, output_1):
    triton_kernel_wrapper_functional_proxy = torch.ops.higher_order.triton_kernel_wrapper_functional(kernel_idx = 0, constant_args_idx = 3, grid = [(5,)], tma_descriptor_metadata = {}, kwargs = {'in_ptr0': x_1, 'out_ptr': output_1}, tensors_to_clone = ['in_ptr0', 'out_ptr']);  x_1 = output_1 = None
    getitem = triton_kernel_wrapper_functional_proxy['in_ptr0'];  getitem = None
    getitem_1 = triton_kernel_wrapper_functional_proxy['out_ptr'];  triton_kernel_wrapper_functional_proxy = None
    return getitem_1""",
        )

    @requires_gpu
    def test_triton_kernel_mutation_type(self):
        from torch._higher_order_ops.triton_kernel_wrap import kernel_side_table
        from torch._subclasses.fake_tensor import FakeTensorMode
        from torch._subclasses.functional_tensor import (
            FunctionalTensor,
            FunctionalTensorMode,
        )

        def prep():
            x = torch.ones(4, device=GPU_TYPE, requires_grad=True)
            with FunctionalTensorMode():
                x_func = FunctionalTensor.to_functional(x)
            self.assertTrue(torch._is_functional_tensor(x_func.elem))
            return x_func

        # normal mutation only
        with FakeTensorMode():
            x_func = prep()

            with FunctionalTensorMode():
                x_func.mul_(2)

            self.assertFalse(
                torch._functionalize_are_all_mutations_hidden_from_autograd(x_func.elem)
            )

        # triton kernel mutation only
        with FakeTensorMode():
            x_func = prep()

            with FunctionalTensorMode():
                triton_kernel_wrapper_mutation(
                    kernel_idx=kernel_side_table.add_kernel(mul2_inplace_kernel),
                    constant_args_idx=kernel_side_table.add_constant_args(
                        {"n_elements": x_func.numel(), "BLOCK_SIZE": 16}
                    ),
                    grid=[(x_func.numel(),)],
                    tma_descriptor_metadata={},
                    kwargs={
                        "ptr": x_func,
                    },
                )

            self.assertTrue(
                torch._functionalize_are_all_mutations_hidden_from_autograd(x_func.elem)
            )

        # normal mutation + triton kernel mutation
        with FakeTensorMode():
            x_func = prep()

            with FunctionalTensorMode():
                x_func.mul_(2)
                triton_kernel_wrapper_mutation(
                    kernel_idx=kernel_side_table.add_kernel(mul2_inplace_kernel),
                    constant_args_idx=kernel_side_table.add_constant_args(
                        {"n_elements": x_func.numel(), "BLOCK_SIZE": 16}
                    ),
                    grid=[(x_func.numel(),)],
                    tma_descriptor_metadata={},
                    kwargs={
                        "ptr": x_func,
                    },
                )

            self.assertFalse(
                torch._functionalize_are_all_mutations_hidden_from_autograd(x_func.elem)
            )

    @requires_gpu
    @common_utils.parametrize("dynamic", [False, True])
    @common_utils.parametrize("backend", ["eager", "aot_eager", "inductor"])
    def test_triton_kernel_with_views(self, dynamic, backend):
        def call_triton_take_view(x: torch.Tensor):
            output = torch.zeros_like(x)
            n_elements = output.numel()
            grid = lambda meta: (triton.cdiv(n_elements, meta["BLOCK_SIZE"]),)
            mul2_kernel[grid](x, output, n_elements, BLOCK_SIZE=16)
            return output

        def call_triton_return_view(x: torch.Tensor):
            output = torch.zeros_like(x)
            n_elements = output.numel()
            grid = lambda meta: (triton.cdiv(n_elements, meta["BLOCK_SIZE"]),)
            mul2_kernel[grid](x, output, n_elements, BLOCK_SIZE=16)
            return output.view(4, 4)

        t = torch.rand(4, 4, device=GPU_TYPE)
        t_view = t.view(16)

        compiled_func = torch.compile(
            call_triton_take_view, backend=backend, fullgraph=True, dynamic=dynamic
        )
        self.assertEqual(2 * t_view, compiled_func(t_view))
        self.assertEqual(2 * t, compiled_func(t_view).view(4, 4))

        compiled_func = torch.compile(
            call_triton_return_view, backend=backend, fullgraph=True, dynamic=dynamic
        )
        self.assertEqual(2 * t_view, compiled_func(t).view(16))
        self.assertEqual(2 * t, compiled_func(t))

    @requires_gpu
    def test_no_nan_kernels(self):
        @triton.jit
        def add_one_kernel(
            in_ptr0,
            out_ptr,
            n_elements,
            BLOCK_SIZE: "tl.constexpr",
        ):
            pid = tl.program_id(axis=0)
            block_start = pid * BLOCK_SIZE
            offsets = block_start + tl.arange(0, BLOCK_SIZE)
            mask = offsets < n_elements
            x = tl.load(in_ptr0 + offsets, mask=mask)
            output = x + 1
            tl.store(out_ptr + offsets, output, mask=mask)

        def add_one(x, out):
            n_elements = x.numel()
            add_one_kernel[(n_elements,)](x, out, n_elements, BLOCK_SIZE=4)

        class AddOne(torch.autograd.Function):
            @staticmethod
            def forward(ctx, x):
                out = torch.empty_like(x)
                add_one(x, out)
                ctx.save_for_backward(out)
                return out

            @staticmethod
            def backward(ctx, grad):
                (saved,) = ctx.saved_tensors
                out = torch.empty_like(grad)
                add_one(saved, out)
                return out

        @torch.compile
        def f(x):
            return AddOne.apply(x)

        log_stream, ctx = logs_to_string("torch._inductor.codecache", "output_code")

        x = torch.randn(3, requires_grad=True, device=GPU_TYPE)
        with ctx():
            y = f(x)

        output_code = "\n".join(log_stream.getvalue().strip().split("\n")[3:]).strip()
        self.assertTrue(len(output_code) > 0, msg="output code is not empty")
        self.assertEqual(output_code.count('float("nan")'), 0)
        self.assertEqual(output_code.count("float('nan')"), 0)

    @requires_gpu
    @common_utils.parametrize("grad_fn", [torch.no_grad, torch.enable_grad])
    @common_utils.parametrize("backend", ["eager", "aot_eager", "inductor"])
    def test_triton_kernel_with_grad_option(self, grad_fn, backend):
        def call_triton(x: torch.Tensor):
            with grad_fn():
                output = torch.zeros_like(x)
                n_elements = output.numel()
                grid = lambda meta: (triton.cdiv(n_elements, meta["BLOCK_SIZE"]),)
                mul2_kernel[grid](x, output, n_elements, BLOCK_SIZE=16)
                return output

        t = torch.rand(5, device=GPU_TYPE)
        compiled_func = torch.compile(call_triton, backend=backend, fullgraph=True)
        self.assertEqual(2 * t, compiled_func(t))

    @requires_gpu
    @common_utils.parametrize("backend", ["eager", "aot_eager", "inductor"])
    def test_triton_kernel_inner_triton_function(self, backend):
        def f(x: torch.Tensor):
            @triton.jit
            def pow2_kernel(
                in_ptr0,
                out_ptr,
                n_elements,
                BLOCK_SIZE: "tl.constexpr",
            ):
                pid = tl.program_id(axis=0)
                block_start = pid * BLOCK_SIZE
                offsets = block_start + tl.arange(0, BLOCK_SIZE)
                mask = offsets < n_elements
                x = tl.load(in_ptr0 + offsets, mask=mask)
                output = x * x
                tl.store(out_ptr + offsets, output, mask=mask)

            output = torch.zeros_like(x)
            n_elements = output.numel()
            grid = lambda meta: (triton.cdiv(n_elements, meta["BLOCK_SIZE"]),)
            pow2_kernel[grid](x, output, n_elements, BLOCK_SIZE=16)
            return output

        t = torch.rand(5, device=GPU_TYPE)

        compiled_func = torch.compile(f, backend=backend, fullgraph=True)
        # TODO(oulgen): NYI - Support this
        # self.assertEqual(t * t, compiled_func(t))

    @requires_gpu
    @common_utils.parametrize("grad", [False, True])
    @common_utils.parametrize("dynamic", [False, True])
    @patch.object(torch._inductor.config, "implicit_fallbacks", False)
    def test_triton_kernel_no_clones(self, grad, dynamic):
        from torch._inductor.utils import run_and_get_code

        def call_triton(x: torch.Tensor, y: torch.Tensor, output: torch.Tensor):
            n_elements = output.numel()

            tmp = torch.add(x, 1)
            grid = (x.numel(),)
            add_kernel.run(
                x, y, output, n_elements, warmup=False, grid=grid, BLOCK_SIZE=16
            )

            return output, tmp

        t1 = torch.rand(5, device=GPU_TYPE, requires_grad=grad)
        t2 = torch.rand(5, device=GPU_TYPE, requires_grad=grad)
        o1 = torch.zeros_like(t1, requires_grad=grad)

        torch_add = call_triton(t1, t2, o1)
        metrics.reset()
        o2 = torch.zeros_like(t1, requires_grad=grad)
        test, codes = run_and_get_code(
            torch.compile(call_triton, dynamic=dynamic), t1, t2, o2
        )
        if not grad:
            self.assertEqual(metrics.generated_kernel_count, 1)
        self.assertEqual(torch_add, test)
        # These two asserts are not optimal since it requires original aten
        # to be in the metadata, so there might be false negatives
        self.assertTrue("aten.copy" not in codes[0])
        self.assertTrue("aten.clone" not in codes[0])
        # The following checks that there are only the tensor output is in
        # the compiled graph
        if dynamic and grad:
            self.assertTrue("return (buf0, s0, )" in codes[0])
        else:
            self.assertTrue("return (buf0, )" in codes[0])

    @requires_gpu
    def test_triton_kernel_caching(self):
        from torch._inductor.utils import run_and_get_code

        def add_in_loop(
            x: torch.Tensor,
            y: torch.Tensor,
        ):
            output = torch.zeros_like(x)
            n_elements = output.numel()
            grid = lambda meta: (triton.cdiv(n_elements, meta["BLOCK_SIZE"]),)
            add_kernel_autotuned[grid](x, y, output, n_elements)
            return output

        def call_triton_add(
            x: torch.Tensor,
            y: torch.Tensor,
        ):
            for i in range(4):
                x = add_in_loop(x, y)
            return x

        t1 = torch.ones(5, device=GPU_TYPE)
        t2 = torch.ones(5, device=GPU_TYPE)

        test, (code,) = run_and_get_code(torch.compile(call_triton_add), t1, t2)
        self.assertEqual(test, 5 * torch.ones(5, device=GPU_TYPE))
        self.assertTrue("add_kernel_autotuned_1.run" not in code)

    @requires_gpu
    def test_triton_kernel_caching_duplicate(self):
        from torch._inductor.utils import run_and_get_code

        class C:
            @triton.jit
            def pass_kernel(
                in_ptr0,
                out_ptr,
                n_elements,
                BLOCK_SIZE: "tl.constexpr",
            ):
                pid = tl.program_id(axis=0)
                block_start = pid * BLOCK_SIZE
                offsets = block_start + tl.arange(0, BLOCK_SIZE)
                mask = offsets < n_elements
                x = tl.load(in_ptr0 + offsets, mask=mask)
                tl.store(out_ptr + offsets, x, mask=mask)

        class D:
            @triton.jit
            def pass_kernel(
                in_ptr0,
                out_ptr,
                n_elements,
                BLOCK_SIZE: "tl.constexpr",
            ):
                pid = tl.program_id(axis=0)
                block_start = pid * BLOCK_SIZE
                offsets = block_start + tl.arange(0, BLOCK_SIZE)
                mask = offsets < n_elements
                x = tl.load(in_ptr0 + offsets, mask=mask)
                tl.store(out_ptr + offsets, x, mask=mask)

        def call_triton(x: torch.Tensor):
            output1 = torch.zeros_like(x)
            output2 = torch.zeros_like(x)
            n_elements = output1.numel()
            grid = (n_elements,)
            C.pass_kernel[grid](x, output1, n_elements, BLOCK_SIZE=16)
            D.pass_kernel[grid](x, output2, n_elements, BLOCK_SIZE=16)
            return output1 + output2

        t = torch.ones(5, device=GPU_TYPE)
        test, (code,) = run_and_get_code(torch.compile(call_triton), t)
        # Make sure we emitted two kernels here
        self.assertTrue("pass_kernel_0.run" in code)
        self.assertTrue("pass_kernel_1.run" in code)

    @requires_gpu
    def test_triton_kernel_various_args(self):
        @triton.autotune(
            configs=[triton.Config({"BLOCK_SIZE": 128})],
            key=[],
        )
        @triton.jit
        def pass_kernel(
            out_ptr,
            n_elements,
            dummy_None,
            dummy_empty,
            dummy_float,
            BLOCK_SIZE: "tl.constexpr",
            RANDOM_SIZE: "tl.constexpr",
        ):
            pass

        @torch.compile
        def call_triton(output):
            n_elements = output.numel()
            grid = (n_elements,)
            pass_kernel[grid](
                output,
                n_elements,
                None,
                torch.empty_like(output),
                3.1415926,
                RANDOM_SIZE=0,
            )
            return output

        output = torch.randn(5, device=GPU_TYPE)
        # Make sure this does not crash
        call_triton(output)

    @requires_gpu
    @skipIfRocm
    def test_triton_kernel_dependancies(self):
        def call_triton(
            x: torch.Tensor,
            y: torch.Tensor,
        ):
            output = torch.zeros_like(x)
            n_elements = output.numel()
            grid = lambda meta: (triton.cdiv(n_elements, meta["BLOCK_SIZE"]),)
            add_kernel_autotuned[grid](x, y, output, n_elements)
            output2 = torch.zeros_like(output)
            add_kernel_autotuned[grid](output, y, output2, n_elements)
            output3 = torch.add(output2, 1)
            return output3

        t1 = torch.rand(5, device=GPU_TYPE)
        t2 = torch.rand(5, device=GPU_TYPE)
        torch_result = call_triton(t1, t2)
        compiled_result = torch.compile(call_triton)(t1, t2)
        self.assertEqual(torch_result, compiled_result)

    @requires_gpu
    def test_triton_kernel_reinplace_inplaceable_pass(self):
        def call_triton(
            x: torch.Tensor,
            y: torch.Tensor,
        ):
            output = torch.zeros_like(x)
            n_elements = output.numel()
            grid = lambda meta: (triton.cdiv(n_elements, meta["BLOCK_SIZE"]),)
            add_kernel_autotuned[grid](x, y, output, n_elements)
            add_kernel_autotuned[grid](output, x, output, n_elements)
            return output

        t1 = torch.rand(5, device=GPU_TYPE)
        t2 = torch.rand(5, device=GPU_TYPE)
        torch_result = call_triton(t1, t2)
        compiled_result = torch.compile(call_triton)(t1, t2)
        self.assertEqual(torch_result, compiled_result)

    @requires_gpu
    @common_utils.parametrize("grad", [False, True])
    def test_triton_kernel_multi_kernel(self, grad):
        @triton.jit
        def mul2_and_add_and_zero_negatives_kernel(
            in_ptr0,
            in_ptr1,
            out_ptr,
            n_elements,
            BLOCK_SIZE: "tl.constexpr",
            ACTIVATION: "tl.constexpr",
        ):
            pid = tl.program_id(axis=0)
            block_start = pid * BLOCK_SIZE
            offsets = block_start + tl.arange(0, BLOCK_SIZE)
            mask = offsets < n_elements
            indirection_kernel(
                in_ptr0,
                in_ptr0,
                n_elements,
                BLOCK_SIZE=BLOCK_SIZE,
                ACTIVATION="mul2_inplace_kernel",
            )
            indirection_kernel(
                in_ptr1,
                in_ptr1,
                n_elements,
                BLOCK_SIZE=BLOCK_SIZE,
                ACTIVATION="mul2_inplace_kernel",
            )
            x = tl.load(in_ptr0 + offsets, mask=mask)
            y = tl.load(in_ptr1 + offsets, mask=mask)
            output = x + y
            if ACTIVATION == "zero_negs":
                output = zero_negs(output)
            tl.store(out_ptr + offsets, output, mask=mask)

        @torch.compile
        def call_triton(
            x: torch.Tensor,
            y: torch.Tensor,
            xi: torch.Tensor,
            yi: torch.Tensor,
            output: torch.Tensor,
            outputi: torch.Tensor,
        ):
            n_elements = output.numel()

            grid = (x.numel(),)
            mul2_and_add_and_zero_negatives_kernel[grid](
                x, y, output, n_elements, BLOCK_SIZE=16, ACTIVATION="zero_negs"
            )
            mul2_and_add_and_zero_negatives_kernel[grid](
                xi, yi, outputi, n_elements, BLOCK_SIZE=16, ACTIVATION=None
            )

            return (output, outputi)

        t1 = torch.tensor(
            [-2.0, -1.0, 0.0, 1.0, 2.0], device=GPU_TYPE, requires_grad=grad
        )
        t2 = torch.tensor(
            [-2.0, -1.0, 0.0, 1.0, 2.0], device=GPU_TYPE, requires_grad=grad
        )
        float_result = 2 * t1 + 2 * t2
        float_result = float_result.where(float_result >= 0, 0.0)

        t1i = torch.randint(-2, 2, (5,), device=GPU_TYPE)
        t2i = torch.randint(-2, 2, (5,), device=GPU_TYPE)
        o = torch.zeros_like(t1, requires_grad=grad)
        oi = torch.zeros_like(t1i)
        int_result = 2 * t1i + 2 * t2i

        (result, resulti) = call_triton(t1, t2, t1i, t2i, o, oi)
        self.assertEqual(float_result, result)
        self.assertEqual(int_result, resulti)

    @requires_gpu
    @skipIfXpu
    @skipIfRocm
    def test_triton_kernel_constants(self):
        @triton.jit
        def mulC_kernel(
            in_ptr0,
            out_ptr,
            n_elements,
            BLOCK_SIZE: "tl.constexpr",
            CONSTANT_NAME: "tl.constexpr",
        ):
            pid = tl.program_id(axis=0)
            block_start = pid * BLOCK_SIZE
            offsets = block_start + tl.arange(0, BLOCK_SIZE)
            mask = offsets < n_elements
            x = tl.load(in_ptr0 + offsets, mask=mask)
            if CONSTANT_NAME == STRING_CONSTANT_C:
                output = CONSTANT_C * x
            if BOOL_CONSTANT_C:
                output *= CONSTANT_C
            tl.store(out_ptr + offsets, output, mask=mask)

        def call_triton(
            x: torch.Tensor,
        ):
            output = torch.zeros_like(x)
            n_elements = output.numel()

            grid = (x.numel(),)
            mulC_kernel[grid](
                x, output, n_elements, BLOCK_SIZE=16, CONSTANT_NAME="CONSTANT_C"
            )
            return output

        # Triton kernels capture global constants by their parse time value
        # not runtime value
        global CONSTANT_C
        prev_c = CONSTANT_C
        # If the behavior of triton kernels change, this test will fail
        CONSTANT_C = 10
        assert CONSTANT_C != prev_c

        t = torch.randn(5, device=GPU_TYPE)
        torch_result = call_triton(t)
        compiled_result = torch.compile(call_triton)(t)

        self.assertEqual(torch_result, compiled_result)

        # reset back
        CONSTANT_C = prev_c

    @requires_gpu
    @common_utils.parametrize("grad", [False, True])
    @common_utils.parametrize("dynamic", [False, True])
    @common_utils.parametrize("backend", ["eager", "aot_eager", "inductor"])
    @common_utils.parametrize("grid_type", [1, 2, 3])
    def test_triton_kernel_autotune(self, grad, dynamic, backend, grid_type):
        def call_triton(x: torch.Tensor, y: torch.Tensor, output: torch.Tensor):
            n_elements = output.numel()

            def grid_fn(meta):
                return (triton.cdiv(n_elements, meta["BLOCK_SIZE"]),)

            if grid_type == 1:
                grid = (n_elements,)
            elif grid_type == 2:
                grid = lambda meta: (triton.cdiv(n_elements, meta["BLOCK_SIZE"]),)
            elif grid_type == 3:
                grid = grid_fn

            add_kernel_autotuned[grid](x, y, output, n_elements)
            return output

        t1 = torch.rand(256, device=GPU_TYPE, requires_grad=grad)
        t2 = torch.rand(256, device=GPU_TYPE, requires_grad=grad)
        output = torch.zeros_like(t1, requires_grad=grad)

        torch_add = call_triton(t1, t2, output)
        compiled_func = torch.compile(
            call_triton, backend=backend, fullgraph=True, dynamic=dynamic
        )

        output2 = torch.zeros_like(t1, requires_grad=grad)
        self.assertEqual(compiled_func(t1, t2, output2), torch_add)

    @requires_gpu
    @skipIfRocm  # https://github.com/pytorch/pytorch/actions/runs/10051552819/job/27782048305?pr=131431
    @common_utils.parametrize("backend", ["eager", "aot_eager", "inductor"])
    @patch.object(
        torch._inductor.config, "unsafe_ignore_unsupported_triton_autotune_args", True
    )
    def test_triton_kernel_autotune_with_unsupported_args(self, backend):
        def call_triton(x: torch.Tensor, y: torch.Tensor):
            output = torch.zeros_like(x)
            n_elements = output.numel()
            add_kernel_autotuned_with_unsupported_args[(n_elements,)](
                x, y, output, n_elements
            )
            return output

        t1 = torch.rand(256, device=GPU_TYPE)
        t2 = torch.rand(256, device=GPU_TYPE)

        torch_add = call_triton(t1, t2)
        compiled_func = torch.compile(call_triton, backend=backend, fullgraph=True)
        compiled_add = compiled_func(t1, t2)
        self.assertEqual(compiled_add, torch_add)

    @requires_gpu
    @common_utils.parametrize("grad", [False, True])
    @common_utils.parametrize("dynamic", [False, True])
    @common_utils.parametrize("backend", ["eager", "aot_eager", "inductor"])
    @common_utils.parametrize("grid_type", [1, 2, 3])
    def test_triton_kernel_2d_autotune(self, grad, dynamic, backend, grid_type):
        def call_triton(x: torch.Tensor, y: torch.Tensor, output: torch.Tensor):
            x_elements = output.size()[0]
            y_elements = output.size()[1]

            def grid_fn(meta):
                return (
                    triton.cdiv(x_elements, meta["BLOCK_SIZE_X"]),
                    triton.cdiv(y_elements, meta["BLOCK_SIZE_Y"]),
                )

            if grid_type == 1:
                grid = (x_elements, y_elements)
            elif grid_type == 2:
                grid = lambda meta: (
                    triton.cdiv(x_elements, meta["BLOCK_SIZE_X"]),
                    triton.cdiv(y_elements, meta["BLOCK_SIZE_Y"]),
                )
            elif grid_type == 3:
                grid = grid_fn

            add_kernel_2d_autotuned[grid](x, y, output, x_elements, y_elements)
            return output

        t1 = torch.rand((512, 256), device=GPU_TYPE, requires_grad=grad)
        t2 = torch.rand((512, 256), device=GPU_TYPE, requires_grad=grad)
        output = torch.zeros_like(t1, requires_grad=grad)

        torch_result = call_triton(t1, t2, output)
        compiled_func = torch.compile(
            call_triton, backend=backend, fullgraph=True, dynamic=dynamic
        )
        output2 = torch.zeros_like(t1, requires_grad=grad)
        self.assertEqual(compiled_func(t1, t2, output2), torch_result)

    @requires_gpu
    @common_utils.parametrize("dynamic", [False, True])
    def test_triton_kernel_tracing(self, dynamic):
        def call_triton_add(
            x: torch.Tensor,
            y: torch.Tensor,
            grid_type: int,
            num=1,
            positional=False,
            autotuned=False,
        ):
            output = torch.empty_like(x)
            n_elements = output.numel()

            def grid_fn(meta):
                return (triton.cdiv(num, meta["BLOCK_SIZE"]),)

            if grid_type == 0:
                grid = (x.numel(),)
            elif grid_type == 1:
                grid = lambda meta: (triton.cdiv(n_elements, meta["BLOCK_SIZE"]),)
            elif grid_type == 2:
                grid = grid_fn
            else:
                grid = [x.numel()]

            if autotuned:
                capture_triton(add_kernel_autotuned)[grid](x, y, output, n_elements)
            else:
                if positional:
                    capture_triton(add_kernel)[grid](x, y, output, n_elements, 16)
                else:
                    capture_triton(add_kernel)[grid](
                        x, y, output, n_elements, BLOCK_SIZE=16
                    )

            return output

        t0 = torch.rand(5, device=GPU_TYPE, requires_grad=True)
        t1 = torch.rand(5, device=GPU_TYPE, requires_grad=True)
        t2 = torch.rand(5, device=GPU_TYPE, requires_grad=True)
        t3 = torch.rand(5, device=GPU_TYPE, requires_grad=True)
        torch_add = t2 + t3

        tests = [
            functools.partial(call_triton_add, grid_type=0),
            functools.partial(call_triton_add, grid_type=1),
            functools.partial(call_triton_add, grid_type=1, num=1, positional=True),
            functools.partial(call_triton_add, grid_type=2, num=200),
            functools.partial(call_triton_add, grid_type=3),
            functools.partial(call_triton_add, grid_type=0, autotuned=True),
            functools.partial(call_triton_add, grid_type=1, num=1, autotuned=True),
            functools.partial(call_triton_add, grid_type=2, num=200, autotuned=True),
            functools.partial(call_triton_add, grid_type=3, autotuned=True),
        ]
        from functorch import make_fx

        tracing_mode = "symbolic" if dynamic else "fake"

        for test in tests:
            gm = make_fx(test, tracing_mode=tracing_mode)(t0, t1)
            result = test(t2, t3)
            self.assertEqual(result, torch_add)

    @requires_gpu
    @common_utils.parametrize("grad", [False, True])
    @common_utils.parametrize("dynamic", [False, True])
    @common_utils.parametrize("backend", ["eager", "aot_eager", "inductor"])
    @patch.object(torch._inductor.config, "implicit_fallbacks", False)
    def test_triton_kernel_native(self, grad, dynamic, backend):
        def call_triton_add(
            x: torch.Tensor,
            y: torch.Tensor,
            output: torch.Tensor,
            grid_type: int,
            num=1,
            positional=False,
        ):
            n_elements = output.numel()

            def grid_fn(meta):
                return (triton.cdiv(num, meta["BLOCK_SIZE"]),)

            if grid_type == 0:
                grid = (x.numel(),)
            elif grid_type == 1:
                grid = lambda meta: (triton.cdiv(n_elements, meta["BLOCK_SIZE"]),)
            else:
                grid = grid_fn

            if positional:
                add_kernel[grid](x, y, output, n_elements, 16)
            else:
                add_kernel[grid](x, y, output, n_elements, BLOCK_SIZE=16)

            return output

        t1 = torch.rand(5, device=GPU_TYPE, requires_grad=grad)
        t2 = torch.rand(5, device=GPU_TYPE, requires_grad=grad)
        o1 = torch.zeros_like(t1, requires_grad=grad)

        torch_add = t1 + t2

        # No Dynamo -- Make sure triton kernel works
        self.assertEqual(call_triton_add(t1, t2, o1, 1), torch_add)
        # No Dynamo -- Make sure triton kernel works (with positional BLOCK_SIZE)
        o2 = torch.zeros_like(t1, requires_grad=grad)
        self.assertEqual(call_triton_add(t1, t2, o2, 1, True), torch_add)

        # With Dynamo
        compiled_func = torch.compile(
            call_triton_add, backend=backend, fullgraph=True, dynamic=dynamic
        )
        # With simple kernel
        o3 = torch.zeros_like(t1, requires_grad=grad)
        self.assertEqual(compiled_func(t1, t2, o3, 0), torch_add)
        # With lambda kernel
        o4 = torch.zeros_like(t1, requires_grad=grad)
        self.assertEqual(compiled_func(t1, t2, o4, 1), torch_add)
        # With lambda kernel (with positional BLOCK_SIZE)
        o5 = torch.zeros_like(t1, requires_grad=grad)
        self.assertEqual(compiled_func(t1, t2, o5, 1, 1, True), torch_add)
        # With user defined function kernel
        o6 = torch.zeros_like(t1, requires_grad=grad)
        self.assertEqual(compiled_func(t1, t2, o6, 2, 200), torch_add)

    @requires_gpu
    def test_triton_kernel_mutation_not_mark_dirty(self):
        @torch.compile
        def f(x):
            n_elements = x.numel()
            add_kernel[(n_elements,)](x, x, x, n_elements, 16)
            return x

        x = torch.randn(5, device=GPU_TYPE, requires_grad=True)
        x_cloned = x.clone()
        out = x_cloned.sin()
        f(x_cloned)
        out.sum().backward()

    @requires_gpu
    @patch.object(torch._inductor.config, "allow_buffer_reuse", True)
    def test_triton_kernel_inputs_buffer_reuse(self):
        def _mul2(x):
            y = torch.empty_like(x)
            mul2_kernel[(10,)](
                in_ptr0=x,
                out_ptr=y,
                n_elements=x.numel(),
                BLOCK_SIZE=1,
            )
            return y

        @torch.compile
        def f(x):
            for _ in range(4):
                # The output of one kernel is the input to the next kernel, but
                # at some point we should re-use buffers not allocate new ones.
                x = _mul2(x)
            return x + 1

        x = torch.randn(10, device=GPU_TYPE, dtype=torch.float32)
        eager_out = f(x)
        compiled_out, (code,) = run_and_get_code(torch.compile(f), x)
        self.assertEqual(compiled_out, eager_out)

        # Check that we're allocating the minimal # of buffers.
        code_string = f"empty_strided_{GPU_TYPE}((10, ), (1, ), torch.float32)"

        num_bufs_allocated = code.count(code_string)
        self.assertEqual(num_bufs_allocated, 2)

        # Check we're re-using buffers if not allocating.
        num_bufs_reused = code.count("# reuse")
        self.assertEqual(num_bufs_reused, 3)

    @requires_gpu
    def test_triton_kernel_matmul_tracking(self):
        @triton.jit
        def ones_kernel(x_ptr, n_elements, BLOCK_SIZE: "tl.constexpr"):
            pid = tl.program_id(axis=0)
            block_start = pid * BLOCK_SIZE
            offsets = block_start + tl.arange(0, BLOCK_SIZE)
            mask = offsets < n_elements
            x = 1.0
            tl.store(x_ptr + offsets, x, mask=mask)

        @torch.compile
        def f(x):
            out = torch.zeros_like(x)
            ones_kernel[(4,)](out, 16, BLOCK_SIZE=16)
            return torch.mm(out, x) + 10

        x = torch.randn(4, 4, device=GPU_TYPE)
        torch_out = f(x)
        python_out = torch.mm(torch.ones(4, 4, device=GPU_TYPE), x) + 10
        self.assertEqual(torch_out, python_out)

    @requires_gpu
    def test_triton_kernel_strided_input(self):
        def f(inp):
            # left has strides [256, 1]
            left, right = torch.split(inp, [128, 128], dim=1)
            out = torch.empty_like(left)
            X_BLOCK_SIZE, Y_BLOCK_SIZE = 32, 16
            grid = (left.size(1) // X_BLOCK_SIZE, left.size(0) // Y_BLOCK_SIZE)
            double_strided_kernel[grid](
                in_ptr=left,
                out_ptr=out,
                in_y_stride=left.stride(0),
                out_y_stride=out.stride(0),
                X_BLOCK_SIZE=X_BLOCK_SIZE,
                Y_BLOCK_SIZE=Y_BLOCK_SIZE,
            )
            return out

        inp = torch.randn(64, 256, device=GPU_TYPE)

        eager_out = f(inp)
        compiled_out = torch.compile(f)(inp)
        self.assertEqual(compiled_out, eager_out)

    @torch._inductor.config.patch(
        triton_kernel_default_layout_constraint="needs_fixed_stride_order"
    )
    @requires_gpu
    def test_layout_constraint_needs_fixed_stride_order(self):
        # Construct a custom op whose output strides are (1, 2)
        @torch.library.custom_op("mylib::weird_op_with_lowering", mutates_args={})
        def weird_op_with_lowering(x: torch.Tensor) -> torch.Tensor:
            return torch.empty_strided((2, 2), (1, 2), dtype=x.dtype, device=x.device)

        @weird_op_with_lowering.register_fake
        def _(x):
            return torch.empty_strided((2, 2), (1, 2), dtype=x.dtype, device=x.device)

        # The lowering for the custom op produces output strides (2, 1).
        from torch._inductor.lowering import empty_strided, register_lowering

        @register_lowering(torch.ops.mylib.weird_op_with_lowering)
        def _(x):
            return empty_strided(
                x.shape, (2, 1), dtype=x.dtype, device=torch.device(GPU_TYPE, 0)
            )

        # Triton kernel that has different behavior depending on the input strides.
        @triton.jit
        def kernel(
            in_ptr0,
            out_ptr,
            n_elements,
            BLOCK_SIZE: "tl.constexpr",
        ):
            pid = tl.program_id(axis=0)
            block_start = pid * BLOCK_SIZE
            offsets = block_start + tl.arange(0, BLOCK_SIZE)
            mask = offsets < n_elements
            output = offsets
            tl.store(out_ptr + offsets, output, mask=mask)

        def arange_out(x, out):
            n_elements = x.numel()
            grid = lambda meta: (triton.cdiv(n_elements, meta["BLOCK_SIZE"]),)
            kernel[grid](x, out, n_elements, BLOCK_SIZE=4)

        def f(x):
            y = weird_op_with_lowering(x)
            # Inductor lowering will decide that y is better having strides (2, 1).
            # This is different from the strides at tracing time (1, 2).
            # Under the "needs_fixed_stride_order" config, inductor will coerce
            # y to have strides (1, 2) before passing it to arange_out.
            # If it doesn't, then the result will be different from eager mode.
            arange_out(x, y)
            return x + y

        x = torch.randn(2, 2, device=GPU_TYPE)
        eager_out = f(x)

        compiled_inductor_f = torch.compile(f, backend="inductor", fullgraph=True)
        compiled_inductor_out = compiled_inductor_f(x)
        self.assertEqual(compiled_inductor_out, eager_out)

    @requires_gpu
    def test_triton_kernel_strided_input_nonzero_offset(self):
        def f(inp):
            # right has strides [256, 1] and storage offset 128
            left, right = torch.split(inp, [128, 128], dim=1)
            out = torch.empty_like(right)
            X_BLOCK_SIZE, Y_BLOCK_SIZE = 32, 16
            grid = (right.size(1) // X_BLOCK_SIZE, right.size(0) // Y_BLOCK_SIZE)
            double_strided_kernel[grid](
                in_ptr=right,
                out_ptr=out,
                in_y_stride=right.stride(0),
                out_y_stride=out.stride(0),
                X_BLOCK_SIZE=X_BLOCK_SIZE,
                Y_BLOCK_SIZE=Y_BLOCK_SIZE,
            )
            return out

        inp = torch.randn(64, 256, device=GPU_TYPE)

        eager_out = f(inp)
        compiled_out = torch.compile(f)(inp)
        self.assertEqual(compiled_out, eager_out)

    @requires_gpu
    def test_triton_kernel_slice_and_view_input(self):
        def f(inp):
            # left has strides [256, 1]
            left = inp[:, :128]
            left = left.view(64, 4, 32)
            out = torch.empty_like(left)
            X_BLOCK_SIZE, Y_BLOCK_SIZE = 32, 16
            grid = (
                (left.size(1) * left.size(2)) // X_BLOCK_SIZE,
                left.size(0) // Y_BLOCK_SIZE,
            )
            double_strided_kernel[grid](
                in_ptr=left,
                out_ptr=out,
                in_y_stride=left.stride(0),
                out_y_stride=out.stride(0),
                X_BLOCK_SIZE=X_BLOCK_SIZE,
                Y_BLOCK_SIZE=Y_BLOCK_SIZE,
            )
            return out + left

        inp = torch.randn(64, 256, device=GPU_TYPE)

        eager_out = f(inp)
        compiled_out = torch.compile(f)(inp)
        self.assertEqual(compiled_out, eager_out)

    @requires_gpu
    def test_triton_kernel_fallback(self):
        def f(x, y):
            out = torch.zeros_like(x)
            out2 = torch.zeros_like(x)
            # torch.mm is ExternKernelOut
            add_kernel[(4,)](x, torch.mm(x, y), out, 4, 16)
            # torch.sort creates fallback kernel and hence MultiOutput
            add_kernel[(4,)](x, torch.sort(y).values, out, 4, 16)
            return out, out2

        x = torch.randn(4, 4, device=GPU_TYPE)
        y = torch.randn(4, 4, device=GPU_TYPE)
        eager_out = f(x, y)
        compiled_out = torch.compile(f)(x, y)
        self.assertEqual(compiled_out, eager_out)

    @requires_gpu
    def test_triton_kernel_out_of_order(self):
        @triton.jit
        def add_kernel(
            in_ptr0,
            in_ptr1,
            BLOCK_SIZE: "tl.constexpr",
            out_ptr,
            n_elements,
        ):
            pid = tl.program_id(axis=0)
            block_start = pid * BLOCK_SIZE
            offsets = block_start + tl.arange(0, BLOCK_SIZE)
            mask = offsets < n_elements
            x = tl.load(in_ptr0 + offsets, mask=mask)
            y = tl.load(in_ptr1 + offsets, mask=mask)
            output = x + y
            tl.store(out_ptr + offsets, output, mask=mask)

        def f(x, y):
            out = torch.zeros_like(x)
            n_elements = x.numel()
            add_kernel[(n_elements,)](x, y, 4, out, n_elements)
            return out

        x = torch.randn(4, device=GPU_TYPE)
        y = torch.randn(4, device=GPU_TYPE)
        eager_out = f(x, y)
        compiled_out = torch.compile(f)(x, y)
        self.assertEqual(compiled_out, eager_out)

    @requires_gpu
    @torch._dynamo.config.patch(capture_dynamic_output_shape_ops=True)
    @torch._dynamo.config.patch(capture_scalar_outputs=True)
    @common_utils.parametrize("backend", ["eager", "aot_eager", "inductor"])
    def test_triton_kernel_unbacked_shape_tensor(self, backend):
        @triton.jit
        def square(
            in_ptr,
            out_ptr,
            n_elements,
            BLOCK_SIZE: "tl.constexpr",
        ):
            pid = tl.program_id(axis=0)
            block_start = pid * BLOCK_SIZE
            offsets = block_start + tl.arange(0, BLOCK_SIZE)
            mask = offsets < n_elements
            x = tl.load(in_ptr + offsets, mask=mask)
            output = x * x
            tl.store(out_ptr + offsets, output, mask=mask)

        def f(x):
            x = x[x > 2]
            n_elements = x.numel()
            output = torch.zeros_like(x)
            grid = lambda meta: (triton.cdiv(n_elements, meta["BLOCK_SIZE"]),)
            square[grid](x, output, n_elements, BLOCK_SIZE=16)
            return output

        x = torch.randn(4, device=GPU_TYPE)
        eager_out = f(x)
        compiled_out = torch.compile(f, fullgraph=True, backend=backend)(x)
        self.assertEqual(compiled_out, eager_out)

    @requires_gpu
    @common_utils.parametrize("dynamic", [False, True])
    def test_triton_kernel_equal_to_1_arg(self, dynamic):
        @triton.jit
        def add_kernel_half_n_elements(
            in_ptr0,
            in_ptr1,
            out_ptr,
            half_n_elements,
            BLOCK_SIZE: "tl.constexpr",
        ):
            pid = tl.program_id(axis=0)
            block_start = pid * BLOCK_SIZE
            offsets = block_start + tl.arange(0, BLOCK_SIZE)
            mask = offsets < half_n_elements * 2
            x = tl.load(in_ptr0 + offsets, mask=mask)
            y = tl.load(in_ptr1 + offsets, mask=mask)
            output = x + y
            tl.store(out_ptr + offsets, output, mask=mask)

        def f(x, y):
            out = torch.empty_like(x)
            half_n_elements = x.numel() // 2
            add_kernel_half_n_elements[(half_n_elements,)](
                x, y, out, half_n_elements, BLOCK_SIZE=16
            )
            return out

        x = torch.randn(2, device=GPU_TYPE)
        y = torch.randn(2, device=GPU_TYPE)
        eager_out = f(x, y)
        compiled_out, sources = run_and_get_code(
            torch.compile(f, dynamic=dynamic), x, y
        )

        if dynamic:
            # when half_n_elements passed to the Triton kernel is
            # dynamic, equal_to_1 specializaiton can't be enforced
            self.assertTrue(_triton_get_ast_equal_to_str(()) in sources[0])
        else:
            self.assertTrue(_triton_get_ast_equal_to_str((3,)) in sources[0])
        self.assertEqual(compiled_out, eager_out)

    @requires_gpu
    @common_utils.parametrize("dynamic", [False, True])
    def test_triton_kernel_equal_to_1_float_arg(self, dynamic):
        def f(x, y):
            out = torch.empty_like(x)
            n_elements = x.numel()
            scaling_factor = (n_elements**0) / 1.0
            add_kernel_with_scaling[(n_elements,)](
                x,
                y,
                out,
                n_elements,
                scaling_factor,
                BLOCK_SIZE=16,
            )
            return out

        x = torch.randn(2, device=GPU_TYPE)
        y = torch.randn(2, device=GPU_TYPE)
        eager_out = f(x, y)
        compiled_out, sources = run_and_get_code(
            torch.compile(f, dynamic=dynamic), x, y
        )

        # float 1.0 (both literal or symbolic)
        # should not be added to equal_to_1
        self.assertTrue(_triton_get_ast_equal_to_str(()) in sources[0])
        self.assertEqual(compiled_out, eager_out)

    @requires_gpu
    @skipIfRocm
    def test_triton_kernel_with_imported_symbol(self):
        @triton.jit
        def add_kernel_with_imported_symbol(
            in_ptr,
            out_ptr,
            n_elements,
            BLOCK_SIZE: "tl.constexpr",
        ):
            pid = tl.program_id(axis=0)
            block_start = pid * BLOCK_SIZE
            offsets = block_start + tl.arange(0, BLOCK_SIZE)
            mask = offsets < n_elements
            x = tl.load(in_ptr + offsets, mask=mask)
            output = fast_dividef(x, 3.14)
            tl.store(out_ptr + offsets, output, mask=mask)

        def f(x):
            out = torch.empty_like(x)
            n_elements = x.numel()
            add_kernel_with_imported_symbol[(n_elements,)](
                x, out, n_elements, BLOCK_SIZE=16
            )
            return out

        x = torch.randn(4, device=GPU_TYPE)
        eager_out = f(x)
        compiled_out = torch.compile(f)(x)

        self.assertEqual(compiled_out, eager_out)

    @requires_gpu
    @skipIfRocm
    def test_triton_kernel_with_imported_symbol_with_custom_name(self):
        @triton.jit
        def add_kernel_with_imported_symbol(
            in_ptr,
            out_ptr,
            n_elements,
            BLOCK_SIZE: "tl.constexpr",
        ):
            pid = tl.program_id(axis=0)
            block_start = pid * BLOCK_SIZE
            offsets = block_start + tl.arange(0, BLOCK_SIZE)
            mask = offsets < n_elements
            x = tl.load(in_ptr + offsets, mask=mask)
            output = my_fast_dividef(x, 3.14)
            tl.store(out_ptr + offsets, output, mask=mask)

        def f(x):
            out = torch.empty_like(x)
            n_elements = x.numel()
            add_kernel_with_imported_symbol[(n_elements,)](
                x, out, n_elements, BLOCK_SIZE=16
            )
            return out

        x = torch.randn(4, device=GPU_TYPE)
        eager_out = f(x)
        compiled_out = torch.compile(f)(x)

        self.assertEqual(compiled_out, eager_out)

    @requires_gpu
    @common_utils.parametrize("size", [4, 16])
    @common_utils.parametrize("dynamic", [False, True])
    def test_triton_kernel_different_shapes(self, size, dynamic):
        from torch._inductor.utils import run_and_get_code

        def f(x, y, xx, yy):
            n_elements = x.numel()
            output_1 = torch.zeros_like(x)
            grid = lambda meta: (triton.cdiv(n_elements, meta["BLOCK_SIZE"]),)
            add_kernel[grid](x, y, output_1, n_elements, BLOCK_SIZE=4)

            n_elements = xx.numel()
            output_2 = torch.zeros_like(xx)
            grid = lambda meta: (triton.cdiv(n_elements, meta["BLOCK_SIZE"]),)
            add_kernel[grid](xx, yy, output_2, n_elements, BLOCK_SIZE=4)

            return output_1, output_2

        x = torch.rand(size, device=GPU_TYPE)
        y = torch.rand(size, device=GPU_TYPE)
        xx = torch.rand(size, size, device=GPU_TYPE)
        yy = torch.rand(size, size, device=GPU_TYPE)
        args = [x, y, xx, yy]

        eager_out = f(*args)
        compiled_out, (code,) = run_and_get_code(
            torch.compile(f, fullgraph=True, dynamic=dynamic, backend="inductor"), *args
        )
        if size == 4 and not dynamic:
            # Produce 2 kernels due to divisibility
            self.assertTrue("add_kernel_0.run" in code)
            self.assertTrue("add_kernel_1.run" in code)
        else:
            # size == 16 or dynamic
            # Only one kernel
            self.assertTrue("add_kernel_0.run" in code)
            self.assertTrue("add_kernel_1.run" not in code)

        self.assertEqual(compiled_out, eager_out)

    @requires_gpu
    def test_triton_kernel_reset_to_zero(self):
        @triton.autotune(
            configs=[
                triton.Config({"BLOCK_SIZE": 128}, num_stages=3, num_warps=8),
                triton.Config({"BLOCK_SIZE": 64}, num_stages=3, num_warps=8),
            ],
            key=["n_elements"],
            reset_to_zero=["out_ptr"],
        )
        @triton.jit
        def add_kernel_autotuned_reset(
            in_ptr0,
            in_ptr1,
            out_ptr,
            n_elements,
            BLOCK_SIZE: "tl.constexpr",
        ):
            pid = tl.program_id(axis=0)
            block_start = pid * BLOCK_SIZE
            offsets = block_start + tl.arange(0, BLOCK_SIZE)
            mask = offsets < n_elements
            x = tl.load(in_ptr0 + offsets, mask=mask)
            y = tl.load(in_ptr1 + offsets, mask=mask)
            output = x + y
            tl.store(out_ptr + offsets, output, mask=mask)

        @torch.compile(fullgraph=True)
        def f(x, y):
            output = torch.zeros_like(x)
            n_elements = output.numel()
            grid = lambda meta: (triton.cdiv(n_elements, meta["BLOCK_SIZE"]),)
            add_kernel_autotuned_reset[grid](x, y, output, n_elements)
            return output

        x = torch.randn(4, device=GPU_TYPE)
        msg = "Only configs, keys, and restore_value are supported for triton.autotune"
        with self.assertRaisesRegex(torch._dynamo.exc.Unsupported, msg):
            f(x, x)

    @requires_gpu
    @common_utils.parametrize("dynamic", [False, True])
    @common_utils.parametrize("backend", ["eager", "aot_eager", "inductor"])
    def test_triton_kernel_triton_dtype(self, dynamic, backend):
        @triton.jit
        def add_kernel_with_dtype(
            in_ptr0,
            in_ptr1,
            out_ptr,
            dtype: "tl.constexpr",
            n_elements,
            BLOCK_SIZE: "tl.constexpr",
        ):
            pid = tl.program_id(axis=0)
            block_start = pid * BLOCK_SIZE
            offsets = block_start + tl.arange(0, BLOCK_SIZE)
            mask = offsets < n_elements
            x = tl.load(in_ptr0 + offsets, mask=mask).to(dtype)
            y = tl.load(in_ptr1 + offsets, mask=mask).to(dtype)
            output = x + y
            tl.store(out_ptr + offsets, output, mask=mask)

        def f(x, y, dtype_torch, dtype_triton):
            output = torch.zeros_like(x).to(dtype=dtype_torch)
            n_elements = output.numel()
            grid = lambda meta: (triton.cdiv(n_elements, meta["BLOCK_SIZE"]),)
            add_kernel_with_dtype[grid](
                x, y, output, dtype_triton, n_elements, BLOCK_SIZE=4
            )
            return output

        x = torch.randn(4, device=GPU_TYPE)
        y = torch.randn(4, device=GPU_TYPE)
        args_list = (
            [x, y, torch.float32, tl.float32],
            [x, y, torch.bfloat16, tl.bfloat16],
        )
        for args in args_list:
            eager_out = f(*args)
            compiled_out = torch.compile(
                f, fullgraph=True, backend=backend, dynamic=dynamic
            )(*args)
            self.assertEqual(compiled_out, eager_out)

    @requires_gpu
    @common_utils.parametrize("backend", ["eager", "aot_eager", "inductor"])
    def test_triton_kernel_special_kwargs_with_autotune(self, backend):
        @triton.autotune(
            configs=[
                triton.Config({"BLOCK_SIZE": 128}),
                triton.Config({"BLOCK_SIZE": 64}),
            ],
            key=["n_elements"],
        )
        @triton.jit
        def add_kernel(
            in_ptr0,
            in_ptr1,
            out_ptr,
            n_elements,
            BLOCK_SIZE: "tl.constexpr",
        ):
            pid = tl.program_id(axis=0)
            block_start = pid * BLOCK_SIZE
            offsets = block_start + tl.arange(0, BLOCK_SIZE)
            mask = offsets < n_elements
            x = tl.load(in_ptr0 + offsets, mask=mask)
            y = tl.load(in_ptr1 + offsets, mask=mask)
            output = x + y
            tl.store(out_ptr + offsets, output, mask=mask)

        @torch.compile(fullgraph=True, backend=backend)
        def f(x, y):
            output = torch.zeros_like(x)
            n_elements = output.numel()
            grid = lambda meta: (triton.cdiv(n_elements, meta["BLOCK_SIZE"]),)
            add_kernel[grid](
                x,
                y,
                output,
                n_elements,
                num_warps=8,
                num_stages=3,
            )
            return output

        x = torch.randn(4, device=GPU_TYPE)
        f(x, x)

    @requires_gpu
    @common_utils.parametrize("autotune", [False, True])
    @common_utils.parametrize("backend", ["eager", "aot_eager", "inductor"])
    def test_triton_kernel_special_params(self, autotune, backend):
        @triton.jit
        def special_params_kernel(
            in_ptr,
            out_ptr,
            n_elements,
            BLOCK_SIZE: "tl.constexpr",
            num_warps: "tl.constexpr",
            num_stages: "tl.constexpr",
        ):
            pid = tl.program_id(axis=0)
            block_start = pid * BLOCK_SIZE
            offsets = block_start + tl.arange(0, BLOCK_SIZE)
            mask = offsets < n_elements
            x = tl.load(in_ptr + offsets, mask=mask)
            output = x * num_stages + num_warps
            tl.store(out_ptr + offsets, output, mask=mask)

        NUM_WARPS = 4
        NUM_STAGES = 3

        if autotune:
            special_params_kernel = triton.autotune(
                configs=[
                    triton.Config(
                        {"BLOCK_SIZE": 128},
                        num_stages=NUM_STAGES,
                        num_warps=NUM_WARPS,
                    ),
                    triton.Config(
                        {"BLOCK_SIZE": 64},
                        num_stages=NUM_STAGES,
                        num_warps=NUM_WARPS,
                    ),
                ],
                key=["n_elements"],
            )(special_params_kernel)
            kwargs = {}
        else:
            kwargs = {
                "BLOCK_SIZE": 128,
                "num_stages": NUM_STAGES,
                "num_warps": NUM_WARPS,
            }

        def f(x):
            output = torch.zeros_like(x)
            n_elements = output.numel()
            grid = lambda meta: (triton.cdiv(n_elements, meta["BLOCK_SIZE"]),)
            special_params_kernel[grid](
                x,
                output,
                n_elements,
                **kwargs,
            )
            return output

        x = torch.randn(4, device=GPU_TYPE)
        eager_out = f(x)
        compiled_out = torch.compile(f, fullgraph=True, backend=backend)(x)
        expected_out = x * NUM_STAGES + NUM_WARPS
        self.assertEqual(eager_out, expected_out)
        self.assertEqual(compiled_out, expected_out)

    @requires_gpu
    @common_utils.parametrize("dynamic", [False, True])
    @common_utils.parametrize("backend", ["eager", "aot_eager", "inductor"])
    def test_triton_kernel_multiple_outputs(self, dynamic, backend):
        @triton.jit
        def add_kernel(
            in_ptr0,
            in_ptr1,
            out_ptr,
            out_ptr2,
            n_elements,
            BLOCK_SIZE: "tl.constexpr",
        ):
            pid = tl.program_id(axis=0)
            block_start = pid * BLOCK_SIZE
            offsets = block_start + tl.arange(0, BLOCK_SIZE)
            mask = offsets < n_elements
            x = tl.load(in_ptr0 + offsets, mask=mask)
            y = tl.load(in_ptr1 + offsets, mask=mask)
            output = x + y
            tl.store(out_ptr + offsets, output, mask=mask)
            tl.store(out_ptr2 + offsets, output + 1, mask=mask)

        @torch.compile(fullgraph=True, backend=backend, dynamic=dynamic)
        def f(x, y, z):
            output = torch.empty_like(x)
            output2 = torch.empty_like(x)
            n_elements = output.numel()
            grid = lambda meta: (triton.cdiv(n_elements, meta["BLOCK_SIZE"]),)
            add_kernel[grid](x, y, output, output2, n_elements, BLOCK_SIZE=16)
            # The z return is intentional: we're testing training
            return output, output2, z**2

        x = torch.randn(3, requires_grad=True, device=GPU_TYPE)
        y = torch.randn(3, requires_grad=True, device=GPU_TYPE)
        z = torch.randn(3, requires_grad=True, device=GPU_TYPE)
        out, out2, out3 = f(x, y, z)
        self.assertEqual(out, x + y)
        self.assertEqual(out2, x + y + 1)
        self.assertEqual(out3, z**2)

    @requires_gpu
    @unittest.skipIf(not has_triton_tma(), "requires Triton TMA support")
    @common_utils.parametrize("dynamic", [False, True])
    def test_tma_capture_and_functionalize(self, dynamic):
        from torch._higher_order_ops.triton_kernel_wrap import kernel_side_table

        kernel_side_table.reset_table()

        def f(a, b):
            BLOCK_SIZE = 256
            out = torch.zeros_like(a)
            n_elements = out.numel()

            desc_a, desc_b, desc_out = (
                triton.tools.experimental_descriptor.create_1d_tma_descriptor(
                    t.data_ptr(),
                    n_elements,
                    BLOCK_SIZE,
                    t.element_size(),
                )
                for t in (a, b, out)
            )

            grid = lambda meta: (triton.cdiv(n_elements, meta["BLOCK_SIZE"]),)
            add_kernel_with_tma_1d[grid](
                desc_a,
                desc_b,
                desc_out,
                BLOCK_SIZE=BLOCK_SIZE,
            )

            return out

        a = torch.randn(301, device=GPU_TYPE)
        b = torch.randn(301, device=GPU_TYPE)

        backend = torch._dynamo.testing.AotEagerAndRecordGraphs()
        torch.compile(
            f,
            fullgraph=True,
            backend=backend,
            dynamic=dynamic,
        )(a, b)

        if dynamic:
            self.assertExpectedInline(
                backend.fw_graphs[0].code.strip(),
                """\
def forward(self, arg0_1, arg1_1, arg2_1):
    zeros_like = torch.ops.aten.zeros_like.default(arg1_1, pin_memory = False)
    add_2 = arg0_1 + 256
    sub_1 = add_2 - 1;  add_2 = None
    floordiv = sub_1 // 256;  sub_1 = None
    triton_kernel_wrapper_functional_proxy = torch.ops.higher_order.triton_kernel_wrapper_functional(kernel_idx = 0, constant_args_idx = 0, grid = [(floordiv, 1, 1)], tma_descriptor_metadata = {'in_desc_ptr0': ([arg0_1], [256], 4), 'in_desc_ptr1': ([arg0_1], [256], 4), 'out_desc_ptr': ([arg0_1], [256], 4)}, kwargs = {'in_desc_ptr0': arg1_1, 'in_desc_ptr1': arg2_1, 'out_desc_ptr': zeros_like}, tensors_to_clone = ['out_desc_ptr']);  floordiv = arg0_1 = arg1_1 = arg2_1 = zeros_like = None
    getitem = triton_kernel_wrapper_functional_proxy['out_desc_ptr'];  triton_kernel_wrapper_functional_proxy = None
    return (getitem,)""",
            )
        else:
            self.assertExpectedInline(
                backend.fw_graphs[0].code.strip(),
                """\
def forward(self, arg0_1, arg1_1):
    zeros_like = torch.ops.aten.zeros_like.default(arg0_1, pin_memory = False)
    triton_kernel_wrapper_functional_proxy = torch.ops.higher_order.triton_kernel_wrapper_functional(kernel_idx = 0, constant_args_idx = 0, grid = [(2, 1, 1)], tma_descriptor_metadata = {'in_desc_ptr0': ([301], [256], 4), 'in_desc_ptr1': ([301], [256], 4), 'out_desc_ptr': ([301], [256], 4)}, kwargs = {'in_desc_ptr0': arg0_1, 'in_desc_ptr1': arg1_1, 'out_desc_ptr': zeros_like}, tensors_to_clone = ['out_desc_ptr']);  arg0_1 = arg1_1 = zeros_like = None
    getitem = triton_kernel_wrapper_functional_proxy['out_desc_ptr'];  triton_kernel_wrapper_functional_proxy = None
    return (getitem,)""",
            )

    @requires_gpu
    @unittest.skipIf(not has_triton_tma(), "requires Triton TMA support")
    @common_utils.parametrize("after_data_ptr", [False, True])
    @common_utils.parametrize("after_create_desc", [False, True])
    def test_tma_graph_breaks(self, after_data_ptr, after_create_desc):
        def f(a, b):
            BLOCK_SIZE = 256
            out = torch.zeros_like(a)
            n_elements = out.numel()

            ptrs = [t.data_ptr() for t in (a, b, out)]

            if after_data_ptr:
                torch._dynamo.graph_break()

            descs = [
                triton.tools.experimental_descriptor.create_1d_tma_descriptor(
                    ptr,
                    n_elements,
                    BLOCK_SIZE,
                    t.element_size(),
                )
                for ptr in ptrs
            ]

            if after_create_desc:
                torch._dynamo.graph_break()

            grid = lambda meta: (triton.cdiv(n_elements, meta["BLOCK_SIZE"]),)
            add_kernel_with_tma_1d[grid](
                *descs,
                BLOCK_SIZE=BLOCK_SIZE,
            )

            return out

        a = torch.randn(301, device=GPU_TYPE)
        b = torch.randn(301, device=GPU_TYPE)

        expected_out = a + b
        eager_out = f(a, b)
        compiled_out = torch.compile(
            f,
            fullgraph=False,
            backend="eager",
            dynamic=False,
        )(a, b)

        self.assertEqual(eager_out, expected_out)
        self.assertEqual(compiled_out, expected_out)

    @requires_gpu
    @unittest.skipIf(not has_triton_tma(), "requires Triton TMA support")
    @common_utils.parametrize("dynamic", [False, True])
    @common_utils.parametrize("backend", ["eager", "aot_eager", "inductor"])
    def test_tma_descriptor_1d(self, dynamic, backend):
        def f(a, b):
            BLOCK_SIZE = 256
            out = torch.zeros_like(a)
            n_elements = out.numel()

            desc_a, desc_b, desc_out = (
                triton.tools.experimental_descriptor.create_1d_tma_descriptor(
                    t.data_ptr(),
                    n_elements,
                    BLOCK_SIZE,
                    t.element_size(),
                )
                for t in (a, b, out)
            )

            grid = lambda meta: (triton.cdiv(n_elements, meta["BLOCK_SIZE"]),)
            add_kernel_with_tma_1d[grid](
                desc_a,
                desc_b,
                desc_out,
                BLOCK_SIZE=BLOCK_SIZE,
            )

            return out

        a = torch.randn(301, device=GPU_TYPE)
        b = torch.randn(301, device=GPU_TYPE)

        expected_out = a + b
        eager_out = f(a, b)
        compiled_out = torch.compile(
            f,
            fullgraph=True,
            backend=backend,
            dynamic=dynamic,
        )(a, b)

        self.assertEqual(eager_out, expected_out)
        self.assertEqual(compiled_out, expected_out)

    @requires_gpu
    @unittest.skipIf(not has_triton_tma(), "requires Triton TMA support")
    def test_tma_descriptor_dedup(self):
        def f(a):
            BLOCK_SIZE = 256
            out = torch.zeros_like(a)
            n_elements = out.numel()

            desc_a, desc_out = (
                triton.tools.experimental_descriptor.create_1d_tma_descriptor(
                    t.data_ptr(),
                    n_elements,
                    BLOCK_SIZE,
                    t.element_size(),
                )
                for t in (a, out)
            )

            grid = lambda meta: (triton.cdiv(n_elements, meta["BLOCK_SIZE"]),)
            add_kernel_with_tma_1d[grid](
                desc_a,
                desc_a,
                desc_out,
                BLOCK_SIZE=BLOCK_SIZE,
            )

            return out

        a = torch.randn(301, device=GPU_TYPE)

        expected_out = a + a
        eager_out = f(a)
        compiled_out, (code,) = run_and_get_code(
            torch.compile(
                f,
                fullgraph=True,
                backend="inductor",
                dynamic=True,
            ),
            a,
        )

        self.assertEqual(eager_out, expected_out)
        self.assertEqual(compiled_out, expected_out)

        # 2 calls: one for two inputs (dedupped), one for the output
        self.assertEqual(code.count("create_1d_tma_descriptor("), 2)

    @requires_gpu
    @unittest.skipIf(not has_triton_tma(), "requires Triton TMA support")
    @common_utils.parametrize("dynamic", [False, True])
    @common_utils.parametrize("backend", ["eager", "aot_eager"])
    def test_tma_descriptor_2d(self, dynamic, backend):
        def f(a, b):
            BLOCK_SIZE_X = 16
            BLOCK_SIZE_Y = 32
            out = torch.zeros_like(a)
            x_size, y_size = out.size()

            desc_a, desc_b, desc_out = (
                triton.tools.experimental_descriptor.create_2d_tma_descriptor(
                    t.data_ptr(),
                    x_size,
                    y_size,
                    BLOCK_SIZE_X,
                    BLOCK_SIZE_Y,
                    t.element_size(),
                )
                for t in (a, b, out)
            )

            grid = lambda meta: (
                triton.cdiv(x_size, meta["BLOCK_SIZE_X"]),
                triton.cdiv(y_size, meta["BLOCK_SIZE_Y"]),
            )
            add_kernel_with_tma_2d[grid](
                desc_a,
                desc_b,
                desc_out,
                BLOCK_SIZE_X=BLOCK_SIZE_X,
                BLOCK_SIZE_Y=BLOCK_SIZE_Y,
            )

            return out

        a = torch.randn((25, 16), device=GPU_TYPE)
        b = torch.randn((25, 16), device=GPU_TYPE)

        expected_out = a + b
        eager_out = f(a, b)
        compiled_out = torch.compile(
            f,
            fullgraph=True,
            backend=backend,
            dynamic=dynamic,
        )(a, b)

        self.assertEqual(eager_out, expected_out)
        self.assertEqual(compiled_out, expected_out)

    @requires_gpu
    @common_utils.parametrize("backend", ["eager", "aot_eager", "inductor"])
    def test_triton_kernel_num_ctas(self, backend):
        @triton.jit
        def kernel(X):
            return

        @torch.compile(backend=backend)
        def f(x):
            kernel[(1,)](x, num_ctas=1)
            kernel.run(x, num_ctas=1, grid=(1,), warmup=False)
            return x

        x = torch.randn(4, device=GPU_TYPE)
        f(x)

    @requires_gpu
    @common_utils.parametrize("backend", ["eager", "aot_eager", "inductor"])
    def test_triton_kernel_special_kwargs_without_autotune(self, backend):
        @triton.jit
        def add_kernel(
            in_ptr0,
            in_ptr1,
            out_ptr,
            n_elements,
            BLOCK_SIZE: "tl.constexpr",
        ):
            pid = tl.program_id(axis=0)
            block_start = pid * BLOCK_SIZE
            offsets = block_start + tl.arange(0, BLOCK_SIZE)
            mask = offsets < n_elements
            x = tl.load(in_ptr0 + offsets, mask=mask)
            y = tl.load(in_ptr1 + offsets, mask=mask)
            output = x + y
            tl.store(out_ptr + offsets, output, mask=mask)

        @torch.compile(fullgraph=True, backend=backend)
        def f(x, y):
            output = torch.zeros_like(x)
            n_elements = output.numel()
            grid = lambda meta: (triton.cdiv(n_elements, meta["BLOCK_SIZE"]),)
            add_kernel[grid](
                x,
                y,
                output,
                n_elements,
                BLOCK_SIZE=128,
                num_warps=8,
                num_stages=3,
            )
            return output

        x = torch.randn(4, device=GPU_TYPE)
        f(x, x)

    @requires_gpu
    @common_utils.parametrize("backend", ["eager", "aot_eager", "inductor"])
    @common_utils.parametrize("autotune_at_compile_time", [True, False])
    def test_triton_kernel_restore_value(self, backend, autotune_at_compile_time):
        if autotune_at_compile_time and backend != "inductor":
            raise unittest.SkipTest("compile-time autotuning only exists in inductor")

        @triton.autotune(
            configs=[
                triton.Config({"BLOCK_SIZE": 16}, num_stages=3, num_warps=8),
                triton.Config({"BLOCK_SIZE": 32}, num_stages=3, num_warps=8),
            ],
            key=[],
            restore_value=["in_ptr0"],
        )
        @triton.jit
        def increment_kernel(
            in_ptr0,
            n_elements,
            BLOCK_SIZE: "tl.constexpr",
        ):
            pid = tl.program_id(axis=0)
            block_start = pid * BLOCK_SIZE
            offsets = block_start + tl.arange(0, BLOCK_SIZE)
            mask = offsets < n_elements
            x = tl.load(in_ptr0 + offsets, mask=mask)
            output = x + 1
            tl.store(in_ptr0 + offsets, output, mask=mask)

        @torch.compile(fullgraph=True, backend=backend)
        def f(x):
            n_elements = x.numel()
            grid = lambda meta: (triton.cdiv(n_elements, meta["BLOCK_SIZE"]),)
            increment_kernel[grid](x, n_elements=n_elements)
            return x

        x = torch.rand(4, device=GPU_TYPE)
        prev = x.clone()

        with torch._inductor.config.patch(
            {"triton.autotune_at_compile_time": autotune_at_compile_time}
        ):
            f(x)

        # make sure x was restored after autotuning
        torch.testing.assert_close(x, prev + 1)

    @requires_gpu
    @parametrize("dtype", (torch.float16, torch.float32, torch.float64))
    def test_triton_kernel_float64_constant(self, dtype):
        def f(x):
            return x * (0.12 * x.shape[0])

        x = torch.ones(200, device=GPU_TYPE, dtype=dtype)

        eager_out = f(x)
        compiled_out = torch.compile(f, dynamic=True)(x)
        self.assertEqual(compiled_out, eager_out)

    # TODO enable this test case on XPU.
    @requires_cuda
    @parametrize("cfg", ["normal", "cpp_wrapper"])
    def test_triton_kernel_dtype_view(self, cfg):
        # https://github.com/pytorch/pytorch/issues/136159
        if cfg == "normal":
            config_kwargs = {"cpp_wrapper": False}
        elif cfg == "cpp_wrapper":
            config_kwargs = {"cpp_wrapper": True}

        with torch._inductor.config.patch(**config_kwargs):

            @triton.jit
            def _triton_kernel(out_ptr, numel, BLOCK_SIZE: tl.constexpr):
                pid = tl.program_id(0)
                offsets = BLOCK_SIZE * pid + tl.arange(0, BLOCK_SIZE)
                mask = offsets < numel
                ones = tl.full((BLOCK_SIZE,), 1, tl.float16)
                tl.store(out_ptr + offsets, ones, mask)

            def fn(x):
                buf = torch.empty(x.shape, device=x.device, dtype=torch.float16)
                # the buf.view() should be a view sharing the same storage as buf.
                bfloat_buf = buf.view(dtype=torch.bfloat16)
                BLOCK_SIZE = 256
                numel = buf.numel()
                grid = (triton.cdiv(numel, BLOCK_SIZE),)
                _triton_kernel[grid](bfloat_buf, numel, BLOCK_SIZE)
                return buf, bfloat_buf

            fn_c = torch.compile(fn)

            x = torch.randn(8, device=GPU_TYPE)
            out_c = fn_c(x)
            out_e = fn(x)

            # expect view() to be an actual view, sharing the same data as the original buffer
            # verify first that this is true in the eager output
            self.assertEqual(out_e[0].data_ptr(), out_e[1].data_ptr())
            # .. and also in the compiled output
            self.assertEqual(out_c[0].data_ptr(), out_c[1].data_ptr())

            self.assertEqual(out_e[0], out_c[0])
            self.assertEqual(out_e[1], out_c[1])

    # TODO enable this test case on XPU.
    @requires_gpu
    def test_i64_input(self):
        # The i64 "seed" input needs to be marked as "i64", not "i32".
        @triton.jit
        def triton_add_noise_(x_ptr, y_ptr, seed, numel, BLOCK_SIZE: tl.constexpr):
            pid = tl.program_id(0)
            offsets = pid * BLOCK_SIZE + tl.arange(0, BLOCK_SIZE)

            x = tl.load(x_ptr + offsets, mask=(offsets < numel))
            rnd = tl.rand(seed, offsets)
            res = x + rnd
            tl.store(y_ptr + offsets, res, mask=(offsets < numel))

        def add_noise(x, seed):
            y = torch.empty_like(x)
            numel = x.numel()
            BLOCK_SIZE = 256

            def grid(meta):
                return (triton.cdiv(numel, meta["BLOCK_SIZE"]),)

            triton_add_noise_[grid](x, y, seed, numel, BLOCK_SIZE)
            return y

        def fn(x):
            x = x * x
            seed = torch.randint(
                low=2**32, high=2**62, size=(1,), dtype=torch.int64
            ).item()
            return add_noise(x, seed)

        inp = torch.rand(400, device=GPU_TYPE)
        torch._dynamo.mark_dynamic(inp, 0)

        fn_c = torch.compile(fn, fullgraph=True)
        with torch._dynamo.config.patch(capture_scalar_outputs=True):
            res = fn_c(inp)

        self.assertTrue(((res < 2) & (res >= 0)).all().item())

    @requires_gpu
    @parametrize("wrapped", [False, True])
    @parametrize("autotune", [False, True])
    def test_constexpr_dynamic_shapes(self, wrapped, autotune):
        # https://github.com/pytorch/pytorch/issues/136504
        @triton.jit
        def triton_(
            x_ptr,
            y_ptr,
            NUMEL: tl.constexpr,
            IS_ODD: tl.constexpr,
            BLOCK_SIZE: tl.constexpr,
        ):
            pid = tl.program_id(0)
            offsets = BLOCK_SIZE * pid + tl.arange(0, BLOCK_SIZE)
            mask = offsets < NUMEL

            data = tl.load(x_ptr + offsets, mask)
            result = data * data
            if IS_ODD:
                result = result + 1

            tl.store(y_ptr + offsets, result, mask)

        if autotune:
            triton_ = triton.autotune(
                [
                    triton.Config(kwargs={"BLOCK_SIZE": 128}),
                    triton.Config(kwargs={"BLOCK_SIZE": 256}),
                ],
                key=[],
            )(triton_)

        def triton_kernel_impl(x: torch.Tensor) -> torch.Tensor:
            y = torch.empty_like(x)
            numel = x.numel()

            args = [x, y, numel, numel % 2 == 0]
            if not autotune:
                args.append(256)  # BLOCK_SIZE

            def grid(meta):
                return (triton.cdiv(numel, meta["BLOCK_SIZE"]),)

            if wrapped:
                capture_triton(triton_)[grid](*args)
            else:
                triton_[grid](*args)
            return y

        if wrapped:
            triton_kernel = torch._library.triton_op(
                "constexpr_test::square", triton_kernel_impl, mutates_args={}
            )
        else:
            triton_kernel = triton_kernel_impl

        def fn(x):
            return triton_kernel(x)

        fn_c = torch.compile(fn, dynamic=True)

        x = torch.randn(512 + 5, device=GPU_TYPE)
        res = fn_c(x)
        self.assertEqual(x * x, res)

        x2 = torch.randn(1024 + 5, device=GPU_TYPE)
        res2 = fn_c(x2)
        self.assertEqual(x2 * x2, res2)

    @requires_gpu
    def test_triton_kernel_none_args(self):
        # https://github.com/pytorch/pytorch/issues/115344
        @triton.autotune(
            configs=[
                triton.Config({"BLOCK_SIZE": 32}, num_stages=5, num_warps=2),
                triton.Config({"BLOCK_SIZE": 64}, num_stages=4, num_warps=4),
            ],
            key=["n_elements"],
        )
        @triton.jit
        def sin_kernel(
            in_ptr0,
            out_ptr,
            n_elements,
            BLOCK_SIZE: "tl.constexpr",
        ):
            pid = tl.program_id(axis=0)
            block_start = pid * BLOCK_SIZE
            offsets = block_start + tl.arange(0, BLOCK_SIZE)
            mask = offsets < n_elements
            if in_ptr0 is not None:
                x = tl.load(in_ptr0 + offsets, mask=mask)
            else:
                x = 0.0
            output = tl.sin(x)
            tl.store(out_ptr + offsets, output, mask=mask)

        def sin_triton(x, out):
            n_elements = out.numel()
            sin_kernel[(n_elements,)](x, out, n_elements)

        x = torch.randn(65, device=GPU_TYPE)
        out = torch.empty_like(x)
        out_compiled = torch.empty_like(x)
        sin_triton_compiled = torch.compile(fullgraph=True)(sin_triton)

        sin_triton(x, out)
        sin_triton_compiled(x, out_compiled)
        self.assertEqual(out, out_compiled)

        sin_triton(None, out)
        sin_triton_compiled(None, out_compiled)
        self.assertEqual(out, out_compiled)

    @requires_gpu
    def test_triton_kernel_global_constexpr(self):
        @triton.jit
        def triton_(in_ptr, out_ptr, BLOCK_SIZE: tl.constexpr):
            pid = tl.program_id(0)
            offsets = pid * BLOCK_SIZE + tl.arange(0, BLOCK_SIZE)
            x = tl.load(in_ptr + offsets)
            output = x + FLOAT_CONSTANT_C
            tl.store(out_ptr + offsets, output)

        def fn(x):
            y = torch.empty_like(x)
            BLOCK_SIZE = 256
            grid = (triton.cdiv(x.numel(), BLOCK_SIZE),)
            triton_[grid](x, y, BLOCK_SIZE)
            return y

        # make sure FLOAT_CONSTANT_C is NOT annotated
        self.assertFalse("FLOAT_CONSTANT_C" in globals().get("__annotations__", {}))
        # sanity check: STRING_CONSTANT_C _should_ be annotated
        self.assertTrue("STRING_CONSTANT_C" in globals().get("__annotations__", {}))

        x = torch.randn(512, device=GPU_TYPE)
        expected = x + 3.14
        actual = torch.compile(fn)(x)
        self.assertEqual(expected, actual)


def make_mutation_test(fn):
    @requires_gpu
    def test_fn(self):
        from torch._higher_order_ops.triton_kernel_wrap import identify_mutated_tensors

        kernel, inputs, outputs = fn()
        self.assertListEqual(
            identify_mutated_tensors(kernel, inputs),
            outputs,
        )

    return test_fn


# Triton codegen suffers from scoping issues.
# Define helpers here
if HAS_GPU:

    @triton.jit
    def helper_id(p):
        return p

    @triton.jit
    def helper_add_and_out(x, y, out_ptr):
        return x + y, out_ptr


class MutationTests(torch._inductor.test_case.TestCase):
    # Tests injected below

    @make_mutation_test
    def test_out_of_order_kernel():
        @triton.jit
        def add_kernel_out_of_order(
            in_ptr0,
            n_elements,
            in_ptr1,
            out_ptr,
            BLOCK_SIZE: "tl.constexpr",
        ):
            pid = tl.program_id(axis=0)
            block_start = pid * BLOCK_SIZE
            offsets = block_start + tl.arange(0, BLOCK_SIZE)
            mask = offsets < n_elements
            x = tl.load(in_ptr0 + offsets, mask=mask)
            y = tl.load(in_ptr1 + offsets, mask=mask)
            output = x + y
            tl.store(out_ptr + offsets, output, mask=mask)

        t = torch.randn(4)
        return (
            add_kernel_out_of_order,
            {
                "in_ptr0": t,
                "n_elements": 4,
                "in_ptr1": t,
                "out_ptr": t,
                "BLOCK_SIZE": 4,
            },
            ["out_ptr"],
        )

    @make_mutation_test
    def test_out_of_order_kernel_call():
        @triton.jit
        def add_kernel_out_of_order_fn1(
            in_ptr0,
            n_elements,
            in_ptr1,
            out_ptr,
            BLOCK_SIZE: "tl.constexpr",
        ):
            pid = tl.program_id(axis=0)
            block_start = pid * BLOCK_SIZE
            offsets = block_start + tl.arange(0, BLOCK_SIZE)
            mask = offsets < n_elements
            add_kernel_out_of_order_fn2(
                in_ptr0, in_ptr1, n_elements, out_ptr, BLOCK_SIZE=BLOCK_SIZE
            )

        t = torch.randn(4)
        return (
            add_kernel_out_of_order_fn1,
            {
                "in_ptr0": t,
                "n_elements": 4,
                "in_ptr1": t,
                "out_ptr": t,
                "BLOCK_SIZE": 4,
            },
            ["out_ptr"],
        )

    @make_mutation_test
    def test_reduce_sum():
        @triton.jit
        def reduce_sum_kernel(a_ptr, c_ptr, stride_am, stride_an):
            offs_am = tl.arange(0, 4)
            offs_an = tl.arange(0, 4)
            a_ptrs = a_ptr + (
                offs_am[:, None] * stride_am + offs_an[None, :] * stride_an
            )
            a = tl.load(a_ptrs)
            m = tl.sum(a, axis=1)
            tl.store(c_ptr + tl.arange(0, 4), m)

        t = torch.randn(4)
        kernel = reduce_sum_kernel
        kwargs = {
            "a_ptr": t,
            "c_ptr": t,
            "stride_am": 4,
            "stride_an": 4,
        }

        # TODO(aakhundov): tt.reduce is now supported, but only
        # in the new MLIR-based Triton analysis pass (not in the
        # old TTIR string parsing-based one). remove this gating
        # and use ["c_ptr"] as `expected` after the new Triton
        # pin lands both in OSS and internally.
        ttir_module, _ = generate_ttir(kernel, kwargs)
        if hasattr(ttir_module, "walk"):
            # with MLIR-based Triton analysis pass
            expected = ["c_ptr"]
        else:
            # with TTIR string parsing-based Triton analysis pass
            expected = ["a_ptr", "c_ptr"]

        return (
            kernel,
            kwargs,
            expected,
        )

    @make_mutation_test
    def test_argmax():
        @triton.jit
        def argmax_kernel(a_ptr, c_ptr, stride_am, stride_an):
            offs_am = tl.arange(0, 4)
            offs_an = tl.arange(0, 4)
            a_ptrs = a_ptr + (
                offs_am[:, None] * stride_am + offs_an[None, :] * stride_an
            )
            a = tl.load(a_ptrs)
            m = tl.argmax(a, axis=1)
            tl.store(c_ptr + tl.arange(0, 4), m)

        t = torch.randn(4)
        kernel = argmax_kernel
        kwargs = {
            "a_ptr": t,
            "c_ptr": t,
            "stride_am": 4,
            "stride_an": 4,
        }

        # TODO(aakhundov): tt.reduce is now supported, but only
        # in the new MLIR-based Triton analysis pass (not in the
        # old TTIR string parsing-based one). remove this gating
        # and use ["c_ptr"] as `expected` after the new Triton
        # pin lands both in OSS and internally.
        ttir_module, _ = generate_ttir(kernel, kwargs)
        if hasattr(ttir_module, "walk"):
            # with MLIR-based Triton analysis pass
            expected = ["c_ptr"]
        else:
            # with TTIR string parsing-based Triton analysis pass
            expected = ["a_ptr", "c_ptr"]

        return (
            kernel,
            kwargs,
            expected,
        )

    @requires_gpu
    @skipIfRocm
    def test_triton_kernel_inference_mode(self):
        def f(x, y, out):
            n_elements = x.numel()
            grid = lambda meta: (triton.cdiv(n_elements, meta["BLOCK_SIZE"]),)
            add_kernel[grid](x, y, out, n_elements, BLOCK_SIZE=4)

        with torch.inference_mode():
            x = torch.ones(32, device=GPU_TYPE)
            y = torch.ones(32, device=GPU_TYPE)
            out_ref = torch.zeros_like(x)
            out_test = torch.zeros_like(x)
            f(x, y, out_ref)
            torch.compile(f)(x, y, out_test)
            self.assertEqual(out_ref, out_test)

    @make_mutation_test
    def test_cumsum():
        @triton.jit
        def cumsum_kernel(in_ptr, out_ptr, XBLOCK: tl.constexpr, RBLOCK: tl.constexpr):
            rindex = tl.arange(0, RBLOCK)[None, :]
            xindex = tl.arange(0, XBLOCK)[:, None]
            data = tl.load(in_ptr + rindex)
            scan = tl.cumsum(data, 1)
            expected_max = tl.sum(data, 1)
            tl.device_assert(scan <= expected_max)
            tl.store(out_ptr + xindex * RBLOCK + rindex, scan)

        t = torch.randn(4)
        kernel = cumsum_kernel
        kwargs = {
            "in_ptr": t,
            "out_ptr": t,
            "XBLOCK": 4,
            "RBLOCK": 16,
        }

        # TODO(aakhundov): tt.scan is now supported, but only
        # in the new MLIR-based Triton analysis pass (not in the
        # old TTIR string parsing-based one). remove this gating
        # and use ["out_ptr"] as `expected` after the new Triton
        # pin lands both in OSS and internally.
        ttir_module, _ = generate_ttir(kernel, kwargs)
        if hasattr(ttir_module, "walk"):
            # with MLIR-based Triton analysis pass
            expected = ["out_ptr"]
        else:
            # with TTIR string parsing-based Triton analysis pass
            expected = ["in_ptr", "out_ptr"]

        return (
            kernel,
            kwargs,
            expected,
        )

    @make_mutation_test
    def test_fn_call_one_return():
        @triton.jit
        def add_kernel_with_fn_call(
            in_ptr0,
            in_ptr1,
            n_elements,
            out_ptr,
            BLOCK_SIZE: "tl.constexpr",
        ):
            pid = tl.program_id(axis=0)
            block_start = pid * BLOCK_SIZE
            offsets = block_start + tl.arange(0, BLOCK_SIZE)
            mask = offsets < n_elements
            x = tl.load(in_ptr0 + offsets, mask=mask)
            y = tl.load(in_ptr1 + offsets, mask=mask)
            output = x + y
            out = helper_id(out_ptr)
            tl.store(out + offsets, output, mask=mask)

        t = torch.randn(4)
        return (
            add_kernel_with_fn_call,
            {
                "in_ptr0": t,
                "in_ptr1": t,
                "n_elements": 4,
                "out_ptr": t,
                "BLOCK_SIZE": 4,
            },
            ["out_ptr"],
        )

    @make_mutation_test
    def test_fn_call_multi_return():
        @triton.jit
        def add_kernel_with_fn_call(
            in_ptr0,
            in_ptr1,
            n_elements,
            out_ptr,
            BLOCK_SIZE: "tl.constexpr",
        ):
            pid = tl.program_id(axis=0)
            block_start = pid * BLOCK_SIZE
            offsets = block_start + tl.arange(0, BLOCK_SIZE)
            mask = offsets < n_elements
            x = tl.load(in_ptr0 + offsets, mask=mask)
            y = tl.load(in_ptr1 + offsets, mask=mask)
            output, out = helper_add_and_out(x, y, out_ptr)
            tl.store(out + offsets, output, mask=mask)

        t = torch.randn(4)
        return (
            add_kernel_with_fn_call,
            {
                "in_ptr0": t,
                "in_ptr1": t,
                "n_elements": 4,
                "out_ptr": t,
                "BLOCK_SIZE": 4,
            },
            ["out_ptr"],
        )

    @make_mutation_test
    def test_nested_cond_op_kernel():
        @triton.jit
        def nested_cond_op_kernel(
            in_ptr0,
            in_ptr1,
            out_ptr,
            n_elements,
            BLOCK_SIZE: "tl.constexpr",
        ):
            pid = tl.program_id(axis=0)
            block_start = pid * BLOCK_SIZE
            offsets = block_start + tl.arange(0, BLOCK_SIZE)
            mask = offsets < n_elements
            x = tl.load(in_ptr0 + offsets, mask=mask)
            y = tl.load(in_ptr1 + offsets, mask=mask)
            if tl.program_id(0) == 0:
                if tl.program_id(1) == 0:
                    output = x + y
                    tl.store(out_ptr + offsets, output, mask=mask)
            else:
                pass

        t = torch.randn(4)
        return (
            nested_cond_op_kernel,
            {
                "in_ptr0": t,
                "in_ptr1": t,
                "out_ptr": t,
                "n_elements": 4,
                "BLOCK_SIZE": 4,
            },
            ["out_ptr"],
        )

    @make_mutation_test
    def test_add_for_loop():
        @triton.jit
        def add_4_times_kernel(
            in_ptr0,
            in_ptr1,
            out_ptr,
            n_elements,
            BLOCK_SIZE: "tl.constexpr",
        ):
            pid = tl.program_id(axis=0)
            block_start = pid * BLOCK_SIZE
            offsets = block_start + tl.arange(0, BLOCK_SIZE)
            mask = offsets < n_elements
            x = tl.load(in_ptr0 + offsets, mask=mask)
            y = tl.load(in_ptr1 + offsets, mask=mask)
            output = tl.zeros((n_elements,), dtype=tl.float32)
            for i in range(4):
                output += x + y
            tl.store(out_ptr + offsets, output, mask=mask)

        t = torch.randn(4)
        return (
            add_4_times_kernel,
            {
                "in_ptr0": t,
                "in_ptr1": t,
                "out_ptr": t,
                "n_elements": 4,
                "BLOCK_SIZE": 4,
            },
            ["out_ptr"],
        )

    @make_mutation_test
    def test_add_for_loop2():
        @triton.jit
        def add_1_time_kernel(
            in_ptr0,
            in_ptr1,
            out_ptr,
            n_elements,
            BLOCK_SIZE: "tl.constexpr",
        ):
            pid = tl.program_id(axis=0)
            block_start = pid * BLOCK_SIZE
            offsets = block_start + tl.arange(0, BLOCK_SIZE)
            mask = offsets < n_elements
            x = tl.load(in_ptr0 + offsets, mask=mask)
            y = tl.load(in_ptr1 + offsets, mask=mask)
            for i in range(0, BLOCK_SIZE):
                i = tl.multiple_of(i, 1)
            output = x + y
            tl.store(out_ptr + offsets, output, mask=mask)

        t = torch.randn(4)
        return (
            add_1_time_kernel,
            {
                "in_ptr0": t,
                "in_ptr1": t,
                "out_ptr": t,
                "n_elements": 4,
                "BLOCK_SIZE": 4,
            },
            ["out_ptr"],
        )

    @make_mutation_test
    def test_add_nested_for_loop():
        @triton.jit
        def add_4_times_kernel(
            in_ptr0,
            in_ptr1,
            out_ptr,
            n_elements,
            BLOCK_SIZE: "tl.constexpr",
        ):
            pid = tl.program_id(axis=0)
            block_start = pid * BLOCK_SIZE
            offsets = block_start + tl.arange(0, BLOCK_SIZE)
            mask = offsets < n_elements
            x = tl.load(in_ptr0 + offsets, mask=mask)
            y = tl.load(in_ptr1 + offsets, mask=mask)
            output = tl.zeros((n_elements,), dtype=tl.float32)
            for i in range(2):
                for j in range(2):
                    output += x + y
            tl.store(out_ptr + offsets, output, mask=mask)

        t = torch.randn(4)
        return (
            add_4_times_kernel,
            {
                "in_ptr0": t,
                "in_ptr1": t,
                "out_ptr": t,
                "n_elements": 4,
                "BLOCK_SIZE": 4,
            },
            ["out_ptr"],
        )

    @make_mutation_test
    def test_add_nested_for_loop_multi_return():
        @triton.jit
        def add_4_times_kernel(
            in_ptr0,
            in_ptr1,
            out_ptr,
            n_elements,
            BLOCK_SIZE: "tl.constexpr",
        ):
            pid = tl.program_id(axis=0)
            block_start = pid * BLOCK_SIZE
            offsets = block_start + tl.arange(0, BLOCK_SIZE)
            mask = offsets < n_elements
            x = tl.load(in_ptr0 + offsets, mask=mask)
            y = tl.load(in_ptr1 + offsets, mask=mask)
            output1 = tl.zeros((n_elements,), dtype=tl.float32)
            output2 = tl.zeros((n_elements,), dtype=tl.float32)
            for i in range(2):
                for j in range(2):
                    output1 += y
                    output2 += x
            output = output1 + output2
            tl.store(out_ptr + offsets, output, mask=mask)

        t = torch.randn(4)
        return (
            add_4_times_kernel,
            {
                "in_ptr0": t,
                "in_ptr1": t,
                "out_ptr": t,
                "n_elements": 4,
                "BLOCK_SIZE": 4,
            },
            ["out_ptr"],
        )

    @make_mutation_test
    def test_labels():
        @triton.jit
        def kernel_with_label(
            in_ptr0,
            in_ptr1,
            out_ptr,
            n_elements,
            BLOCK_SIZE: "tl.constexpr",
        ):
            pid = tl.program_id(axis=0)
            if pid > 1:
                return
            block_start = pid * BLOCK_SIZE
            offsets = block_start + tl.arange(0, BLOCK_SIZE)
            mask = offsets < n_elements
            x = tl.load(in_ptr0 + offsets, mask=mask)
            y = tl.load(in_ptr1 + offsets, mask=mask)
            output = x + y
            tl.store(out_ptr + offsets, output, mask=mask)

        t = torch.randn(4)
        return (
            kernel_with_label,
            {
                "in_ptr0": t,
                "in_ptr1": t,
                "out_ptr": t,
                "n_elements": 4,
                "BLOCK_SIZE": 4,
            },
            ["out_ptr"],
        )

    @make_mutation_test
    def test_for_loop_arg():
        @triton.jit
        def fwd_kernel(
            X_ptr,
            W1_ptr,
            b1_ptr,
            O_ptr,
            M: tl.constexpr,
            C1: tl.constexpr,
            C2: tl.constexpr,
            BLOCK_SIZE_M: tl.constexpr,
            BLOCK_SIZE_C2: tl.constexpr,
        ):
            # Get program ids
            pid_m = tl.program_id(0)

            # Compute offsets
            offs_c1 = tl.arange(0, C1)
            offs_m = pid_m * BLOCK_SIZE_M + tl.arange(0, BLOCK_SIZE_M)

            # Load input data
            x_block_ptr = X_ptr + offs_m[:, None] * C1 + offs_c1[None, :]
            x = tl.load(x_block_ptr)

            # Compute gating
            for c2 in range(0, tl.cdiv(C2, BLOCK_SIZE_C2)):
                # Compute block pointers
                offs_c2 = c2 * BLOCK_SIZE_C2 + tl.arange(0, BLOCK_SIZE_C2)
                o_block_ptr = O_ptr + offs_m[:, None] * C2 + offs_c2[None, :]
                w1_block_ptr = W1_ptr + offs_c1[:, None] * C2 + offs_c2[None, :]
                b1_block_ptr = b1_ptr + offs_c2

                # Compute output
                w = tl.load(w1_block_ptr)
                b = tl.load(b1_block_ptr)
                o = tl.dot(x, w, allow_tf32=False)
                o += b[None, :]

                # Store output
                tl.store(o_block_ptr, o)

        t = torch.randn(64)
        return (
            fwd_kernel,
            {
                "X_ptr": t,
                "W1_ptr": t,
                "b1_ptr": t,
                "O_ptr": t,
                "M": 64,
                "C1": 64,
                "C2": 64,
                "BLOCK_SIZE_M": 64,
                "BLOCK_SIZE_C2": 64,
            },
            ["O_ptr"],
        )

    @make_mutation_test
    def test_for_loop_arg_2():
        @triton.jit
        def fwd_kernel(
            x_ptr,
            o_ptr,
            M,
            N,
            stride_m,
            stride_n,
            BLOCK_B: tl.constexpr,
            BLOCK_M: tl.constexpr,
            BLOCK_N: tl.constexpr,
        ):
            # Get program ids
            pid_m = tl.program_id(0)
            X_block_ptr = tl.make_block_ptr(
                base=x_ptr,
                shape=(M, N),
                strides=(stride_m, stride_n),
                offsets=(0, 0),
                block_shape=(BLOCK_M, BLOCK_N),
                order=(1, 0),
            )
            O_block_ptr = tl.make_block_ptr(
                base=o_ptr,
                shape=(M, N),
                strides=(stride_m, stride_n),
                offsets=(0, 0),
                block_shape=(BLOCK_M, BLOCK_N),
                order=(1, 0),
            )

            for _ in range(BLOCK_B):
                x = tl.load(X_block_ptr)
                tl.store(O_block_ptr, x)

                X_block_ptr = tl.advance(X_block_ptr, (BLOCK_M, 0))
                O_block_ptr = tl.advance(O_block_ptr, (BLOCK_M, 0))

        t = torch.randn((32, 64, 128))
        o = torch.empty_like(t)
        B, M, N = t.shape
        return (
            fwd_kernel,
            {
                "x_ptr": t,
                "o_ptr": o,
                "M": M,
                "N": N,
                "stride_m": N,
                "stride_n": 1,
                "BLOCK_B": B,
                "BLOCK_M": M,
                "BLOCK_N": N,
            },
            ["o_ptr"],
        )

    @make_mutation_test
    def test_while_loop():
        @triton.jit
        def fwd_kernel(
            x_ptr,
            o_ptr,
            M,
            N,
            stride_m,
            stride_n,
            BLOCK_B: tl.constexpr,
            BLOCK_M: tl.constexpr,
            BLOCK_N: tl.constexpr,
        ):
            # Get program ids
            pid_m = tl.program_id(0)
            X_block_ptr = tl.make_block_ptr(
                base=x_ptr,
                shape=(M, N),
                strides=(stride_m, stride_n),
                offsets=(0, 0),
                block_shape=(BLOCK_M, BLOCK_N),
                order=(1, 0),
            )
            O_block_ptr = tl.make_block_ptr(
                base=o_ptr,
                shape=(M, N),
                strides=(stride_m, stride_n),
                offsets=(0, 0),
                block_shape=(BLOCK_M, BLOCK_N),
                order=(1, 0),
            )

            i = 0
            while i < BLOCK_B:
                x = tl.load(X_block_ptr)
                tl.store(O_block_ptr, x)

                X_block_ptr = tl.advance(X_block_ptr, (BLOCK_M, 0))
                O_block_ptr = tl.advance(O_block_ptr, (BLOCK_M, 0))
                i += 1

        t = torch.randn((32, 64, 128))
        o = torch.empty_like(t)
        B, M, N = t.shape
        return (
            fwd_kernel,
            {
                "x_ptr": t,
                "o_ptr": o,
                "M": M,
                "N": N,
                "stride_m": N,
                "stride_n": 1,
                "BLOCK_B": B,
                "BLOCK_M": M,
                "BLOCK_N": N,
            },
            ["o_ptr"],
        )


if HAS_GPU:
    t = torch.randn(4)
    tt = torch.randn(4, 1)
    tests = [
        [
            add_kernel,
            {
                "in_ptr0": t,
                "in_ptr1": t,
                "out_ptr": t,
                "n_elements": 4,
                "BLOCK_SIZE": 4,
            },
            ["out_ptr"],
        ],
        [
            add_kernel_2d_autotuned,
            {
                "in_ptr0": t,
                "in_ptr1": t,
                "out_ptr": t,
                "x_elements": 4,
                "y_elements": 4,
            },
            ["out_ptr"],
        ],
        [
            indirection_kernel,
            {
                "in_ptr0": t,
                "out_ptr": t,
                "n_elements": 4,
                "BLOCK_SIZE": 4,
                "ACTIVATION": "mul2_inplace_kernel",
            },
            ["in_ptr0", "out_ptr"],
        ],
        [
            indirection_kernel,
            {
                "in_ptr0": t,
                "out_ptr": t,
                "n_elements": 4,
                "BLOCK_SIZE": 4,
                "ACTIVATION": "add_kernel",
            },
            ["out_ptr"],
        ],
        [
            mul2_inplace_kernel,
            {"ptr": t, "n_elements": 4, "BLOCK_SIZE": 4},
            ["ptr"],
        ],
        # Cant optimize since the kernel contains a tl.inline_asm_elementwise
        [
            inline_asm_kernel,
            {"X": t, "Y": t, "Z": t, "n": 4, "BLOCK": 4},
            ["X", "Y", "Z"],
        ],
        [
            add_kernel_with_block_ptr,
            {
                "x_ptr": t,
                "y_ptr": t,
                "output_ptr": t,
                "n_elements": 4,
                "BLOCK_SIZE": 4,
            },
            ["output_ptr"],
        ],
        [
            kernel_with_block_ptr_2d,
            {
                "x_ptr": tt,
                "output_ptr": tt,
                "n_elements": 4,
                "BLOCK_SIZE": 4,
            },
            ["output_ptr"],
        ],
        [
            add_kernel_with_import,
            {
                "in_ptr0": t,
                "in_ptr1": t,
                "out_ptr": t,
                "n_elements": 4,
                "BLOCK_SIZE": 4,
            },
            ["out_ptr"],
        ],
        [
            atomic_add_kernel,
            {
                "in_ptr0": t,
                "in_ptr1": t,
                "out_ptr": t,
                "n_elements": 4,
                "BLOCK_SIZE": 4,
            },
            ["out_ptr"],
        ],
        [
            add_4_times_kernel,
            {
                "in_ptr0": t,
                "in_ptr1": t,
                "out_ptr": t,
                "n_elements": 4,
                "BLOCK_SIZE": 4,
            },
            ["out_ptr"],
        ],
        [
            cond_op_kernel,
            {
                "in_ptr0": t,
                "in_ptr1": t,
                "out_ptr": t,
                "n_elements": 4,
                "BLOCK_SIZE": 4,
            },
            ["out_ptr"],
        ],
    ]
    for kernel, inputs, outputs in tests:
        fn = make_mutation_test(
            # Add default arguments to avoid Python lambda capture pitfall
            # This forces the capture at lambda creation
            lambda kernel=kernel, inputs=inputs, outputs=outputs: (
                kernel,
                inputs,
                outputs,
            )
        )
        name = f"test_mutations_{kernel.fn.__name__}"
        # Poor way to make test names be unique
        while name in MutationTests.__dict__:
            name += "1"

        setattr(MutationTests, name, fn)


class CustomOpTests(torch._inductor.test_case.TestCase):
    """Tests for custom ops wrapping triton kernels"""

    @requires_gpu
    @common_utils.parametrize("autotuned", [False, True])
    @common_utils.parametrize("dynamic", [False, True])
    def test_add_kernel(self, autotuned, dynamic):
        from torch._inductor.utils import run_and_get_code

        libname = "my_cool_namespace"
        opname = "my_triton_operator"

        @torch._library.triton_op(f"{libname}::{opname}", mutates_args={})
        def add(x: torch.Tensor, y: torch.Tensor) -> torch.Tensor:
            output = torch.empty_like(x)
            n_elements = output.numel()

            def grid(meta):
                return (triton.cdiv(n_elements, meta["BLOCK_SIZE"]),)

            if autotuned:
                capture_triton(add_kernel_autotuned)[grid](x, y, output, n_elements)
            else:
                capture_triton(add_kernel)[grid](x, y, output, n_elements, 16)
            return output

        def f(x, y):
            return add(x, y)

        x = torch.randn(3, device=GPU_TYPE)
        y = torch.randn(3, device=GPU_TYPE)

        out = f(x, y)
        expected = x + y
        self.assertEqual(out, expected)
        out_compiled, codes = run_and_get_code(torch.compile(f, dynamic=dynamic), x, y)
        self.assertEqual(out_compiled, expected)
        self.assertEqual(len(codes), 1)

        # Check that we decomposed the operator away
        code = "\n".join(codes[0])
        self.assertNotIn(libname, code)
        self.assertNotIn(opname, code)

    @requires_gpu
    @patch.object(torch._dynamo.config, "cache_size_limit", 1)
    def test_triton_dynamic_grid_no_recompile(self):
        libname = "my_cool_namespace"
        opname = "my_triton_operator"

        @torch._library.triton_op(f"{libname}::{opname}", mutates_args={})
        def add(x: torch.Tensor, y: torch.Tensor) -> torch.Tensor:
            output = torch.empty_like(x)
            n_elements = output.numel()
            capture_triton(add_kernel)[(n_elements,)](x, y, output, n_elements, 16)
            return output

        @torch.compile(fullgraph=True, dynamic=True)
        def f(x):
            return add(x, x)

        f(torch.randn(8, device=GPU_TYPE))
        f(torch.randn(16, device=GPU_TYPE))

    @unittest.skipIf(not has_triton_package(), "requires triton")
    def test_capture_triton_meta(self):
        import triton
        import triton.language as tl

        @triton.jit
        def add_kernel(
            in_ptr0,
            in_ptr1,
            out_ptr,
            n_elements,
            BLOCK_SIZE: "tl.constexpr",
        ):
            pid = tl.program_id(axis=0)
            block_start = pid * BLOCK_SIZE
            offsets = block_start + tl.arange(0, BLOCK_SIZE)
            mask = offsets < n_elements
            x = tl.load(in_ptr0 + offsets, mask=mask)
            y = tl.load(in_ptr1 + offsets, mask=mask)
            output = x + y
            tl.store(out_ptr + offsets, output, mask=mask)

        @torch._library.triton_op("mylib::add", mutates_args=())
        def add(x: torch.Tensor, y: torch.Tensor) -> torch.Tensor:
            output = torch.empty_like(x)
            n_elements = output.numel()

            def grid(meta):
                return (triton.cdiv(n_elements, meta["BLOCK_SIZE"]),)

            capture_triton(add_kernel)[grid](x, y, output, n_elements, 16)
            return output

        def f(x, y):
            return add(x, y)

        x = torch.randn(3, device="meta")
        y = torch.randn(3, device="meta")

        out = f(x, y)
        expected = torch.empty_like(x)
        self.assertEqual(out, expected)

    @requires_gpu
    def test_capture_triton_disabled_in_triton_op(self):
        import triton  # @manual
        import triton.language as tl  # @manual

        @triton.jit
        def add_kernel(
            in_ptr0,
            in_ptr1,
            out_ptr,
            n_elements,
            BLOCK_SIZE: "tl.constexpr",
        ):
            pid = tl.program_id(axis=0)
            block_start = pid * BLOCK_SIZE
            offsets = block_start + tl.arange(0, BLOCK_SIZE)
            mask = offsets < n_elements
            x = tl.load(in_ptr0 + offsets, mask=mask)
            y = tl.load(in_ptr1 + offsets, mask=mask)
            output = x + y
            tl.store(out_ptr + offsets, output, mask=mask)

        add_kernel_decorated = torch._library.capture_triton(add_kernel)

        status = []

        @torch._library.triton_op("mylib::add", mutates_args=())
        def add(x: torch.Tensor, y: torch.Tensor) -> torch.Tensor:
            import torch._higher_order_ops.triton_kernel_wrap

            status.append(torch._library.triton.is_capture_triton_enabled())

            # capture_triton should return the kernel directly if disabled
            result = torch._library.capture_triton(add_kernel)
            self.assertIs(result, add_kernel)

            # Smoke test: check that with capture_triton disabled this still does something
            output = torch.empty_like(x)
            output2 = torch.empty_like(x)

            n_elements = output.numel()
            grid = lambda meta: (triton.cdiv(n_elements, meta["BLOCK_SIZE"]),)
            add_kernel_decorated[grid](x, y, output, n_elements, BLOCK_SIZE=16)

            add_kernel_decorated.run(
                x, y, output2, n_elements, BLOCK_SIZE=16, grid=grid, warmup=False
            )

            return output + output2

        x = torch.randn(3, device=GPU_TYPE)
        y = torch.randn(3, device=GPU_TYPE)
        z = add(x, y)
        self.assertEqual(status[-1], False)
        self.assertEqual(z, (x + y) * 2)

    @requires_gpu
    @common_utils.parametrize("dynamic", [False, True])
    @common_utils.parametrize("autotune", [False, True])
    def test_capture_triton_special_kwargs(self, dynamic, autotune):
        @triton.jit
        def add_kernel(
            in_ptr0,
            in_ptr1,
            out_ptr,
            n_elements,
            BLOCK_SIZE: "tl.constexpr",
        ):
            pid = tl.program_id(axis=0)
            block_start = pid * BLOCK_SIZE
            offsets = block_start + tl.arange(0, BLOCK_SIZE)
            mask = offsets < n_elements
            x = tl.load(in_ptr0 + offsets, mask=mask)
            y = tl.load(in_ptr1 + offsets, mask=mask)
            output = x + y
            tl.store(out_ptr + offsets, output, mask=mask)

        if autotune:
            add_kernel = triton.autotune(
                configs=[
                    triton.Config({"BLOCK_SIZE": 128}),
                    triton.Config({"BLOCK_SIZE": 64}),
                ],
                key=["n_elements"],
            )(add_kernel)

        def f(x, y):
            output = torch.zeros_like(x)
            n_elements = output.numel()
            grid = lambda meta: (triton.cdiv(n_elements, meta["BLOCK_SIZE"]),)
            if autotune:
                kwargs = {}
            else:
                kwargs = {"BLOCK_SIZE": 128}
            capture_triton(add_kernel)[grid](
                x,
                y,
                output,
                n_elements,
                num_warps=8,
                num_stages=3,
                **kwargs,
            )
            return output

        x = torch.randn(4, device=GPU_TYPE)
        tracing_mode = "symbolic" if dynamic else "fake"

        result = f(x, x)
        self.assertEqual(result, x + x)

        from functorch import make_fx

        gm = make_fx(f, tracing_mode=tracing_mode)(x, x)
        self.assertEqual(gm(x, x), x + x)

    @skipIfXpu
    @requires_gpu
    @patch.object(torch._inductor.config, "cpp_wrapper", True)
    @patch.object(torch._inductor.config, "triton.autotune_at_compile_time", True)
    def test_autotune_unbacked(self):
        import triton
        import triton.language as tl

        def get_op_configs():
            return [
                triton.Config(
                    {
                        "BLOCK_M": 32,
                        "BLOCK_N": 64,
                        "BLOCK_K": 32,
                        "GROUP_M": 8,
                    },
                    num_stages=5,
                    num_warps=2,
                ),
                triton.Config(
                    {
                        "BLOCK_M": 128,
                        "BLOCK_N": 256,
                        "BLOCK_K": 64,
                        "GROUP_M": 8,
                    },
                    num_stages=3,
                    num_warps=8,
                ),
            ]

        @triton.autotune(
            configs=get_op_configs(),
            key=["N", "K"],
        )
        @triton.jit
        def op_zeros(
            x_ptr,
            w_ptr,
            z_ptr,
            M,
            N,
            K,
            stride_xm,
            stride_xk,
            stride_wk,
            stride_wn,
            stride_zm,
            stride_zn,
            BLOCK_M: tl.constexpr,
            BLOCK_N: tl.constexpr,
            BLOCK_K: tl.constexpr,
            GROUP_M: tl.constexpr,
            ALLOW_TF32: tl.constexpr,
        ):
            pid = tl.program_id(axis=0)
            num_pid_m = tl.cdiv(M, BLOCK_M)
            num_pid_n = tl.cdiv(N, BLOCK_N)
            num_pid_in_group = GROUP_M * num_pid_n
            group_id = pid // num_pid_in_group
            first_pid_m = group_id * GROUP_M
            group_size_m = min(num_pid_m - first_pid_m, GROUP_M)
            pid_m = first_pid_m + (pid % group_size_m)
            pid_n = (pid % num_pid_in_group) // group_size_m

            offs_m = tl.arange(0, BLOCK_M)
            offs_n = tl.arange(0, BLOCK_N)
            mask_m = (pid_m * BLOCK_M + offs_m)[:, None] < M
            mask_n = (pid_n * BLOCK_N + offs_n)[None, :] < N

            z_mask = mask_m & mask_n
            z = 0.0
            z_ptr += pid_m.to(tl.int64) * BLOCK_M * stride_zm
            z_ptr += pid_n.to(tl.int64) * BLOCK_N * stride_zn
            z_ptrs = z_ptr + stride_zm * offs_m[:, None] + stride_zn * offs_n[None, :]
            tl.store(z_ptrs, z, mask=z_mask)

        @torch.compile()
        def foo(x, w):
            M, K = x.shape
            KB, N = w.shape
            assert K == KB, f"incompatible dimensions {K}, {KB}"

            z = torch.empty((M, N), device=x.device, dtype=x.dtype)

            def grid(META):
                return (
                    triton.cdiv(M, META["BLOCK_M"]) * triton.cdiv(N, META["BLOCK_N"]),
                )

            op_zeros[grid](
                x,
                w,
                z,
                M,
                N,
                K,
                x.stride(0),
                x.stride(1),
                w.stride(0),
                w.stride(1),
                z.stride(0),
                z.stride(1),
                ALLOW_TF32=torch.backends.cuda.matmul.allow_tf32,
            )
            return z

        M, K, N = 128, 64, 32
        x = torch.randn(M, K, device=GPU_TYPE)
        w = torch.randn(K, N, device=GPU_TYPE)

        torch._dynamo.decorators.mark_unbacked(x, 0)
        torch._logging.set_logs(output_code=True)
        with self.assertLogs(logger="torch._inductor", level=logging.DEBUG) as log:
            foo(x, w)

        output = "\n".join(record.getMessage() for record in log.records)
        # correct grid example values updated per block size
        FileCheck().check("Compile-time auto-tuning code").check(
            "grid_wrapper_for_op_zeros_0"
        ).check_next("return (256").check_next("return (64").run(output)

    @requires_gpu
    def test_autotune_no_pre_or_post_hook(self):
        def init_to_zero(name):
            return lambda nargs: nargs[name].zero_()

        # pre_hook requires running arbitrary code at runtime, which we cannot handle at this time
        # https://github.com/pytorch/pytorch/issues/139059
        @triton.autotune(
            configs=[
                triton.Config(
                    {"BLOCK_SIZE": 1024},
                    num_warps=4,
                    num_stages=2,
                    pre_hook=init_to_zero("output_ptr"),
                )
            ],
            key=["n_elements"],
        )
        @triton.jit
        def add_kernel(x_ptr, y_ptr, output_ptr, n_elements, BLOCK_SIZE: tl.constexpr):
            pid = tl.program_id(axis=0)

            block_start = pid * BLOCK_SIZE
            offsets = block_start + tl.arange(0, BLOCK_SIZE)
            mask = offsets < n_elements

            x = tl.load(x_ptr + offsets, mask=mask)
            y = tl.load(y_ptr + offsets, mask=mask)
            output = x + y
            tl.atomic_add(output_ptr + offsets, output, mask=mask)

        def add(x: torch.Tensor, y: torch.Tensor) -> torch.Tensor:
            output = torch.ones(x.shape, device=x.device, dtype=x.dtype)
            n_elements = output.numel()
            grid = lambda meta: (triton.cdiv(n_elements, meta["BLOCK_SIZE"]),)
            add_kernel[grid](x, y, output, n_elements)
            return output

        x = torch.ones((4096,), device=GPU_TYPE, dtype=torch.float16)
        y = torch.ones((4096,), device=GPU_TYPE, dtype=torch.float16)

        # should always pass
        assert add(x, y).mean() == 2, "Problem with add kernel"

        # this should cause an exception, since pre_hook is not allowed
        msg = "pre_hook and post_hook are not supported in triton.Autotune"
        with self.assertRaisesRegex(torch._dynamo.exc.Unsupported, msg):
            add_compiled = torch.compile(add, mode="reduce-overhead", fullgraph=True)
            add_compiled(x, y).mean()

    # Triton 3.2.0 adds the required flags to the Autotuner object for this test
    @requires_gpu
<<<<<<< HEAD
=======
    @unittest.skipIf(
        triton.__version__ < "3.2.0",
        "requires Triton version >= 3.2.0 for Autotuner.user_defined* hooks",
    )
>>>>>>> 0b1332c3
    def test_autotune_no_pre_or_post_hook_user_defined(self):
        def init_to_zero(name):
            return lambda nargs: nargs[name].zero_()

        @triton.autotune(
            configs=[
                triton.Config(
                    {"BLOCK_SIZE": 1024},
                    num_warps=4,
                    num_stages=2,
                    pre_hook=init_to_zero("output_ptr"),
                )
            ],
            pre_hook=init_to_zero("output_ptr"),
            post_hook=init_to_zero("output_ptr"),
            key=["n_elements"],
        )
        @triton.jit
        def add_kernel(x_ptr, y_ptr, output_ptr, n_elements, BLOCK_SIZE: tl.constexpr):
            pid = tl.program_id(axis=0)

            block_start = pid * BLOCK_SIZE
            offsets = block_start + tl.arange(0, BLOCK_SIZE)
            mask = offsets < n_elements

            x = tl.load(x_ptr + offsets, mask=mask)
            y = tl.load(y_ptr + offsets, mask=mask)
            output = x + y
            tl.atomic_add(output_ptr + offsets, output, mask=mask)

        def add(x: torch.Tensor, y: torch.Tensor) -> torch.Tensor:
            output = torch.ones(x.shape, device=x.device, dtype=x.dtype)
            n_elements = output.numel()
            grid = lambda meta: (triton.cdiv(n_elements, meta["BLOCK_SIZE"]),)
            add_kernel[grid](x, y, output, n_elements)
            return output

        x = torch.ones((4096,), device=GPU_TYPE, dtype=torch.float16)
        y = torch.ones((4096,), device=GPU_TYPE, dtype=torch.float16)

        # should always pass
        assert add(x, y).mean() == 2, "Problem with add kernel"

        # assert that the user_defined_* flags are properly set on the kernel before compilation
        self.assertEqual(isinstance(add_kernel, Autotuner), True)
        if not hasattr(add_kernel, "user_defined_pre_hook") or not hasattr(
            add_kernel, "user_defined_post_hook"
        ):
            raise unittest.SkipTest(
                "test requires Triton version >= 3.2.0 for Autotuner.user_defined* hooks"
            )

        self.assertEqual(isinstance(add_kernel, Autotuner), True)
        self.assertEqual(add_kernel.user_defined_pre_hook, True)
        self.assertEqual(add_kernel.user_defined_post_hook, True)

        # this should cause an exception, since pre_hook is not allowed
        msg = "pre_hook and post_hook are not supported in triton.Autotune"
        with self.assertRaisesRegex(torch._dynamo.exc.Unsupported, msg):
            add_compiled = torch.compile(add, mode="reduce-overhead", fullgraph=True)
            add_compiled(x, y).mean()

common_utils.instantiate_parametrized_tests(KernelTests)
common_utils.instantiate_parametrized_tests(CustomOpTests)


if __name__ == "__main__":
    from torch._inductor.test_case import run_tests

    run_tests()<|MERGE_RESOLUTION|>--- conflicted
+++ resolved
@@ -3481,13 +3481,6 @@
 
     # Triton 3.2.0 adds the required flags to the Autotuner object for this test
     @requires_gpu
-<<<<<<< HEAD
-=======
-    @unittest.skipIf(
-        triton.__version__ < "3.2.0",
-        "requires Triton version >= 3.2.0 for Autotuner.user_defined* hooks",
-    )
->>>>>>> 0b1332c3
     def test_autotune_no_pre_or_post_hook_user_defined(self):
         def init_to_zero(name):
             return lambda nargs: nargs[name].zero_()
@@ -3550,6 +3543,7 @@
             add_compiled = torch.compile(add, mode="reduce-overhead", fullgraph=True)
             add_compiled(x, y).mean()
 
+
 common_utils.instantiate_parametrized_tests(KernelTests)
 common_utils.instantiate_parametrized_tests(CustomOpTests)
 
