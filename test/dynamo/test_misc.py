# Owner(s): ["module: dynamo"]
import abc
import collections
import copy
import dataclasses
import dis
import enum
import functools
import gc
import importlib
import itertools
import logging
import math
import operator
import os
import random
import sys
import tempfile
import threading
import traceback
import typing
import unittest
import unittest.mock as mock
import warnings
import weakref
from unittest.mock import patch

import numpy as np

import torch
import torch._dynamo.testing
import torch._inductor.test_case
import torch.onnx.operators
import torch.utils._pytree as pytree
import torch.utils.cpp_extension
from torch import Tensor
from torch._C import FileCheck
from torch._dynamo import allow_in_graph
from torch._dynamo.eval_frame import _debug_get_cache_entry_list
from torch._dynamo.exc import Unsupported
from torch._dynamo.source import ConstantSource, GetItemSource, LocalSource
from torch._dynamo.testing import (
    CompileCounter,
    CompileCounterWithBackend,
    expectedFailureDynamic,
    same,
    skipIfNotPy311,
    unsupported,
)
from torch._dynamo.utils import CompileProfiler, counters, ifdynstaticdefault
from torch._inductor.utils import run_and_get_code
from torch.ao.quantization import MinMaxObserver
from torch.ao.quantization.fake_quantize import FakeQuantize
from torch.ao.quantization.qconfig import QConfig
from torch.ao.quantization.quantize_fx import prepare_qat_fx
from torch.fx.experimental.recording import NotEqualError, replay_shape_env_events
from torch.fx.experimental.symbolic_shapes import (
    _constrain_range_for_size,
    constrain_range,
    constrain_unify,
    ConstraintViolationError,
    expect_true,
    guard_size_oblivious,
    ShapeEnv,
)
from torch.nn import functional as F
from torch.testing import make_tensor
from torch.testing._internal.common_cuda import (
    PLATFORM_SUPPORTS_FLASH_ATTENTION,
    SM80OrLater,
    TEST_CUDA,
    TEST_MULTIGPU,
)
from torch.testing._internal.common_methods_invocations import (
    sample_inputs_take_along_dim,
)
from torch.testing._internal.common_utils import (
    freeze_rng_state,
    IS_FBCODE,
    set_default_dtype,
    skipIfNNModuleInlined,
    skipIfWindows,
    wrapDeterministicFlagAPITest,
)
from torch.testing._internal.jit_utils import JitTestCase
from torch.testing._internal.logging_utils import logs_to_string


HAS_OPTREE = importlib.util.find_spec("optree")
if HAS_OPTREE:
    import optree

mytuple = collections.namedtuple("mytuple", ["a", "b", "ab"])
T = typing.TypeVar("T")


# Specializes a test to run only if translation validation is set.
def onlyIfTranslationValidation(fn: typing.Callable) -> typing.Callable:
    @functools.wraps(fn)
    def wrapper(*args, **kwargs):
        import torch.fx.experimental.validator

        if torch.fx.experimental.validator.translation_validation_enabled():
            return fn(*args, **kwargs)
        raise unittest.SkipTest(f"only works when TV is True.")

    return wrapper


def cleanup_op(opname):
    ns, name = opname.split("::")
    if not hasattr(torch.ops, ns):
        return
    actual_ns = getattr(torch.ops, ns)
    if not hasattr(actual_ns, name):
        return
    delattr(actual_ns, name)


class MyPickledModule(torch.nn.Module):
    def __init__(self, z):
        super().__init__()
        self.z = z

    def forward(self, x, y):
        return x * x * x + y + self.z


# These are used for test_{cond/map}_with_quantization
default_symmetric_fake_quant = FakeQuantize.with_args(
    observer=MinMaxObserver, qscheme=torch.per_tensor_symmetric, dtype=torch.quint8
)
default_weight_symmetric_fake_quant = FakeQuantize.with_args(
    observer=MinMaxObserver, qscheme=torch.per_tensor_symmetric, dtype=torch.qint8
)
uniform_qconfig_8bit = QConfig(
    activation=default_symmetric_fake_quant,
    weight=default_weight_symmetric_fake_quant.with_args,
)
qconfig_dict = {"object_type": [(torch.nn.Linear, uniform_qconfig_8bit)]}


def closure_adder(val):
    def inner(x):
        return torch.sin(x + val)

    return inner


class UserDefineSetAttr:
    setup = False

    def __setattr__(self, key, value):
        assert torch.compiler.is_dynamo_compiling() or UserDefineSetAttr.setup
        super().__setattr__(f"pfx_{key}", value)

    def __getattr__(self, key, c=1):
        assert torch.compiler.is_dynamo_compiling() or UserDefineSetAttr.setup
        # c is added to force a guard on __defaults__ and checks the source for __getattr__
        if c:
            return self.__dict__[f"pfx_{key}"]
        else:
            return None


class MiscTests(torch._inductor.test_case.TestCase):
    def test_get_cache_entry(self):
        def f(x):
            return x + 1

        torch.compile(f)(torch.randn(5, 5, 5))
        entries = _debug_get_cache_entry_list(f)
        self.assertTrue(len(entries) > 0)

        def g(x):
            return x + 2

        entries = _debug_get_cache_entry_list(g)
        self.assertTrue(len(entries) == 0)

        try:
            _debug_get_cache_entry_list(1)
        except TypeError as e:
            self.assertIn("expected a code object!", str(e))

        # test get cache entry on skipped code object
        def h(x):
            x = x + 1
            torch._dynamo.graph_break()
            return x + 1

        torch.compile(h)(torch.randn(3, 3))

        entries = _debug_get_cache_entry_list(torch._dynamo.graph_break)
        self.assertEqual(len(entries), 0)

    def test_boolarg(self):
        def boolarg(aa, bb, flag):
            if flag:
                return aa - bb
            else:
                return bb - aa

        a = torch.randn(10, 10)
        b = torch.randn(10, 10)
        correct1 = boolarg(a, b, True)
        correct2 = boolarg(a, b, False)
        correct3 = boolarg(a, b, None)
        counter = CompileCounter()
        opt_boolarg = torch._dynamo.optimize_assert(counter)(boolarg)
        val1 = opt_boolarg(a, b, True)
        val2 = opt_boolarg(a, b, False)
        val3 = opt_boolarg(a, b, None)
        val4 = opt_boolarg(a, b, True)
        self.assertTrue(same(val1, correct1))
        self.assertTrue(same(val2, correct2))
        self.assertTrue(same(val3, correct3))
        self.assertTrue(same(val4, correct1))
        self.assertEqual(counter.frame_count, 3)

    @torch._dynamo.config.patch(accumulated_cache_size_limit=1)
    def test_dynamo_disabled_in_custom_op_kernels(self):
        counters.clear()

        @torch.library.custom_op("mylib::foo9", mutates_args={})
        def foo(x: torch.Tensor) -> torch.Tensor:
            torch._dynamo.graph_break()
            return x.clone()

        foo.register_fake(torch.clone)

        @torch.compile(backend="eager")
        def f(x):
            return foo._opoverload(x)

        x = torch.randn(2)
        f(x)
        x = torch.randn(3)
        # Recompile hits the cache size limit, which will cause Dynamo to
        # recurse into the frames. The only frame is the implementation
        # of foo. If Dynamo was not turned off correctly, then
        # we'll see a graph break
        f(x)
        self.assertEqual(len(counters["graph_break"]), 0)

        counters.clear()

        called = 0

        # test register_kernel
        @foo.register_kernel("cpu")
        def _(x):
            nonlocal called
            called += 1
            torch._dynamo.graph_break()
            return x.clone()

        f(x)
        self.assertEqual(called, 1)
        self.assertEqual(len(counters["graph_break"]), 0)

        # test torch.library.register_kernel
        counters.clear()
        with torch.library._scoped_library("mylib", "FRAGMENT") as m:
            m.define("foo2(Tensor x) -> Tensor")

            @torch.library.register_fake("mylib::foo2", lib=m)
            def _(x):
                return x.clone()

            @torch.library.register_kernel("mylib::foo2", "cpu", lib=m)
            def _(x):
                torch._dynamo.graph_break()
                return x.clone()

            @torch.compile(backend="eager")
            def g(x):
                return torch.ops.mylib.foo2.default(x)

            x = torch.randn(2)
            g(x)  # compiles
            x = torch.randn(3)
            g(x)  # dynamo falls back on the outermost frame
            self.assertEqual(len(counters["graph_break"]), 0)

    def test_invalid_args_builtin(self):
        @torch.compile(backend="eager")
        def fn(x):
            x = x.sin()
            if isinstance(x, torch.Tensor, invalid=True):
                x = x.sin()
            return x

        with self.assertRaises(TypeError):
            fn(torch.randn(16))

    @unittest.skipIf(not HAS_OPTREE, "missing optree package")
    def test_optree_graph_break_message(self):
        @torch.compile(
            backend="eager",
        )
        def fn(x):
            d = {"a": 1}
            optree.tree_flatten(d)
            return torch.sin(x)

        fn(torch.randn(4))
        self.assertEqual(len(counters["graph_break"]), 1)
        first_graph_break = list(counters["graph_break"].keys())[0]
        self.assertExpectedInline(
            first_graph_break,
            "Graph break for an optree C/C++ function optree._C.PyCapsule.flatten. Consider using torch.utils._pytree - https://github.com/pytorch/pytorch/blob/main/torch/utils/_pytree.py",
        )

    @skipIfNNModuleInlined("fails internal CI")
    def test_cpp_extension_recommends_custom_ops(self):
        cpp_source = """
        #include <torch/extension.h>
        at::Tensor foobar(const at::Tensor& x) {
            return x.clone();
        }
        """
        module = torch.utils.cpp_extension.load_inline(
            name="mylib",
            cpp_sources=cpp_source,
            functions="foobar",
            verbose=True,
        )

        x = torch.ones(2, 2, requires_grad=True)
        counters.clear()

        @torch.compile(backend="eager")
        def f(x):
            return module.foobar(x)

        with self.assertWarnsOnceRegex(
            UserWarning,
            ".*https://pytorch.org/tutorials/advanced/custom_ops_landing_page.html.*",
        ):
            f(x)
        self.assertEqual(len(counters["graph_break"]), 1)
        first_graph_break = list(counters["graph_break"].keys())[0]
        self.assertExpectedInline(
            first_graph_break,
            """Graph break due to unsupported builtin mylib.PyCapsule.foobar. This function is either a Python builtin (e.g. _warnings.warn) or a third-party C/C++ Python extension (perhaps created with pybind). If it is a Python builtin, please file an issue on GitHub so the PyTorch team can add support for it and see the next case for a workaround. If it is a third-party C/C++ Python extension, please either wrap it into a PyTorch-understood custom operator (see https://pytorch.org/tutorials/advanced/custom_ops_landing_page.html for more details) or, if it is traceable, use torch.compiler.allow_in_graph.""",
        )

        cpp_source = """
        #include <torch/extension.h>
        at::Tensor baz(const at::Tensor& x) {
            return x.clone();
        }
        """
        module2 = torch.utils.cpp_extension.load_inline(
            name="mylib2",
            cpp_sources=cpp_source,
            functions="baz",
            verbose=True,
        )

        torch._dynamo.reset()

        # Test that each warning only happens once
        @torch.compile(backend="eager")
        def f(x):
            module2.baz(x)
            module.foobar(x)
            module.foobar(x)
            module2.baz(x)
            module.foobar(x)
            module2.baz(x)
            return x.clone()

        with warnings.catch_warnings(record=True) as ws:
            warnings.simplefilter("always")
            f(x)
            f(x)
        self.assertEqual(len(ws), 2)

    def test_callpacked(self):
        def call_packed(args):
            a, b, c = args
            return a - b * c

        counter = CompileCounter()
        a = torch.randn(10, 10)
        b = torch.randn(10, 10)
        c = torch.randn(10, 10)
        correct = call_packed([a, b, c])
        opt_call_packed = torch._dynamo.optimize_assert(counter)(call_packed)
        val1 = opt_call_packed([a, b, c])
        val2 = opt_call_packed((a, b, c))
        val3 = opt_call_packed([a, b, c])
        val4 = opt_call_packed((a, b, c))
        self.assertTrue(same(val1, correct))
        self.assertTrue(same(val2, correct))
        self.assertTrue(same(val3, correct))
        self.assertTrue(same(val4, correct))
        self.assertEqual(counter.frame_count, 2)

    def test_raises(self):
        def fn(a, b, c, cls):
            x = a + b - c * 10
            raise cls(str(x))

        counter = CompileCounter()
        a = torch.randn(10, 10)
        b = torch.randn(10, 10)
        c = torch.randn(10, 10)
        opt_fn = torch._dynamo.optimize(counter)(fn)
        self.assertRaises(AssertionError, lambda: opt_fn(a, b, c, AssertionError))
        self.assertEqual(counter.frame_count, 1)
        self.assertEqual(counter.op_count, 3)

    def test_module_not_callable(self):
        def fn(x):
            return torch.fft(x)

        counter = CompileCounter()
        a = torch.randn(10, 10)
        opt_fn = torch._dynamo.optimize(counter)(fn)
        self.assertRaisesRegex(
            TypeError, "'module' object is not callable", lambda: opt_fn(a)
        )

    def test_inplace(self):
        def inplace1(a, b):
            o = torch.empty((10, 10))
            o.copy_(a)
            o -= b
            return o

        torch._dynamo.testing.standard_test(self, inplace1, 2, expected_ops=3)

    def test_inplace_desugaring(self):
        def inplace_on_literals(y):
            x0 = 1
            x0 += y
            x1 = 1
            x1 -= y
            return x0, x1

        torch._dynamo.testing.standard_test(
            self, inplace_on_literals, 1, expected_ops=2
        )

    def test_unpack4(self):
        def unpack4(a, b):
            a = a[:5, :]
            b = b[:5, :]
            x, y = a.size()
            o = torch.empty((x, y))
            o.copy_(a / b)
            return o

        torch._dynamo.testing.standard_test(
            self,
            unpack4,
            2,
            expected_ops=5,
        )

    def test_unpack5(self):
        def unpack5(a, b):
            a = a[:5, :]
            b = b[:5, :]
            x, y = a.shape
            o = torch.empty((x, y))
            o.copy_(a / b)
            return o

        torch._dynamo.testing.standard_test(
            self,
            unpack5,
            2,
            expected_ops=5,
        )

    def test_matmul1(self):
        def matmul_op1(a, b):
            return a @ b

        # TODO(jansel): FX doesn't support this, should add upstream support
        torch._dynamo.testing.standard_test(self, matmul_op1, 2, expected_ops=1)

    def test_int_shape_binops(self):
        def fn(x):
            # Test reversal by putting int arg first.
            y = 15 - x.shape[0]
            y = 4 + y
            y = 5 * y
            y = 2 % y
            y = 3**y
            y = 10 // y
            y = pow(2, y)
            y = 10 / y
            return x + y

        torch._dynamo.testing.standard_test(
            self, fn, 1, expected_ops=1, expected_ops_dynamic=ifdynstaticdefault(1, 9)
        )

    @torch._dynamo.config.patch(only_allow_pt2_compliant_ops=True)
    def test_pt2_compliant_ops_are_allowed(self):
        lib = torch.library.Library("mylib", "FRAGMENT")
        try:
            torch.library.define(
                "mylib::bar",
                "(Tensor x) -> Tensor",
                lib=lib,
                tags=(torch.Tag.pt2_compliant_tag,),
            )
            torch.library.impl(
                "mylib::bar", "CompositeImplicitAutograd", torch.sin, lib=lib
            )
            assert torch.Tag.pt2_compliant_tag in torch.ops.mylib.bar.default.tags

            def f(x):
                return torch.ops.mylib.bar(x)

            overload = torch.ops.mylib.bar.default

            def g(x):
                return overload(x)

            x = torch.randn(3)

            counts = torch._dynamo.testing.CompileCounter()
            optimized_f = torch._dynamo.optimize(counts, nopython=True)(f)
            _ = optimized_f(x)

            optimized_g = torch._dynamo.optimize(counts, nopython=True)(f)
            _ = optimized_g(x)
        finally:
            cleanup_op("mylib::bar")
            del lib

    @torch._dynamo.config.patch(only_allow_pt2_compliant_ops=True)
    def test_non_pt2_compliant_ops_graph_break(self):
        lib = torch.library.Library("mylib", "FRAGMENT")
        try:
            torch.library.define("mylib::bar2", "(Tensor x) -> Tensor", lib=lib)
            torch.library.impl(
                "mylib::bar2", "CompositeImplicitAutograd", torch.sin, lib=lib
            )
            assert torch.Tag.pt2_compliant_tag not in torch.ops.mylib.bar2.default.tags

            def f(x):
                return torch.ops.mylib.bar2(x)

            overload = torch.ops.mylib.bar2.default

            def g(x):
                return overload(x)

            x = torch.randn(3)

            counts = torch._dynamo.testing.CompileCounter()
            with self.assertRaisesRegex(
                torch._dynamo.exc.Unsupported, "not PT2 compliant"
            ):
                optimized_f = torch._dynamo.optimize(counts, nopython=True)(f)
                y = optimized_f(x)

            with self.assertRaisesRegex(
                torch._dynamo.exc.Unsupported, "not PT2 compliant"
            ):
                optimized_g = torch._dynamo.optimize(counts, nopython=True)(f)
                y = optimized_g(x)
        finally:
            cleanup_op("mylib::bar2")
            del lib

    @torch._dynamo.config.patch(only_allow_pt2_compliant_ops=True)
    def test_pt2_compliant_overload(self):
        lib = torch.library.Library("mylib", "FRAGMENT")
        try:
            torch.library.define(
                "mylib::bar3.tensor",
                "(Tensor x) -> Tensor",
                tags=torch.Tag.pt2_compliant_tag,
                lib=lib,
            )
            torch.library.define(
                "mylib::bar3.int", "(Tensor x, int dim) -> Tensor", lib=lib
            )

            torch.library.impl(
                "mylib::bar3.tensor",
                "CompositeImplicitAutograd",
                torch.sin,
                lib=lib,
            )
            torch.library.impl(
                "mylib::bar3.int", "CompositeImplicitAutograd", torch.sum, lib=lib
            )

            def f(x):
                return torch.ops.mylib.bar3(x)

            def g(x):
                return torch.ops.mylib.bar3(x, 1)

            def h(x):
                return torch.ops.mylib.bar3(x, x, x)

            x = torch.randn(3)

            counts = torch._dynamo.testing.CompileCounter()
            optimized_f = torch._dynamo.optimize(counts, nopython=True)(f)
            optimized_g = torch._dynamo.optimize(counts, nopython=True)(g)
            optimized_h = torch._dynamo.optimize(counts, nopython=True)(h)

            # No error: the overload is PT2 compliant
            optimized_f(x)

            with self.assertRaisesRegex(
                torch._dynamo.exc.Unsupported, "not PT2 compliant"
            ):
                y = optimized_g(x)

            # graph break on incorrect parsing
            with self.assertRaisesRegex(torch._dynamo.exc.Unsupported, "failed to"):
                y = optimized_h(x)

        finally:
            cleanup_op("mylib::bar3")
            del lib

    def test_auto_functionalize_can_with_default(self):
        lib = torch.library.Library("mylib", "FRAGMENT")
        torch.library.define(
            "mylib::foo",
            "(Tensor a, int b, Tensor(d!)? c=None, Tensor? d=None, int e=-1) -> ()",
            tags=torch.Tag.pt2_compliant_tag,
            lib=lib,
        )

        @torch.library.impl("mylib::foo", "cpu", lib=lib)
        def foo_impl(a, b, c=None, d=None, e=-1):
            a + b
            return

        def f(a, mode):
            return torch.ops.mylib.foo(
                a,
                0,
            )

        a = torch.tensor([10, 10, 10], dtype=torch.int64)

        torch.compile(f)(a, 0)

        cleanup_op("mylib::foo")
        del lib

    def test_auto_functionalize_can_with_none_return(self):
        with torch.library._scoped_library("mylib", "FRAGMENT") as lib:
            lib.define("foo(Tensor x, Tensor(a!) out) -> None")

            def foo_impl(x, out):
                out.copy_(x)

            lib.impl("foo", foo_impl, "CompositeExplicitAutograd")
            x = torch.randn(3)
            out = torch.zeros(3)

            @torch.compile
            def f(x, out):
                torch.ops.mylib.foo(x, out)

            f(x, out)

    def test_auto_functionalize_self_as_mutate_arg(self):
        with torch.library._scoped_library("mylib", "FRAGMENT") as lib:
            lib.define("foo(Tensor(a!) self) -> None")

            def foo_impl(self: torch.Tensor) -> None:
                self.sin_()

            x = torch.randn(3)
            lib.impl("foo", foo_impl, "CompositeExplicitAutograd")

            @torch.compile(backend="inductor", fullgraph=True)
            def f(x):
                torch.ops.mylib.foo(x)

            f(x)

    def test_user_defined_setattr1(self):
        @torch.compile(backend="eager", fullgraph=True)
        def fn(obj):
            obj.y = obj.x + 1

        obj = UserDefineSetAttr()
        with patch.object(UserDefineSetAttr, "setup", True):
            obj.x = torch.randn(8)
        fn(obj)
        with patch.object(UserDefineSetAttr, "setup", True):
            self.assertEqual(obj.y, obj.x + 1)
        self.assertEqual(obj.__dict__.keys(), {"pfx_x", "pfx_y"})

    def test_user_defined_setattr2(self):
        @torch.compile(backend="eager", fullgraph=True)
        def fn(x):
            obj = UserDefineSetAttr()
            obj.x = x
            obj.y = obj.x + 1
            return obj

        x = torch.randn(8)
        obj = fn(x)
        with patch.object(UserDefineSetAttr, "setup", True):
            self.assertIs(obj.x, x)
            self.assertEqual(obj.y, x + 1)
        self.assertEqual(obj.__dict__.keys(), {"pfx_x", "pfx_y"})

    def test_closure_recompiles(self):
        cnt = CompileCounter()

        def fn(x, other_fn):
            return other_fn(x + 1) - 1

        opt = torch.compile(fn, backend=cnt, fullgraph=True)

        x = torch.randn(8)
        for f in (
            closure_adder(5),
            closure_adder(5),
            closure_adder(torch.randn(8)),
            closure_adder(torch.randn(8)),
        ):
            self.assertEqual(opt(x, f), fn(x, f))

        self.assertEqual(cnt.frame_count, 2)

    def test_generate_trivial_abstract_impl(self):
        try:
            lib = torch.library.Library("mylib", "FRAGMENT")
            torch.library.define(
                "mylib::foo",
                "(Tensor x, Tensor[] y, Tensor(a!)? z, SymInt w) -> ()",
                tags=torch.Tag.pt2_compliant_tag,
                lib=lib,
            )

            @torch.library.impl("mylib::foo", "cpu", lib=lib)
            @torch._dynamo.disable
            def foo_impl(x, y, z, w):
                x + y[0] + w
                return

            def f(x, y, z, w):
                return torch.ops.mylib.foo(x, y, z, 2)

            x = torch.randn(3)
            y = (torch.randn(3), torch.randn(3))
            z = torch.randn(3)
            w = torch.randn(3)
            args = (x, y, z, w)

            output = torch.compile(f, backend="eager", fullgraph=True)(*args)
            self.assertEqual(output, None)
        finally:
            cleanup_op("mylib::foo")
            del lib

    def test_can_auto_functionalize(self):
        from torch._higher_order_ops.auto_functionalize import can_auto_functionalize

        expected_true = [
            "(Tensor(a!) x) -> ()",
            "(Tensor(a!) x, Tensor y, Tensor(b!) z, SymInt w, Tensor(c!)? n) -> ()",
            "(Tensor(a!) x, Tensor[] y, Tensor(b!) z, SymInt w, Tensor(c!)? n) -> ()",
            "(Tensor(a!) x, Tensor y, Tensor(b!)[] z, SymInt w) -> ()",
            "(Tensor(a!) x, Tensor y, Tensor(b!) z, SymInt w, Tensor(c!)? n) -> Tensor",
            "(Tensor(a!) x, Tensor y, Tensor(b!) z, SymInt w, Tensor(c!)? n) -> (Tensor, Tensor)",
        ]
        expected_false = [
            "(Tensor x) -> ()",
            "(Tensor(a) x) -> Tensor(a)",
            "(Tensor(a!) x) -> Tensor(a!)",
            "(Tensor(a!) x, Tensor y, Tensor(b!) z, SymInt w, Tensor(c!)? n) -> Tensor(a)",
            "(Tensor(a!) x, Tensor y, Tensor(b!) z, SymInt w, Tensor(c!)? n) -> (Tensor, Tensor(a))",
            "(Tensor(a) x, Tensor y, Tensor(b!) z, SymInt w, Tensor(c!)? n) -> (Tensor, Tensor(a))",
            "(Tensor(a!) x, Tensor y, Tensor(b!) z, SymInt w, Tensor(c!)? n) -> (Tensor, Tensor[])",
        ]
        for schema in expected_true:
            try:
                lib = torch.library.Library("mylib", "FRAGMENT")
                torch.library.define("mylib::a", schema, lib=lib)
                self.assertTrue(
                    can_auto_functionalize(torch.ops.mylib.a.default), msg=schema
                )
                self.assertFalse(can_auto_functionalize(torch.ops.mylib.a))
            finally:
                cleanup_op("mylib::a")
                del lib
        for schema in expected_false:
            try:
                lib = torch.library.Library("mylib", "FRAGMENT")
                torch.library.define("mylib::a", schema, lib=lib)
                self.assertFalse(
                    can_auto_functionalize(torch.ops.mylib.a.default), msg=schema
                )
                self.assertFalse(can_auto_functionalize(torch.ops.mylib.a))
            finally:
                cleanup_op("mylib::a")
                del lib

    def test_auto_functionalize(self):
        try:
            lib = torch.library.Library("mylib", "FRAGMENT")
            torch.library.define(
                "mylib::foo",
                "(Tensor(a!) x, Tensor[] y, Tensor(b!) z, SymInt w, Tensor n) -> ()",
                tags=torch.Tag.pt2_compliant_tag,
                lib=lib,
            )

            @torch.library.impl("mylib::foo", "cpu", lib=lib)
            @torch._dynamo.disable
            def foo_impl(x, y, z, w, n):
                x.add_(y[0] + w)
                z.add_(y[1] + n)

            def f(x, y, z, n):
                torch.ops.mylib.foo(x, y, z, 2, n)

            x = torch.randn(3)
            y = (torch.randn(3), torch.randn(3))
            z = torch.randn(3)
            n = torch.randn(3)
            orig_args = (x, y, z, n)

            compiled_args = pytree.tree_map_only(torch.Tensor, torch.clone, orig_args)

            log_stream, ctx = logs_to_string(
                "torch._inductor.compile_fx", "post_grad_graphs"
            )
            with ctx():
                torch.compile(f, backend="inductor", fullgraph=True)(*compiled_args)

            post_grad_graphs = "\n".join(
                log_stream.getvalue().strip().split("\n")[3:]
            ).strip()

            # Check the graph under static shapes
            if torch._dynamo.config.assume_static_by_default:
                self.assertExpectedInline(
                    post_grad_graphs,
                    """\
def forward(self, arg0_1: "f32[3][1]cpu", arg1_1: "f32[3][1]cpu", arg2_1: "f32[3][1]cpu", arg3_1: "f32[3][1]cpu", arg4_1: "f32[3][1]cpu"):
        # No stacktrace found for following nodes
        foo_default = torch.ops.mylib.foo.default(arg4_1, [arg2_1, arg3_1], arg1_1, 2, arg0_1);  arg4_1 = arg2_1 = arg3_1 = arg1_1 = arg0_1 = foo_default = None
        return ()""",
                )

            eager_args = pytree.tree_map_only(torch.Tensor, torch.clone, orig_args)
            f(*eager_args)
            self.assertEqual(compiled_args, eager_args)
        finally:
            cleanup_op("mylib::foo")
            del lib

    def test_auto_functionalize_with_returns(self):
        try:
            lib = torch.library.Library("mylib", "FRAGMENT")
            torch.library.define(
                "mylib::foo",
                "(Tensor(a!) x, Tensor[] y, Tensor(b!) z, SymInt w, Tensor n) -> (Tensor, Tensor)",
                tags=torch.Tag.pt2_compliant_tag,
                lib=lib,
            )

            @torch.library.impl("mylib::foo", "cpu", lib=lib)
            @torch._dynamo.disable
            def foo_impl(x, y, z, w, n):
                x.add_(y[0] + w)
                z.add_(y[1] + n)
                return y[0] + w, y[1] + n

            @torch.library.impl_abstract("mylib::foo", lib=lib)
            def foo_abstract(x, y, z, w, n):
                return y[0] + w, y[1] + n

            def f(x, y, z, n):
                return torch.ops.mylib.foo(x, y, z, 2, n)

            x = torch.randn(3)
            y = (torch.randn(3), torch.randn(3))
            z = torch.randn(3)
            n = torch.randn(3)
            orig_args = (x, y, z, n)

            compiled_args = pytree.tree_map_only(torch.Tensor, torch.clone, orig_args)
            log_stream, ctx = logs_to_string(
                "torch._inductor.compile_fx", "post_grad_graphs"
            )
            with ctx():
                compiled_out = torch.compile(f, backend="inductor", fullgraph=True)(
                    *compiled_args
                )

            if torch._dynamo.config.assume_static_by_default:
                post_grad_graphs = "\n".join(
                    log_stream.getvalue().strip().split("\n")[3:]
                ).strip()
                self.assertExpectedInline(
                    post_grad_graphs,
                    """\
def forward(self, arg0_1: "f32[3][1]cpu", arg1_1: "f32[3][1]cpu", arg2_1: "f32[3][1]cpu", arg3_1: "f32[3][1]cpu", arg4_1: "f32[3][1]cpu"):
        # No stacktrace found for following nodes
        foo_default = torch.ops.mylib.foo.default(arg4_1, [arg2_1, arg3_1], arg1_1, 2, arg0_1);  arg4_1 = arg2_1 = arg3_1 = arg1_1 = arg0_1 = None
        getitem_4: "f32[3][1]cpu" = foo_default[0]
        getitem_5: "f32[3][1]cpu" = foo_default[1];  foo_default = None
        return (getitem_4, getitem_5)""",
                )

            eager_args = pytree.tree_map_only(torch.Tensor, torch.clone, orig_args)
            eager_out = f(*eager_args)
            self.assertEqual(compiled_args, eager_args)
            self.assertEqual(compiled_out, eager_out)
        finally:
            cleanup_op("mylib::foo")
            del lib

    def test_auto_functionalize_on_view(self):
        try:
            lib = torch.library.Library("mylib", "FRAGMENT")
            torch.library.define(
                "mylib::foo",
                "(Tensor(a!) x) -> ()",
                tags=torch.Tag.pt2_compliant_tag,
                lib=lib,
            )

            @torch.library.impl("mylib::foo", "cpu", lib=lib)
            @torch._dynamo.disable
            def foo_impl(x):
                x_np = x.detach().numpy()  # view
                np.sin(x_np, out=x_np)
                return

            x = torch.randn(3)
            expected = x.sin()
            torch.ops.mylib.foo(x)
            assert torch.allclose(x, expected)

            @torch.compile(backend="aot_eager_decomp_partition", fullgraph=True)
            def f(x):
                x = x.clone()
                y = x[:]
                torch.ops.mylib.foo(y)
                return x

            y = f(x)
            self.assertEqual(y, x.sin())
        finally:
            cleanup_op("mylib::foo")
            del lib

    def test_auto_functionalize_optional(self):
        try:
            lib = torch.library.Library("mylib", "FRAGMENT")
            torch.library.define(
                "mylib::foo",
                "(Tensor(a!)? x, Tensor[] y, Tensor(b!)? z, SymInt w, Tensor n) -> ()",
                tags=torch.Tag.pt2_compliant_tag,
                lib=lib,
            )

            @torch.library.impl("mylib::foo", "cpu", lib=lib)
            @torch._dynamo.disable
            def foo_impl(x, y, z, w, n):
                if x is not None:
                    x.add_(y[0] + w)
                if z is not None:
                    z.add_(y[1] + n)

            def f(x, y, z, n):
                torch.ops.mylib.foo(x, y, z, 2, n)

            x = None
            y = (torch.randn(3), torch.randn(3))
            z = torch.randn(3)
            n = torch.randn(3)
            orig_args = (x, y, z, n)

            compiled_args = pytree.tree_map_only(torch.Tensor, torch.clone, orig_args)
            log_stream, ctx = logs_to_string(
                "torch._inductor.compile_fx", "post_grad_graphs"
            )
            with ctx():
                torch.compile(f, backend="inductor", fullgraph=True)(*compiled_args)

            if torch._dynamo.config.assume_static_by_default:
                post_grad_graphs = "\n".join(
                    log_stream.getvalue().strip().split("\n")[3:]
                ).strip()
                self.assertExpectedInline(
                    post_grad_graphs,
                    """\
def forward(self, arg0_1: "f32[3][1]cpu", arg1_1: "f32[3][1]cpu", arg2_1: "f32[3][1]cpu", arg3_1: "f32[3][1]cpu"):
        # No stacktrace found for following nodes
        foo_default = torch.ops.mylib.foo.default(None, [arg2_1, arg3_1], arg1_1, 2, arg0_1);  arg2_1 = arg3_1 = arg1_1 = arg0_1 = foo_default = None
        return ()""",
                )

            eager_args = pytree.tree_map_only(torch.Tensor, torch.clone, orig_args)
            f(*eager_args)
            self.assertEqual(compiled_args, eager_args)
        finally:
            cleanup_op("mylib::foo")
            del lib

    def test_auto_functionalize_tensorlist(self):
        with torch.library._scoped_library("mylib", "FRAGMENT") as lib:
            torch.library.define(
                "mylib::foo",
                "(Tensor all_gather_output, SymInt[] all_gather_input_split_sizes, int dim, Tensor(a!)[] out) -> ()",
                tags=torch.Tag.pt2_compliant_tag,
                lib=lib,
            )

            @torch.library.impl("mylib::foo", "cpu", lib=lib)
            @torch._dynamo.disable
            def foo_impl(all_gather_output, all_gather_input_split_sizes, dim, out):
                for o in out:
                    o.copy_(all_gather_output)

            def f(all_gather_output, all_gather_input_split_sizes, dim, out):
                torch.ops.mylib.foo(
                    all_gather_output, all_gather_input_split_sizes, dim, out
                )

            a = torch.ones(4)
            b = [2, 3]
            c = 0
            d = [torch.empty(4) for _ in range(2)]
            orig_args = (a, b, c, d)

            compiled_args = pytree.tree_map_only(torch.Tensor, torch.clone, orig_args)
            torch.compile(f, backend="inductor", fullgraph=True)(*compiled_args)

            eager_args = pytree.tree_map_only(torch.Tensor, torch.clone, orig_args)
            f(*eager_args)
            self.assertEqual(compiled_args, eager_args)

    def test_shape_int_inplace_binops(self):
        def fn(x):
            p = x.shape[0]
            p += 2
            p -= 2
            p **= 2
            p /= 2
            p *= 2
            p //= 2
            p %= 2
            return x + p

        torch._dynamo.testing.standard_test(
            self, fn, 1, expected_ops=1, expected_ops_dynamic=ifdynstaticdefault(1, 6)
        )

    def test_int_shape_inplace_binops(self):
        def fn(x):
            p = x.shape[0]
            # Test reversal by putting constant first
            y = 2
            y += p
            y = 2
            y -= p
            y = 2
            y **= p
            y = 2
            y /= p
            y = 2
            y *= p
            y = 2
            y //= p
            y = 2
            y %= p
            return x + y

        torch._dynamo.testing.standard_test(
            self, fn, 1, expected_ops=1, expected_ops_dynamic=ifdynstaticdefault(1, 2)
        )

    def test_int_int_comparisons(self):
        def fn(x):
            if 2 != 2:
                out = 1
            elif 2 < 1:
                out = 1
            elif 1 > 2:
                out = 1
            elif 1 >= 2:
                out = 1
            elif 2 <= 1:
                out = 1
            elif 2 == 2:
                out = 2
            else:
                out = 1
            return x + out

        torch._dynamo.testing.standard_test(self, fn, 1, expected_ops=1)

    def test_shape_int_comparisons(self):
        def fn(x):
            a = x.shape[0]
            # Ensure support for constant on right side
            if a != 10:
                out = 1
            elif a < 2:
                out = 1
            elif a > 12:
                out = 1
            elif a >= 12:
                out = 1
            elif a <= 2:
                out = 1
            elif a == 10:
                out = 2
            else:
                out = 1
            return x + out

        # TODO: Test the guards maybe?
        torch._dynamo.testing.standard_test(self, fn, 1, expected_ops=1)

    def test_int_shape_comparisons(self):
        def fn(x):
            a = x.shape[0]
            # Ensure support for constant on left side
            if 10 != a:
                out = 1
            elif 12 < a:
                out = 1
            elif 2 > a:
                out = 1
            elif 2 >= a:
                out = 1
            elif 12 <= a:
                out = 1
            elif 10 == a:
                out = 2
            else:
                out = 1
            return x + out

        # TODO: Test the guards maybe?
        torch._dynamo.testing.standard_test(self, fn, 1, expected_ops=1)

    def test_param_shape_binops(self):
        class MyModule(torch.nn.Module):
            def __init__(self) -> None:
                super().__init__()
                self.param = torch.nn.Parameter(torch.randn(15))

            def forward(self, x):
                # Test reversal by putting param shape arg first.
                p = self.param.shape[0]
                y = p - x.shape[0]
                y = p + y
                y = p * y
                y = p % y
                y = p**y
                y = p // y
                y = pow(p, y)
                y = p / y
                return x + y

        counts = torch._dynamo.testing.CompileCounter()
        mod = MyModule()
        optimized_mod = torch._dynamo.optimize(counts, nopython=True)(mod)

        x = torch.randn(3)
        ref = mod(x)
        res = optimized_mod(x)

        self.assertTrue(same(ref, res))
        self.assertEqual(counts.frame_count, 1)

        if torch._dynamo.config.assume_static_by_default:
            self.assertExpectedInline(counts.op_count, """1""")
        else:
            self.assertExpectedInline(counts.op_count, """9""")

    def test_user_defined_binop(self):
        class MyClass:
            def __init__(self, value):
                self.value = value

            def __radd__(self, other):
                return self.value + other

        def fn(x, c):
            y = x.shape[0] + c
            return x + y

        counts = torch._dynamo.testing.CompileCounter()
        opt_fn = torch._dynamo.optimize(counts)(fn)

        x = torch.randn(3)
        c = MyClass(4)
        ref = fn(x, c)
        res = opt_fn(x, c)

        self.assertTrue(same(ref, res))
        self.assertEqual(counts.frame_count, 1)
        if torch._dynamo.config.assume_static_by_default:
            self.assertExpectedInline(counts.op_count, """1""")
        else:
            self.assertExpectedInline(counts.op_count, """2""")

    def test_user_defined_iter(self):
        class Mod:
            def __init__(self) -> None:
                self.a = [torch.randn(2, 2), torch.randn(2, 2)]

            def __iter__(self):
                return iter(self.a)

        def f(mod):
            ret = []
            for x in mod:
                ret.append(x + 1)
            return ret

        mod = Mod()
        counts = torch._dynamo.testing.CompileCounter()
        opt_fn = torch._dynamo.optimize(counts, nopython=True)(f)
        ref = f(mod)
        res = opt_fn(mod)
        res = opt_fn(mod)
        res = opt_fn(mod)
        res = opt_fn(mod)
        self.assertTrue(same(ref, res))
        self.assertEqual(counts.frame_count, 1)

        mod.a.append(torch.randn(2, 2))
        # `for x in mod` is inlined, where iter(m.a) creates a guard on the list length of m.a
        # Mutating length of mod.a causes a re-compilation.
        ref2 = f(mod)
        res2 = opt_fn(mod)
        res2 = opt_fn(mod)
        res2 = opt_fn(mod)
        res2 = opt_fn(mod)
        self.assertTrue(same(ref2, res2))
        self.assertEqual(counts.frame_count, 2)

    def test_compare_shapes_eq(self):
        def compare_shapes(a, b, to_list):
            x = list(a.unsqueeze(-1).shape) if to_list else a.shape
            y = list(b.unsqueeze(-1).shape) if to_list else b.shape
            if x == y:
                return a + 1
            else:
                return a + 2

        # Test both ListVariable and ShapeVariable
        torch._dynamo.testing.standard_test(
            self, lambda a, b: compare_shapes(a, b, to_list=True), 2
        )
        torch._dynamo.testing.standard_test(
            self, lambda a, b: compare_shapes(a, b, to_list=False), 2
        )

    def test_compare_shapes_tuple_eq(self):
        def compare_shapes(a, b):
            x = tuple(a.unsqueeze(-1).shape)
            y = tuple(b.unsqueeze(-1).shape)
            if x == y:
                return a + 1
            else:
                return a + 2

        torch._dynamo.testing.standard_test(self, lambda a, b: compare_shapes(a, b), 2)

    def test_compare_shapes_tuple_neq(self):
        def compare_shapes(a, b):
            x = tuple(a.unsqueeze(-1).shape)
            y = tuple(b.unsqueeze(-1).shape)
            if x != y:
                return a + 1
            else:
                return a + 2

        torch._dynamo.testing.standard_test(self, lambda a, b: compare_shapes(a, b), 2)

    def test_compare_shapes_neq(self):
        def compare_shapes(a, b, to_list):
            x = list(a.unsqueeze(-1).shape) if to_list else a.shape
            y = list(b.unsqueeze(-1).shape) if to_list else b.shape
            if x != y:
                return a + 1
            else:
                return a + 2

        # Test both ListVariable and ShapeVariable
        torch._dynamo.testing.standard_test(
            self, lambda a, b: compare_shapes(a, b, to_list=True), 2
        )
        torch._dynamo.testing.standard_test(
            self, lambda a, b: compare_shapes(a, b, to_list=False), 2
        )

    def test_compare_shapes_with_constant(self):
        def compare_shapes(a):
            x = a.shape
            if x[0] != 3:
                return a * 4
            return a * 3

        guard_failure = None

        def guard_failures(failure):
            nonlocal guard_failure
            guard_failure = failure

        opt_fn = torch._dynamo.optimize(
            "eager", nopython=True, guard_fail_fn=guard_failures
        )(compare_shapes)
        opt_fn(torch.randn([3, 4]))
        opt_fn(torch.randn([4, 3]))
        self.assertIn(
            """tensor 'L['a']' size mismatch at index 0. expected 3, actual 4""",
            guard_failure.reason,
        )

    def test_recompile_message_on_parameter(self):
        def guard_failures(failure):
            self.assertIn("torch._dynamo.config.force_parameter_static_shapes", failure)

        @torch._dynamo.optimize("eager", guard_fail_fn=guard_failures)
        def fn(x):
            return torch.cos(x)

        x1 = torch.nn.Parameter(torch.rand(32, 16))
        x2 = torch.nn.Parameter(torch.rand(8, 4, 3, 3))
        x3 = torch.nn.Parameter(torch.rand(8, 8, 3, 3))
        fn(x1)
        fn(x2)
        fn(x3)

    def test_builtin_abs(self):
        def fn(x, y):
            return abs(x) + abs(y)

        sample = torch.randn(10, 10)
        opt_fn = torch._dynamo.optimize("eager", nopython=True)(fn)

        for sample in [
            (torch.randn(10, 10), torch.randn(10, 10)),
            (-10, make_tensor(10, dtype=torch.int64, device="cpu")),
            (-0.1, torch.randn(10)),
        ]:
            expect = fn(*sample)
            actual = opt_fn(*sample)
            self.assertEqual(expect, actual)

    def test_builtin_isinstance(self):
        def fn(x):
            t = torch.arange(1, 3)
            a = isinstance(x, torch.Tensor)
            b = isinstance(t, torch.Tensor)
            c = isinstance(x, int)
            d = isinstance(3, int)
            e = isinstance([1, 2, 3], list)
            f = isinstance({"foo": 1, "bar": 2}, dict)
            res = [a, b, c, d, e, f]
            # Can't run yet due to other unimplemented instructions
            # res += [isinstance(torch.nn.LazyLinear(2, 3), torch.nn.Linear)]
            return res

        torch._dynamo.testing.standard_test(self, fn, 1, expected_ops=1)

    @unittest.skipIf(sys.version_info[:2] <= (3, 8), "Requires astunparse")
    def test_cse_dict_guards(self):
        def fn(x):
            ret = torch.zeros(3)
            for v in x.values():
                ret = ret + v
            return ret

        from torch._dynamo.guards import build_guard_function, CLOSURE_VARS

        x = {3: torch.randn(3), 2: torch.randn(3), 4: torch.randn(3)}
        _, guards = torch._dynamo.export(fn, x)

        code_lists = [c for g in guards for c in g.code_list or []]
        _, pycode = build_guard_function(code_lists, [])
        # Make sure we just call "list(dict.keys())" once
        self.assertEqual(pycode.count("keys"), 1)

    def test_os_environ_get(self):
        cnts = torch._dynamo.testing.CompileCounter()

        @torch.compile(backend=cnts, fullgraph=True)
        def fn(x):
            if os.environ.get("OS_ENVIRON_TEST") == "1":
                return x + 1
            else:
                return x - 1

        x = torch.ones(2, 3)
        try:
            original = os.environ.get("OS_ENVIRON_TEST", None)

            os.environ["OS_ENVIRON_TEST"] = "1"
            res1 = fn(x)
            self.assertEqual(res1, x + 1)
            self.assertEqual(cnts.frame_count, 1)
            os.environ["OS_ENVIRON_TEST"] = "0"
            res2 = fn(x)
            self.assertEqual(res2, x - 1)
            # Ensure re-compile if os.environ items updated
            self.assertEqual(cnts.frame_count, 2)
        finally:
            if original is None:
                del os.environ["OS_ENVIRON_TEST"]
            else:
                os.environ["OS_ENVIRON_TEST"] = original

    def test_os_environ_set_graph_break(self):
        cnts = torch._dynamo.testing.CompileCounter()

        @torch.compile(backend=cnts, fullgraph=False)
        def fn(x):
            x = x + 1
            os.environ["OS_ENVIRON_TEST"] = "0"
            return torch.sin(x)

        x = torch.ones(2, 3)
        try:
            original = os.environ.get("OS_ENVIRON_TEST", None)

            os.environ["OS_ENVIRON_TEST"] = "1"
            res1 = fn(x)
            self.assertEqual(res1, torch.sin(x + 1))
            self.assertEqual(os.environ["OS_ENVIRON_TEST"], "0")
            # Ensure we graph break on os.environ.__setitem__
            self.assertEqual(cnts.frame_count, 2)
        finally:
            if original is None:
                del os.environ["OS_ENVIRON_TEST"]
            else:
                os.environ["OS_ENVIRON_TEST"] = original

    def test_sys_modules(self):
        def fn(x, y):
            mod_a = sys.modules.get("aaaaaaaa")
            assert mod_a is None
            assert "bbbbbbbb" not in sys.modules

            assert "operator" in sys.modules
            operator = sys.modules["operator"]
            builtins = sys.modules.get("builtins")
            operator2 = sys.modules.get("cccccccc", operator)

            return operator.add(x, y), operator2.neg(builtins.abs(x))

        torch._dynamo.testing.standard_test(self, fn, 2, expected_ops=3)

        x = torch.randn(10, 10)
        _, guards = torch._dynamo.export(fn, x, x)
        guard_code = []
        for guard in guards:
            if guard.code_list:
                guard_code += guard.code_list

        # Filter out id-matches that won't reproduce run to run
        guard_code = filter(
            lambda line: "id" not in line and "lookup_backend" not in line,
            sorted(guard_code),
        )
        guard_code_str = "\n".join(guard_code)

        for line in """\
2 <= L['x'].size()[0]
L['x'] is L['y']
L['x'].ndimension() == 2
L['x'].requires_grad == False
L['x'].size()[1] == L['x'].size()[0]
L['x'].storage_offset() == 0
___dict_contains('builtins', G['sys'].modules)
___dict_contains('operator', G['sys'].modules)
___dict_contains('operator', G['sys'].modules)
hasattr(L['x'], '_dynamo_dynamic_indices') == False
not ___dict_contains('aaaaaaaa', G['sys'].modules)
not ___dict_contains('bbbbbbbb', G['sys'].modules)
not ___dict_contains('cccccccc', G['sys'].modules)
str(L['x'].device) == 'cpu'
str(L['x'].dtype) == 'torch.float32'
utils_device.CURRENT_DEVICE == None""".split(
            "\n"
        ):
            self.assertIn(
                line,
                guard_code_str,
            )

    def test_fold(self):
        def fn(a):
            return a + math.sqrt(63)

        torch._dynamo.testing.standard_test(self, fn, 1, expected_ops=1)

    def test_getattr_dict(self):
        def fn(x):
            from torch.masked.maskedtensor._ops_refs import _MASKEDTENSOR_FUNCTION_TABLE

            return x * len(_MASKEDTENSOR_FUNCTION_TABLE)

        i = torch.randn(5)
        r1 = fn(i)
        opt_fn = torch.compile(fn, backend="eager", fullgraph=True)
        r2 = opt_fn(i)
        self.assertEqual(r1, r2)

    def test_tensor_hasattr(self):
        @torch.compile(fullgraph=True)
        def fn(x):
            if hasattr(x, "test"):
                return x + 2
            else:
                return x + 1

        self.assertEqual(torch.ones(2, 2) + 1, fn(torch.ones(2, 2)))

        inp = torch.ones(2, 2)
        inp.test = None
        self.assertEqual(torch.ones(2, 2) + 2, fn(inp))

    def test_shape_unpack(self):
        def fn(x):
            a, b = x.size()
            return x * b

        i = torch.randn(5, 10)
        r1 = fn(i)
        opt_fn = torch._dynamo.optimize("eager")(fn)
        r2 = opt_fn(i)
        self.assertTrue(same(r1, r2))

    def test_typing_dict(self):
        def fn(d):
            return d[T]

        d = {T: torch.randn(3)}
        r1 = fn(d)
        opt_fn = torch.compile(fn, backend="eager", fullgraph=True)
        r2 = opt_fn(d)
        self.assertEqual(r1, r2)

    def test_tensor_iter(self):
        def fn(x):
            for y in x:
                y.add_(1.0)
            return y

        torch._dynamo.testing.standard_test(
            self,
            fn,
            1,
            expected_ops=20,
        )

    def test_empty_list(self):
        def fn(x, ll):
            if len(ll) == 0 and not ll and ll is not None:
                return x + 1

        i = torch.randn(5, 10)
        r1 = fn(i, [])
        opt_fn = torch._dynamo.optimize("eager")(fn)
        r2 = opt_fn(i, [])
        r3 = opt_fn(i, ())
        self.assertTrue(same(r1, r2))
        self.assertTrue(same(r1, r3))

    def test_min_max_over_iterable(self):
        def get_test_fn(func):
            def _fn(a, b, func=func):
                # try all of list, iterator, tuple, vararg.
                lst = [a.shape[0] + 1, 8, a.shape[0]]
                x = func(lst)
                y = func(iter(lst))
                z = func(tuple(lst))
                w = func(*lst)
                return a + (x + y + z + w)

            return _fn

        torch._dynamo.testing.standard_test(
            self,
            get_test_fn(func=min),
            2,
            expected_ops=1,
            expected_ops_dynamic=ifdynstaticdefault(1, 10),
        )
        torch._dynamo.testing.standard_test(
            self,
            get_test_fn(func=max),
            2,
            expected_ops=1,
            expected_ops_dynamic=ifdynstaticdefault(1, 5),
        )

    @torch._dynamo.config.patch(capture_scalar_outputs=True)
    def test_arange_length_with_float32_dtype(self):
        @torch.compile(fullgraph=True)
        def f(x):
            y = x.item()
            torch._check_is_size(y)
            r = torch.arange(y, dtype=torch.float32)

            if r.size(0) == y:
                return r + 1

            return r

        x = torch.tensor([300])
        r = f(x)

    @torch._dynamo.config.patch(capture_scalar_outputs=True)
    def test_torch_check(self):
        cnts = torch._dynamo.testing.CompileCounter()

        @torch.compile(backend=cnts, fullgraph=True)
        def f(x):
            y = x.item()
            torch._check(y >= 0)
            return torch.arange(0, y)

        f(torch.tensor([3]))
        f(torch.tensor([4]))
        self.assertEqual(cnts.frame_count, 1)

    @torch._dynamo.config.patch(capture_scalar_outputs=True)
    def test_torch_check_symbolic_shape_rel(self):
        cnts = torch._dynamo.testing.CompileCounter()

        @torch.compile(backend=cnts, fullgraph=True)
        def f(x):
            y = x.item()
            torch._check(x.shape[0] == 1)
            torch._check(x.shape[0] != 2)
            torch._check(x.shape[0] >= 0)
            torch._check(x.shape[0] > 0)
            torch._check(x.shape[0] < 4)
            torch._check(x.shape[0] <= 3)
            return torch.arange(0, y)

        f(torch.tensor([3]))
        f(torch.tensor([4]))
        self.assertEqual(cnts.frame_count, 1)

    @torch._dynamo.config.patch(capture_scalar_outputs=True)
    # Translation validation changes the exception type, don't run with it
    @torch.fx.experimental._config.patch(translation_validation=False)
    def test_torch_check_is_size(self):
        cnts = torch._dynamo.testing.CompileCounter()

        @torch.compile(backend=cnts, fullgraph=True)
        def f(x):
            y = x.item()
            torch._check_is_size(y)
            # Cannot conditional on unbacked SymInt
            if y == 0:
                assert False
            else:
                return torch.arange(0, y)

        self.assertRaises(torch._dynamo.exc.UserError, lambda: f(torch.tensor([3])))

    def test_assert(self):
        @torch.compile
        def fn1(x):
            assert x.shape != x.shape

        with self.assertRaises(AssertionError):
            a = torch.randn(10)
            fn1(a)

        def fn2(x):
            assert x.shape == x.shape
            return x.abs()

        torch._dynamo.testing.standard_test(self, fn=fn2, nargs=1, expected_ops=1)

    def test_config_obj(self):
        class Cfg:
            def __init__(self) -> None:
                self.val = 0.5
                self.count = 3

        def fn(x, cfg):
            for i in range(cfg.count):
                x = x + cfg.val
            return x

        cfg1 = Cfg()
        cfg1.val = 1.0
        cfg2 = Cfg()
        v = torch.zeros(1)
        cnts = torch._dynamo.testing.CompileCounter()
        opt_fn = torch._dynamo.optimize(cnts)(fn)
        v = opt_fn(v, cfg1)  # 3
        v = opt_fn(v, cfg2)  # 4.5
        cfg2.count = 1
        v = opt_fn(v, cfg2)  # 5
        cfg2.val = 2.0
        v = opt_fn(v, cfg2)  # 7
        self.assertEqual(v[0], 7)
        self.assertEqual(cnts.op_count, 8)

    def test_config_getattr_default(self):
        class Cfg:
            def __init__(self) -> None:
                self.val = 0.5
                self.count = 10

        def fn(x, cfg):
            if getattr(cfg, "just_add_7", False):
                return x + 7
            for i in range(cfg.count):
                x = x + cfg.val
            return x

        cfg1 = Cfg()
        v = torch.zeros(1)
        cnts = torch._dynamo.testing.CompileCounter()
        opt_fn = torch._dynamo.optimize(cnts)(fn)
        self.assertEqual(opt_fn(v, cfg1)[0], 5)
        self.assertEqual(opt_fn(v, cfg1)[0], 5)
        cfg1.just_add_7 = True
        self.assertEqual(opt_fn(v, cfg1)[0], 7)
        self.assertEqual(opt_fn(v, cfg1)[0], 7)
        cfg1.just_add_7 = False
        self.assertEqual(opt_fn(v, cfg1)[0], 5)
        self.assertEqual(opt_fn(v, cfg1)[0], 5)
        self.assertEqual(cnts.frame_count, 3)

    def test_size_input(self):
        def fn(x, s):
            a, b = s
            return x + (a - b)

        v = torch.zeros(10, 20)
        cnts = torch._dynamo.testing.CompileCounter()
        opt_fn = torch._dynamo.optimize(cnts)(fn)
        self.assertEqual(opt_fn(v, v.size())[0, 0], -10)
        self.assertEqual(opt_fn(v, (10, 20))[0, 0], -10)
        self.assertEqual(opt_fn(v, [10, 20])[0, 0], -10)
        # One recompile per differing input type
        self.assertEqual(cnts.frame_count, 3)

    def test_cell_output1(self):
        out = None

        def fn(a, b):
            nonlocal out
            out = a + b * 10

        v = torch.Tensor([100])
        cnts = torch._dynamo.testing.CompileCounter()
        opt_fn = torch._dynamo.optimize(cnts)(fn)
        self.assertIsNone(opt_fn(v, v))
        self.assertEqual(out[0], 1100)
        self.assertEqual(cnts.op_count, 2)

    def test_cell_output2(self):
        out = None

        def fn(a, b):
            nonlocal out
            c = unsupported(a, b)
            out = a + b * 10 + c

        v = torch.Tensor([100])
        cnts = torch._dynamo.testing.CompileCounter()
        opt_fn = torch._dynamo.optimize(cnts)(fn)
        self.assertIsNone(opt_fn(v, v))
        self.assertEqual(out[0], 1200)
        self.assertEqual(cnts.op_count, 3)

    def test_return_nested_function(self):
        out = None

        def fn(a, b):
            nonlocal out
            c = a + b
            d = a + 1.0

            def fn2(f: int = 7, g: float = 9.0):
                nonlocal out
                out = a + b * 10
                return c * f - d * g

            return fn2

        v1 = torch.Tensor([100])
        v2 = torch.Tensor([200])
        cnts = torch._dynamo.testing.CompileCounter()
        opt_fn = torch._dynamo.optimize(cnts)(fn)
        opt_fn_ret = torch._dynamo.optimize(cnts)(opt_fn(v1, v2))
        self.assertEqual(opt_fn_ret(1.5)[0], -459)
        self.assertEqual(out[0], 2100)
        self.assertEqual(cnts.frame_count, 2)
        self.assertEqual(cnts.op_count, 7)

    def test_tensor_dict1(self):
        def fn(inputs):
            return inputs["a"] - inputs["b"] * 1.5

        v1 = torch.Tensor([100])
        v2 = torch.Tensor([200])
        cnts = torch._dynamo.testing.CompileCounter()
        opt_fn = torch._dynamo.optimize(cnts, nopython=True)(fn)
        self.assertEqual(opt_fn({"a": v1, "b": v2})[0], -200)
        self.assertEqual(cnts.frame_count, 1)
        self.assertEqual(cnts.op_count, 2)

    def test_tensor_dict3(self):
        def fn(inputs_a, inputs_b):
            total = torch.zeros(1)
            input_keys = inputs_a.keys() | inputs_b.keys()
            for k in input_keys:
                if k in inputs_a:
                    total += inputs_a[k]
                if k in inputs_b:
                    total += inputs_b[k]
            return total

        v1 = torch.Tensor([100])
        v2 = torch.Tensor([200])
        cnts = torch._dynamo.testing.CompileCounter()
        opt_fn = torch._dynamo.optimize(cnts, nopython=True)(fn)
        self.assertEqual(
            opt_fn({"a": v1, "b": v2}, {"b": v1, "c": v2}),
            fn({"a": v1, "b": v2}, {"b": v1, "c": v2}),
        )
        self.assertEqual(cnts.frame_count, 1)
        self.assertEqual(cnts.op_count, 5)

    def test_tensor_dict2(self):
        def fn1(inputs):
            total = torch.zeros(1)
            for k, v in inputs.items():
                total += v
            return total

        def fn2(inputs):
            total = torch.zeros(1)
            for v in inputs.values():
                total += v
            return total

        def fn3(inputs):
            total = torch.zeros(1)
            for k in inputs.keys():
                total += inputs[k]
            return total

        v1 = torch.Tensor([100])
        v2 = torch.Tensor([200])
        cnts = torch._dynamo.testing.CompileCounter()
        opt_fn1 = torch._dynamo.optimize(cnts, nopython=True)(fn1)
        opt_fn2 = torch._dynamo.optimize(cnts, nopython=True)(fn2)
        opt_fn3 = torch._dynamo.optimize(cnts, nopython=True)(fn3)
        self.assertEqual(opt_fn1({"a": v1, "b": v2})[0], 300)
        self.assertEqual(opt_fn2({"a": v1, "b": v2})[0], 300)
        self.assertEqual(opt_fn3({"a": v1, "b": v2})[0], 300)
        self.assertEqual(cnts.frame_count, 3)
        self.assertEqual(cnts.op_count, 9)

    def test_dictcomp(self):
        def fn1(inputs):
            return {k: v + 1 for k, v in inputs.items()}

        v1 = torch.Tensor([100])
        v2 = torch.Tensor([200])
        cnts = torch._dynamo.testing.CompileCounter()
        opt_fn1 = torch._dynamo.optimize(cnts)(fn1)
        self.assertEqual(opt_fn1({"a": v1, "b": v2})["a"], 101)
        self.assertEqual(opt_fn1({"a": v1, "b": v2})["b"], 201)
        self.assertEqual(cnts.frame_count, 1)
        self.assertEqual(cnts.op_count, 2)

    def test_listcomp(self):
        def fn2(inputs):
            return torch.sum(torch.cat([v + 1 for k, v in inputs.items()], 0))

        v1 = torch.Tensor([100])
        v2 = torch.Tensor([200])
        cnts = torch._dynamo.testing.CompileCounter()
        opt_fn2 = torch._dynamo.optimize(cnts)(fn2)
        self.assertEqual(opt_fn2({"a": v1, "b": v2}), 302)
        self.assertEqual(cnts.frame_count, 1)
        self.assertEqual(cnts.op_count, 4)

    def test_is_floating_point(self):
        def fn(a, b):
            x = a + 1.0
            if torch.is_floating_point(b):
                x = x + b
            return x + 2.0

        return torch._dynamo.testing.standard_test(self, fn=fn, nargs=2, expected_ops=3)

    def test_is_floating_point2(self):
        def fn(a, b):
            x = a + 1.0
            if b.is_floating_point():
                x = x + b
            return x + 2.0

        return torch._dynamo.testing.standard_test(self, fn=fn, nargs=2, expected_ops=3)

    def test_is_tensor(self):
        def fn(a, b):
            x = a + 1.0
            if torch.is_tensor(b):
                x = x + b
            return x + 2.0

        return torch._dynamo.testing.standard_test(self, fn=fn, nargs=2, expected_ops=3)

    def test_is_tensor2(self):
        def fn(x):
            if torch.is_tensor(x):
                return x + 1
            else:
                return torch.ones([2, 3])

        x1 = {"input": torch.rand(2, 3)}
        x2 = torch.rand(2, 3)
        ref1 = fn(x1)
        ref2 = fn(x2)
        opt_fn = torch._dynamo.optimize("eager")(fn)
        res1 = opt_fn(x1)
        res2 = opt_fn(x2)
        self.assertEqual(ref1, res1)
        self.assertEqual(ref2, res2)

    def test_numel(self):
        def fn(a):
            return (a + a.numel() + torch.numel(a), a + a.nelement())

        return torch._dynamo.testing.standard_test(
            self,
            fn=fn,
            nargs=1,
            expected_ops=3,
            expected_ops_dynamic=ifdynstaticdefault(3, 4),
        )

    def test_pair(self):
        def fn(a):
            return (
                torch.zeros(torch.nn.modules.utils._pair(a.size()))
                + a
                + torch.ones(torch.nn.modules.utils._ntuple(3)(3)).sum()
            )

        return torch._dynamo.testing.standard_test(
            self,
            fn=fn,
            nargs=1,
            expected_ops=5,
            expected_ops_dynamic=5,
        )

    @patch.object(torch._dynamo.config, "capture_scalar_outputs", True)
    def test_tensor_item_capture(self):
        def fn(a, b):
            return (a + b).sum().item()

        v1 = torch.randn((10, 10))
        v2 = torch.randn((10, 10))
        correct = fn(v1, v2)
        cnts = torch._dynamo.testing.CompileCounter()
        opt_fn = torch._dynamo.optimize(cnts)(fn)
        self.assertEqual(opt_fn(v1, v2), correct)
        self.assertEqual(cnts.frame_count, 1)
        self.assertEqual(cnts.op_count, 4)

    @patch.object(torch._dynamo.config, "capture_scalar_outputs", False)
    def test_tensor_item_no_capture(self):
        def fn(a, b):
            return (a + b).sum().item()

        v1 = torch.randn((10, 10))
        v2 = torch.randn((10, 10))
        correct = fn(v1, v2)
        cnts = torch._dynamo.testing.CompileCounter()
        opt_fn = torch._dynamo.optimize(cnts)(fn)
        self.assertEqual(opt_fn(v1, v2), correct)
        self.assertEqual(cnts.frame_count, 1)
        self.assertEqual(cnts.op_count, 2)

    def test_namedtuple1(self):
        def fn(a, b):
            tmp = mytuple(a, b, a + b)
            return mytuple(tmp.a, tmp[1], tmp.ab + b)

        v1 = torch.Tensor([10])
        v2 = torch.Tensor([20])
        cnts = torch._dynamo.testing.CompileCounter()
        opt_fn = torch._dynamo.optimize(cnts)(fn)
        self.assertEqual(opt_fn(v1, v2).ab, 50)
        self.assertEqual(cnts.frame_count, 1)
        self.assertEqual(cnts.op_count, 2)

    def test_namedtuple2(self):
        def fn(packed):
            a, b, c = packed
            if hasattr(packed, "b"):
                b = packed.b + 1
            c = packed[2]
            return a + b + c

        v1 = torch.Tensor([1])
        v2 = torch.Tensor([2])
        v3 = torch.Tensor([3])
        cnts = torch._dynamo.testing.CompileCounter()
        opt_fn = torch._dynamo.optimize(cnts)(fn)
        self.assertEqual(opt_fn(mytuple(v1, v2, v3))[0], 7)
        self.assertEqual(cnts.frame_count, 1)
        self.assertEqual(cnts.op_count, 3)

    def test_namedtuple3(self):
        def fn(x, packed):
            if isinstance(packed, mytuple):
                return x + 1
            else:
                return x - 1

        x = torch.rand([2, 3])
        packed = mytuple(1, 2, 3)
        ref = fn(x, packed)
        opt_fn = torch._dynamo.optimize("eager")(fn)
        res = opt_fn(x, packed)
        self.assertTrue(same(ref, res))

    def test_range_input(self):
        def fn(a, rng):
            x = a
            for i in rng:
                x = x + i
            return x

        def fn1(a):
            return fn(a, rng=range(3))

        return torch._dynamo.testing.standard_test(
            self, fn=fn1, nargs=1, expected_ops=3
        )

    def test_range_with_shape(self):
        def fn(a):
            for i in range(1, a.shape[0]):
                a += 1
            return a

        return torch._dynamo.testing.standard_test(
            self,
            fn=fn,
            nargs=1,
            expected_ops=9,
        )

    def test_build_tuple_unpack(self):
        def fn1(a, b, c):
            return a - b / c

        def fn2(a, b, c):
            tmp1 = (a,)
            tmp2 = (b, c)
            args = (*tmp1, *tmp2)
            return fn1(*args)

        def fn3(a, *args):
            return fn1(a, *args)

        torch._dynamo.testing.standard_test(self, fn=fn2, nargs=3, expected_ops=2)
        torch._dynamo.testing.standard_test(self, fn=fn3, nargs=3, expected_ops=2)

    def test_list_mul(self):
        def fn(count):
            head_mask = count * [None] * count
            return head_mask

        cnts = torch._dynamo.testing.CompileCounter()
        opt_fn = torch._dynamo.optimize(cnts)(fn)
        self.assertEqual(opt_fn(2), [None] * 4)
        # TODO: the captured frame here is a bit goofy, because we don't
        # output anything and none of the traced operations have side
        # effects.  Probably need better heuristic for bailing on
        # dynamo if there are no outputs
        if torch._dynamo.config.assume_static_by_default:
            self.assertExpectedInline(cnts.frame_count, """0""")
            self.assertExpectedInline(cnts.op_count, """0""")
        else:
            self.assertExpectedInline(cnts.frame_count, """1""")
            self.assertExpectedInline(cnts.op_count, """2""")

    def test_list_slice_mul(self):
        def fn(count):
            a = [1, 2, 3]
            head_mask = count * a[1:] * count
            return head_mask

        cnts = torch._dynamo.testing.CompileCounter()
        opt_fn = torch._dynamo.optimize(cnts)(fn)
        self.assertEqual(opt_fn(2), [2, 3] * 4)
        if torch._dynamo.config.assume_static_by_default:
            self.assertExpectedInline(cnts.frame_count, """0""")
            self.assertExpectedInline(cnts.op_count, """0""")
        else:
            self.assertExpectedInline(cnts.frame_count, """1""")
            self.assertExpectedInline(cnts.op_count, """2""")

    def test_tuple_mul(self):
        def fn(count):
            head_mask = count * (2, 3) * count
            return head_mask

        cnts = torch._dynamo.testing.CompileCounter()
        opt_fn = torch._dynamo.optimize(cnts)(fn)
        self.assertEqual(opt_fn(2), (2, 3) * 4)
        if torch._dynamo.config.assume_static_by_default:
            self.assertExpectedInline(cnts.frame_count, """0""")
            self.assertExpectedInline(cnts.op_count, """0""")
        else:
            self.assertExpectedInline(cnts.frame_count, """1""")
            self.assertExpectedInline(cnts.op_count, """2""")

    def test_tuple_mul_with_shape(self):
        def fn(a):
            x = a.shape[0]
            y = 2 * (x, 3) * 2
            return a + y[4]

        # expect 3 ops post folding for dynamic case: size, index, add
        torch._dynamo.testing.standard_test(
            self, fn, 1, expected_ops=1, expected_ops_dynamic=1
        )

    def test_tuple_iadd_with_shape(self):
        def fn(a):
            output = (a + a.shape[0], a - a.shape[0])
            # tuple += tuple
            output += (a - a.shape[0], a + a.shape[0])
            # tuple += constant tuple
            output += (2, 3)
            return output

        # expect 4 add / subs for static
        torch._dynamo.testing.standard_test(
            self, fn, 1, expected_ops=4, expected_ops_dynamic=4
        )

    def test_list_iadd_with_shape(self):
        def fn(a):
            output = [a + a.shape[0], a - a.shape[0]]
            # list += list
            output += [a - a.shape[0], a + a.shape[0]]
            # list += tuple
            output += (a + a.shape[0], a - a.shape[0])
            return output

        # expect 6 add / subs for static

        torch._dynamo.testing.standard_test(
            self, fn, 1, expected_ops=6, expected_ops_dynamic=6
        )

    def test_list_iadd_side_effect(self):
        def fn(a, b):
            a += [b]
            torch._dynamo.graph_break()
            return a

        a = [1, 2, 3]
        b = torch.ones(2, 2)

        opt_fn = torch._dynamo.optimize("eager")(fn)

        exp = fn(a, b)

        a = [1, 2, 3]
        b = torch.ones(2, 2)
        act = opt_fn(a, b)

        self.assertEqual(exp, act)

    def test_user_getattr1(self):
        class MyConfig(dict):
            def __getattr__(self, name):
                return self[name]

        def fn(cfg, x, y):
            return x + y + cfg.offset

        x = torch.randn(10)
        cfg = MyConfig(offset=5)
        cnts = torch._dynamo.testing.CompileCounter()
        opt_fn = torch._dynamo.optimize(cnts)(fn)
        self.assertTrue(same(opt_fn(cfg, x, x), 2 * x + 5))
        self.assertEqual(cnts.frame_count, 1)
        self.assertEqual(cnts.op_count, 2)

    def test_user_getattr2(self):
        class MyConfig:
            defined_on_class = 1

            def __init__(self) -> None:
                self.defined_on_object = 2

            def __getattr__(self, name):
                return 3

        def fn(cfg, x):
            return x + cfg.defined_on_class - cfg.defined_on_object + cfg.not_defined

        x = torch.randn(10)
        cfg = MyConfig()
        cnts = torch._dynamo.testing.CompileCounter()
        opt_fn = torch._dynamo.optimize(cnts)(fn)
        self.assertTrue(same(opt_fn(cfg, x), x + 1 - 2 + 3))
        self.assertEqual(cnts.frame_count, 1)
        self.assertEqual(cnts.op_count, 3)

    def test_getset_descriptor(self):
        def fn(g, x):
            # Just to make Dynamo not skip the frame
            torch.sin(x)
            return g.__get__(x)

        cnts = torch._dynamo.testing.CompileCounter()
        opt_fn = torch.compile(fullgraph=True, backend="eager")(fn)
        g = torch.Tensor.shape

        res = opt_fn(g, torch.ones(2, 2))
        exp_res = fn(g, torch.ones(2, 2))
        self.assertEqual(res, exp_res)

        with unittest.mock.patch("torch._dynamo.config.error_on_recompile", True):
            res = opt_fn(g, torch.ones(2, 2))

    def test_get_attr_function(self):
        def fn(g, x):
            return g(x)

        cnts = torch._dynamo.testing.CompileCounter()
        opt_fn = torch._dynamo.optimize(cnts)(fn)
        g = torch.Tensor.shape.__get__

        res = opt_fn(g, torch.ones(2, 2))
        exp_res = fn(g, torch.ones(2, 2))
        self.assertEqual(res, exp_res)

    def test_user_getattribute(self):
        class MyObject:
            def __init__(self) -> None:
                self.custom_dict = {"a": torch.rand((2, 2))}
                self.my_number = 42

            def __getattribute__(self, name):
                custom_dict = super().__getattribute__("custom_dict")
                if name in custom_dict:
                    return custom_dict[name]
                return super().__getattribute__(name)

            def run(self, x):
                return self.my_number * x + self.a * x

        def fn(obj, x):
            return obj.run(x)

        obj = MyObject()
        x = torch.rand((2, 2))
        cnts = torch._dynamo.testing.CompileCounter()
        opt_fn = torch._dynamo.optimize(cnts)(fn)
        self.assertTrue(same(opt_fn(obj, x), fn(obj, x)))

    def test_nn_module_getattr(self):
        class MyMod(torch.nn.Module):
            def __init__(self) -> None:
                super().__init__()
                self.custom_dict = {"queue": [torch.rand((2, 2)) for _ in range(3)]}
                self.other_attr = torch.rand((2, 2))

            def __getattr__(self, name):
                custom_dict = self.custom_dict
                if name in custom_dict:
                    return custom_dict[name]
                return super().__getattr__(name)

            def forward(self, x):
                return x @ self.other_attr + self.queue[-1]

        x = torch.rand((2, 2))
        mod = MyMod()
        cnts = torch._dynamo.testing.CompileCounter()
        opt_mod = torch._dynamo.optimize(cnts)(mod)
        self.assertTrue(same(opt_mod(x), mod(x)))
        self.assertTrue(cnts.frame_count, 1)
        self.assertTrue(cnts.op_count, 2)

    def test_nn_module_getattribute(self):
        class MyMod(torch.nn.Module):
            def __init__(self) -> None:
                super().__init__()
                self.my_number = 42

            def __getattribute__(self, name):
                if name == "special_attr":
                    return torch.tensor([[1, 2], [3, 4]])
                return super().__getattribute__(name)

            def forward(self, x):
                return self.my_number * x + self.special_attr * x

        def fn(mod, x):
            return mod(x)

        mod = MyMod()
        x = torch.rand((2, 2))
        cnts = torch._dynamo.testing.CompileCounter()
        opt_fn = torch._dynamo.optimize(cnts)(fn)
        self.assertTrue(same(opt_fn(mod, x), fn(mod, x)))

    def test_constant_getattr(self):
        # https://github.com/pytorch/pytorch/issues/97480
        def fn():
            return getattr(None, "arg", 3)

        cnt = torch._dynamo.testing.CompileCounter()
        optimized_fn = torch._dynamo.optimize(cnt)(fn)
        res = optimized_fn()
        self.assertTrue(same(res, 3))

    def test_user_property(self):
        class MyConfig:
            @property
            def prop5(self):
                return 5

        def fn(cfg, x, y):
            return x + y + cfg.prop5

        x = torch.randn(10)
        cfg = MyConfig()
        cnts = torch._dynamo.testing.CompileCounter()
        opt_fn = torch._dynamo.optimize(cnts)(fn)
        self.assertTrue(same(opt_fn(cfg, x, x), 2 * x + 5))
        self.assertEqual(cnts.frame_count, 1)
        self.assertEqual(cnts.op_count, 2)

    def test_dataclass_fields(self):
        @dataclasses.dataclass
        class MyDataClass:
            a: torch.Tensor
            b: torch.Tensor = None
            c: torch.Tensor = None
            d: torch.Tensor = None
            e: torch.Tensor = None

        def fn(obj):
            class_fields = dataclasses.fields(obj)
            assert len(class_fields)
            assert all(field.default is None for field in class_fields[1:])
            other_fields_are_none = all(
                getattr(obj, field.name) is None for field in class_fields[1:]
            )
            assert not other_fields_are_none

            if not hasattr(obj, "a"):
                return -1
            if hasattr(obj, "z"):
                return -2

            total = getattr(obj, class_fields[0].name)
            for field in class_fields[1:]:
                v = getattr(obj, field.name)
                if v is not None:
                    total += v

            return total

        obj1 = MyDataClass(torch.randn(10), torch.randn(10), torch.randn(10))
        obj2 = MyDataClass(torch.randn(10), e=torch.randn(10))
        correct1 = fn(obj1)
        correct2 = fn(obj2)

        cnts = torch._dynamo.testing.CompileCounter()
        opt_fn = torch._dynamo.optimize(cnts)(fn)
        self.assertTrue(same(opt_fn(obj1), correct1))
        self.assertEqual(cnts.frame_count, 1)
        self.assertEqual(cnts.op_count, 2)

        torch._dynamo.reset()
        cnts = torch._dynamo.testing.CompileCounter()
        opt_fn = torch._dynamo.optimize(cnts)(fn)
        self.assertTrue(same(opt_fn(obj2), correct2))
        self.assertEqual(cnts.frame_count, 1)
        self.assertEqual(cnts.op_count, 1)

        # guard failure
        obj2.z = True
        self.assertEqual(opt_fn(obj2), -2)

    def test_dataclass_local_hasattr(self):
        cnt = CompileCounter()
        x = torch.randn(10)

        @dataclasses.dataclass
        class MyDataClass:
            a: torch.Tensor
            b: torch.Tensor

        @torch.compile(backend=cnt, fullgraph=True)
        def fn():
            obj = MyDataClass(x + 1, x - 1)
            if not hasattr(obj, "a"):
                return -1
            if hasattr(obj, "z"):
                return -2
            return obj

        result = fn()
        self.assertIsInstance(result, MyDataClass)
        self.assertEqual(result.a, x + 1)
        self.assertEqual(result.b, x - 1)
        self.assertEqual(cnt.frame_count, 1)
        self.assertEqual(cnt.op_count, 2)

    def test_catch_watchings1(self):
        cnt = CompileCounter()

        @torch.compile(backend=cnt, fullgraph=True)
        def fn(x):
            with warnings.catch_warnings(record=True):
                return x.sin()

        x = torch.randn(8)
        self.assertEqual(fn(x), x.sin())
        self.assertEqual(cnt.frame_count, 1)

    def test_catch_watchings2(self):
        cnt = CompileCounter()

        @torch.compile(backend=cnt, fullgraph=True)
        def fn(x):
            return x.sin(), warnings.catch_warnings(record=True)

        x = torch.randn(8)
        _, a = fn(x)
        _, b = fn(x)
        self.assertEqual(cnt.frame_count, 1)
        self.assertIsInstance(a, warnings.catch_warnings)
        self.assertIsInstance(b, warnings.catch_warnings)
        self.assertIsNot(a, b)

    def test_tensor_build_list_unpack(self):
        def fn(x):
            # seen in fastNLP_Bert
            return torch.cat([*x], dim=-1)

        val = torch.randn([1, 1, 473, 768])
        correct = fn(val)
        cnts = torch._dynamo.testing.CompileCounter()
        opt_fn = torch._dynamo.optimize(cnts)(fn)
        self.assertTrue(same(opt_fn(val), correct))
        self.assertEqual(cnts.frame_count, 1)
        self.assertEqual(cnts.op_count, 2)

    def test_numpy_int_constant(self):
        def fn(x, a, b):
            return x + (a % b)

        args = [torch.randn(10), 4096, np.int64(8)]
        correct = fn(*args)
        cnts = torch._dynamo.testing.CompileCounter()
        opt_fn = torch._dynamo.optimize(cnts, dynamic=True, nopython=True)(fn)
        self.assertTrue(same(opt_fn(*args), correct))
        self.assertTrue(same(opt_fn(*args), correct))
        self.assertEqual(cnts.frame_count, 1)
        self.assertEqual(cnts.op_count, 2)

    def test_numpy_subdtype(self):
        def fn(x, n):
            return np.issubdtype(type(n), np.integer) + x

        args = [torch.randn(10), 4096]
        correct = fn(*args)
        cnts = torch._dynamo.testing.CompileCounter()
        opt_fn = torch._dynamo.optimize(cnts, nopython=True)(fn)
        self.assertEqual(opt_fn(*args), correct)
        self.assertEqual(cnts.frame_count, 1)

    def test_numpy_take_along_axis(self):
        def fn(x, i, a):
            return np.take_along_axis(x, i, a)

        def sample_to_args(s):
            args = (s.input, *sample.args)
            return tuple(a.numpy() if isinstance(a, torch.Tensor) else a for a in args)

        samples = list(
            sample_inputs_take_along_dim(
                None, "cpu", torch.float32, requires_grad=False
            )
        )
        cnts = torch._dynamo.testing.CompileCounter()
        opt_fn = torch._dynamo.optimize(cnts)(fn)
        i = 1
        for sample in samples:
            args = sample_to_args(sample)
            if len(args) < 3:
                # if axis is None, second argument is treated as 1d array
                args = (args[0], np.ravel(args[1]), None)
            self.assertEqual(fn(*args), opt_fn(*args))
            self.assertEqual(cnts.frame_count, i)
            i += 1

    def test_numpy_torch_operators(self):
        def fn(op, t1, t2):
            return op(t1, t2)

        from torch._dynamo.variables.builtin import BuiltinVariable

        operators = BuiltinVariable._fx_graph_functions()

        for op, t1_np, t2_np in itertools.product(
            operators, (True, False), (True, False)
        ):
            if op in [operator.eq, operator.ne]:
                # returns equivalent of torch.eq/ne
                continue
            if op is operator.getitem:
                # skip
                # Did you know that tensor[ndarray_of_floats] works?
                continue
            if op is operator.imatmul and (t1_np or t2_np):
                # skip
                # in numpy, in place matmul does not work single
                # dimensional arrays
                continue
            t1 = torch.rand(5)
            if t1_np:
                t1 = t1.numpy()
            t2 = torch.rand(5)
            if t2_np:
                t2 = t2.numpy()
            try:
                # TODO try a bit harder
                result = op(t1, t2)
            except (RuntimeError, TypeError, IndexError):
                continue
            cnts = torch._dynamo.testing.CompileCounter()
            opt_fn = torch._dynamo.optimize(cnts)(fn)
            self.assertEqual(result, opt_fn(op, t1, t2), msg=f"{op=} {t1_np=} {t2_np=}")
            self.assertEqual(cnts.frame_count, 1, msg=f"{op=} {t1_np=} {t2_np=}")
            torch._dynamo.reset()

    def test_numpy_ndarray_graph_break(self):
        def fn(x):
            a = x.numpy()
            b = a.real
            torch._dynamo.graph_break()
            c = np.multiply(b, 2.0)
            return c

        cnts = torch._dynamo.testing.CompileCounter()
        opt_fn = torch._dynamo.optimize(cnts)(fn)
        for _ in range(10):
            x = torch.randn(3)
            ref = fn(x)
            res = opt_fn(x)
            self.assertEqual(ref, res)
        self.assertEqual(cnts.frame_count, 2)

    def test_numpy_ndarray_graph_break_with_multiple_outputs(self):
        def fn(x, y):
            a = x.numpy()
            b = y.numpy()
            torch._dynamo.graph_break()
            return np.add(a, 1), np.add(b, 1)

        cnts = torch._dynamo.testing.CompileCounter()
        opt_fn = torch._dynamo.optimize(cnts)(fn)
        for _ in range(10):
            x = torch.randn([1, 3])
            y = torch.randn([1, 3])
            ref = fn(x, y)
            res = opt_fn(x, y)
            self.assertEqual(ref, res)
        self.assertEqual(cnts.frame_count, 2)

    def test_numpy_force(self):
        def fn(x):
            return x.numpy(force=False)

        cnts = torch._dynamo.testing.CompileCounter()
        opt_fn = torch._dynamo.optimize(cnts)(fn)
        x = torch.randn(3)
        res = opt_fn(x)
        self.assertEqual(type(res), np.ndarray)
        self.assertEqual(cnts.frame_count, 1)

        def fn(x):
            return x.numpy(force=True)

        cnts = torch._dynamo.testing.CompileCounter()
        opt_fn = torch._dynamo.optimize(cnts)(fn)
        x = torch.randn(3, requires_grad=True)
        res = opt_fn(x)
        self.assertEqual(type(res), np.ndarray)
        self.assertEqual(cnts.frame_count, 1)

    def test_numpy_recompilation_scalar(self):
        def fn(x, a):
            return np.where(x < 0.5, a, x)

        x = np.random.randn(8)
        cnts = torch._dynamo.testing.CompileCounter()
        opt_fn = torch._dynamo.optimize(cnts, dynamic=True)(fn)

        ref = fn(x, 3)
        res = opt_fn(x, 3)
        self.assertEqual(ref, res)

        ref = fn(x, 4)
        res = opt_fn(x, 4)
        self.assertEqual(ref, res)

        self.assertEqual(cnts.frame_count, 1)

    def test_tensor_interacts_with_numpy_ndarray(self):
        def fn(x, y):
            a = x.numpy()
            b = y.numpy()
            c = np.ones_like(a)
            d = np.ones_like(b)
            torch._dynamo.graph_break()
            return np.add(a, c), np.add(b, d)

        cnts = torch._dynamo.testing.CompileCounter()
        opt_fn = torch._dynamo.optimize(cnts)(fn)
        for _ in range(10):
            x = torch.randn([1, 3])
            y = torch.randn([1, 3])
            ref = fn(x, y)
            res = opt_fn(x, y)
            self.assertEqual(ref, res)
        self.assertEqual(cnts.frame_count, 2)

    def test_numpy_ndarray_works_with_builtin_function(self):
        def fn(x):
            v = x.sum() / len(x)
            return v

        cnts = torch._dynamo.testing.CompileCounter()
        opt_fn = torch._dynamo.optimize(cnts, nopython=True)(fn)
        for _ in range(10):
            x = np.random.randn(2, 3)
            ref = fn(x)
            res = opt_fn(x)
            self.assertEqual(ref, res)
        self.assertEqual(cnts.frame_count, 1)

    def test_numpy_array_of_arrays(self):
        def fn(x, y):
            return np.array([x, y])

        cnts = torch._dynamo.testing.CompileCounter()
        opt_fn = torch._dynamo.optimize(cnts, nopython=True)(fn)

        x, y = np.float64(1), np.float64(2)
        res = opt_fn(x, y)
        self.assertEqual(res, np.array([1, 2], dtype=float))
        self.assertEqual(type(res), np.ndarray)
        self.assertEqual(cnts.frame_count, 1)

        x, y = np.arange(2), np.arange(2) + 2
        res = opt_fn(x, y)
        self.assertEqual(res, np.array([[0, 1], [2, 3]]))
        self.assertEqual(type(res), np.ndarray)
        self.assertEqual(cnts.frame_count, 2)

    def test_numpy_readonly(self):
        @torch.compile(fullgraph=True)
        def fn(x):
            return x

        x = np.broadcast_to(np.arange(3), (2, 3))
        self.assertFalse(x.flags.writeable)

        with warnings.catch_warnings():
            warnings.simplefilter("error")
            y = fn(x)
        self.assertTrue(y.flags.writeable)  # XXX: differs from numpy

    def test_numpy_tolist(self):
        def fn(x):
            return x.tolist()

        cnts = torch._dynamo.testing.CompileCounter()
        opt_fn = torch._dynamo.optimize(cnts, nopython=True)(fn)

        x = np.arange(5)
        r = opt_fn(x)

        self.assertEqual(r, [0, 1, 2, 3, 4])
        self.assertEqual(type(r), list)
        self.assertEqual(cnts.frame_count, 1)

    def test_numpy_size_attr(self):
        def fn(x):
            return x.size + x

        cnts = torch._dynamo.testing.CompileCounter()
        opt_fn = torch._dynamo.optimize(cnts, nopython=True)(fn)

        x = np.arange(5)
        r = opt_fn(x)

        self.assertEqual(r, fn(x))
        self.assertEqual(type(r), np.ndarray)
        self.assertEqual(cnts.frame_count, 1)

    def test_numpy_no_raise(self):
        def _inf_nan_preprocess(t, t_np):
            t_np = np.nan_to_num(t_np)
            return t, t_np

        def fn():
            # shape, dims format
            test_cases = (
                (3, 3),
                (4, 4),
                (5, 5),
            )

            for shape in test_cases:
                t = torch.randn(shape, dtype=torch.complex64)
                t_np = np.random.randn(*shape).astype(np.complex64)

                _, t_np = _inf_nan_preprocess(t, t_np)
                print(t, t_np)  # Just a side effect so that compilation kicks in

        cnt = CompileCounterWithBackend("inductor")
        fn = torch._dynamo.optimize(cnt)(fn)
        fn()
        self.assertEqual(cnt.frame_count, ifdynstaticdefault(2, 1))

    def test_mandelbrot_numpy(self):
        def mandelbrot_numpy(max_iter):
            # Define the boundaries of the complex plane
            xn = 450
            yn = 375
            xmin = -2.25
            xmax = 0.75
            ymin = -1.25
            ymax = 1.25

            # Create the grid of complex numbers
            x_values = np.linspace(xmin, xmax, xn, dtype=np.float64)
            y_values = np.linspace(ymin, ymax, yn, dtype=np.float64)
            rx, iy = np.meshgrid(x_values, y_values, indexing="xy")

            x = rx.copy()
            y = iy.copy()
            mask = np.zeros_like(x)
            for i in range(max_iter):
                x_prev = x
                y_prev = y
                x = x_prev**2 - y_prev**2 + rx
                y = 2 * x_prev * y_prev + iy
                inside = np.sqrt(x**2 + y**2) <= 2
                mask += inside
            return mask

        cnts = torch._dynamo.testing.CompileCounter()
        opt_fn = torch._dynamo.optimize(cnts, nopython=True)(mandelbrot_numpy)
        n_iter = torch._dynamo.config.cache_size_limit - 2
        for i in range(n_iter):
            x = i + 3
            ref = mandelbrot_numpy(x)
            res = opt_fn(x)
            self.assertEqual(ref, res)
        # We need to specialise the number as it's in a forloop
        self.assertEqual(cnts.frame_count, n_iter)

    def test_numpy_as_global(self):
        global x
        x = np.arange(10)

        @torch.compile(fullgraph=True)
        def fn(y):
            return y + x + x

        r = fn(np.arange(10))
        self.assertEqual(type(r), np.ndarray)
        self.assertEqual(r, x * 3)
        del x

    def test_numpy_gt(self):
        x = np.arange(10)

        @torch.compile
        def fn(y):
            return y >= 3

        r = fn(x)
        self.assertEqual(type(r), np.ndarray)
        self.assertEqual(r, x >= 3)

    def test_numpy_min(self):
        x = np.arange(10)

        @torch.compile
        def fn(y):
            return min(y, 3), min(y, y - 1)

        r1, r2 = fn(x)
        self.assertEqual(type(r1), np.ndarray)
        self.assertEqual(type(r2), np.ndarray)
        self.assertEqual(r1, np.minimum(x, 3))
        self.assertEqual(r2, np.minimum(x, x - 1))

    def test_graph_break_correctly_when_passing_numpy_ndarray_to_torch_function(self):
        # from transformers/models/big_bird/modeling_big_bird.py
        def fn(x: int, y: torch.Tensor):
            ndarray_list = [np.ones([2, x])]
            ndarray = np.stack(ndarray_list, axis=0)
            tensor = torch.tensor(ndarray, dtype=torch.long)
            tensor.unsqueeze_(0)
            return tensor + y

        cnts = torch._dynamo.testing.CompileCounter()
        opt_fn = torch._dynamo.optimize(cnts)(fn)
        for x in range(1, 10):
            y = torch.randn([1, 2, x])
            ref = fn(x, y)
            res = opt_fn(x, y)
            self.assertEqual(ref, res)
        # It's all traced once with x = 1 and then x = ks0
        # For dynamic it's x=ks0
        if torch._dynamo.config.assume_static_by_default:
            self.assertExpectedInline(str(cnts.frame_count), """2""")
        else:
            self.assertExpectedInline(str(cnts.frame_count), """2""")

    @skipIfWindows(
        msg="AssertionError: Object comparison failed: dtype('int64') != <class 'int'>"
    )
    def test_numpy_with_builtin_type(self):
        x = np.random.rand(5)

        def fn(x):
            return (x * 5).astype(bool).astype(float).astype(int) + 8

        cnts = torch._dynamo.testing.CompileCounter()
        opt_fn = torch._dynamo.optimize(cnts)(fn)

        r = opt_fn(x)
        self.assertEqual(r.dtype, int)
        self.assertEqual(cnts.frame_count, 1)

    def test_with_builtin_type(self):
        x = torch.randn(5)

        def fn(x):
            return (x * 5).to(bool).to(float).to(int) + 8

        cnts = torch._dynamo.testing.CompileCounter()
        opt_fn = torch._dynamo.optimize(cnts)(fn)

        r = opt_fn(x)
        self.assertEqual(r.dtype, torch.int64)
        self.assertEqual(cnts.frame_count, 1)

    def test_numpy_unique_f16(self):
        def fn():
            x = np.asarray([1, 1, 2, 2, 3], dtype=np.float16)
            return np.unique(x)

        cnts = torch._dynamo.testing.CompileCounter()
        opt_fn = torch._dynamo.optimize(cnts)(fn)

        r = opt_fn()
        self.assertEqual(r.dtype, np.float16)
        self.assertEqual(cnts.frame_count, 1)

    def test_numpy_fallback_on_eager(self):
        def fn():
            return np.asarray(["L", "U"])

        cnts = torch._dynamo.testing.CompileCounter()
        opt_fn = torch._dynamo.optimize(cnts)(fn)

        r = opt_fn()
        self.assertEqual(cnts.frame_count, 0)  # graph break
        self.assertEqual(r, np.asarray(["L", "U"]))

        # repeat with a different function
        def fn2():
            return np.random.choice(["L", "U"])

        cnts2 = torch._dynamo.testing.CompileCounter()
        opt_fn2 = torch._dynamo.optimize(cnts2)(fn2)

        r2 = fn2()
        self.assertEqual(cnts.frame_count, 0)
        assert r2 in ("L", "U")

    def test_trace_ndarray_frame(self):
        def fn(x):
            x = x**2
            print("graph break.")
            return 2 * x

        counter = CompileCounter()
        compiled_fn = torch._dynamo.optimize(counter)(fn)

        x = np.arange(8)
        self.assertEqual(fn(x), compiled_fn(x))
        self.assertEqual(counter.frame_count, 2)

    @skipIfWindows(
        msg="AssertionError: The values for attribute 'dtype' do not match: torch.int32 != torch.int64."
    )
    def test_trace_ndarray_frame_2(self):
        # no tensors/ndarray as inputs in the frame
        def fn(x):
            print("graph break.")
            return 2 * np.arange(x)

        counter = CompileCounter()
        compiled_fn = torch._dynamo.optimize(counter)(fn)

        x = 8
        self.assertEqual(fn(x), compiled_fn(x))
        self.assertEqual(counter.frame_count, 1)

    def test_numpy_non_torch_dtype(self):
        # test that we gracefully graph break on dtypes
        # that do not have pytorch equivalents.
        def fn(x):
            return isinstance(x, torch.Tensor)

        cnts = torch._dynamo.testing.CompileCounter()
        opt_fn = torch._dynamo.optimize(cnts)(fn)

        # torch does not have the `uint16` dtype
        for x in [np.array([42], dtype=np.uint16), np.uint16(42), np.dtype("uint16")]:
            r = opt_fn(x)

            self.assertEqual(r, False)
            self.assertEqual(cnts.frame_count, 0)  # graph break

    def test_numpy_iter(self):
        # test that iteration over an ndarray produces ndarrays not bare tensors
        def fn(x):
            return [bm for bm in x]

        cnts = torch._dynamo.testing.CompileCounter()
        opt_fn = torch._dynamo.optimize(cnts)(fn)

        proba_map = np.arange(3)[:, None]
        res = opt_fn(proba_map)

        self.assertEqual([type(r) for r in res], [np.ndarray, np.ndarray, np.ndarray])
        self.assertEqual(res, [np.array([0]), np.array([1]), np.array([2])])
        self.assertEqual(cnts.frame_count, 1)

    # cache size limit needs to be larger than the `dtypes` list size
    @torch._dynamo.config.patch(cache_size_limit=12)
    def test_dtypes_no_graphbreaks(self):
        dtypes = [
            # floats
            float,
            np.float64,
            "float64",
            np.float32,
            "float32",
            # np.dtype('float64')   # XXX: this is not supported, yet
            # integers
            int,
            "int",
            np.intp,
            np.int32,
            np.uint8
            # np.dtype('int')       # XXX: as above
        ]

        def fn(dt):
            return np.arange(5, dtype=dt)

        for dtyp in dtypes:
            cnts = torch._dynamo.testing.CompileCounter()
            opt_fn = torch._dynamo.optimize(cnts)(fn)

            val = fn(dtyp)
            opt_val = opt_fn(dtyp)

            self.assertEqual(cnts.frame_count, 1)  # no graph break

    # setting the config value makes the PRNG identical to numpy's
    # NB this may involve a graph break
    @torch._dynamo.config.patch(use_numpy_random_stream=True)
    def test_numpy_random_config_to_numpy(self):
        @torch.compile
        def fn():
            return np.random.uniform(size=13)

        self.assertEqual(fn().shape, (13,))

    def test_inplace_view_on_graph_input(self):
        # graph break when calling methods with inplace_view tag on graph input
        func_args_map = {
            lambda x: x.resize_(6).mul_(2): torch.ones(4),
            lambda x: x.t_().mul_(2): torch.rand(2, 3),
            lambda x: x.transpose_(0, 1).mul_(2): torch.rand(2, 3),
            lambda x: x.squeeze_().mul_(2): torch.rand(1, 2, 3),
            lambda x: x.unsqueeze_(0).mul_(2): torch.rand(2, 3),
            lambda x: x.resize_as_(torch.rand(200, 300)): torch.rand(2, 3),
            lambda x: x.swapaxes_(0, 1).mul_(2): torch.rand(2, 3),
            lambda x: x.swapdims_(0, 1).mul_(2): torch.rand(2, 3),
            lambda x: x.rename_("N", "C").mul_(2): torch.zeros(2, 3),
            lambda x: x.as_strided_((3, 2), (2, 1)).mul_(2): torch.zeros(2, 3),
            lambda x: x.detach_().mul_(2): torch.zeros(2, 3),
        }
        for func, args in func_args_map.items():
            args_clone = args.clone()
            cnts = torch._dynamo.testing.CompileCounter()
            opt_f = torch._dynamo.optimize(cnts)(func)
            self.assertTrue(same(func(args).shape, opt_f(args_clone).shape))
            self.assertEqual(cnts.frame_count, 1)
            self.assertEqual(cnts.op_count, 1)  # mul_

    def test_out_variants_with_resizing_on_graph_inputs(self):
        def fn(x, y):
            return torch.cosh(x, out=y) + 1

        x = torch.rand(2, 3)
        y = torch.rand(4)

        cnts = torch._dynamo.testing.CompileCounter()
        opt_fn = torch.compile(fn, backend=cnts)
        self.assertTrue(same(fn(x, y), opt_fn(x.clone(), y.clone())))
        self.assertEqual(cnts.frame_count, 1)

    def test_out_variants_with_resizing_on_graph_inputs_with_dynamic(self):
        # https://github.com/pytorch/pytorch/issues/120482
        class CustomModel(torch.nn.Module):
            def __init__(self) -> None:
                super().__init__()

            def forward(self, inputs):
                return torch.outer(**inputs)

        compile_fn = torch.compile(CustomModel(), backend="eager", fullgraph=True)

        shapes = [(2, 1), (6, 1), (4, 1)]
        for shape in shapes:
            vec1, vec2 = shape
            input_tensor1 = torch.randn(vec1)
            input_tensor2 = torch.randn(vec2)
            out_tensor = torch.empty(shape)
            args = {"input": input_tensor1, "vec2": input_tensor2, "out": out_tensor}
            res = compile_fn(args)
            opt_res = res.clone()  # cuz this is out and we mutate it
            res = CustomModel()(args)
            self.assertEqual(res, opt_res)

    def test_out_variants_with_resizing_on_graph_inputs_with_dynamic1(self):
        mv_op = torch.mv

        def mv_out_op(a, b, c):
            torch.mv(b, c, out=a)
            return a

        def fn(op, *args):
            return op(*args)

        opt_fn = torch.compile(fn, backend="eager")

        ref = fn(mv_op, torch.ones(3, 3), torch.ones(3))
        res = opt_fn(mv_op, torch.ones(3, 3), torch.ones(3))
        self.assertEqual(ref, res)

        ref = fn(mv_out_op, torch.empty(0), torch.ones(3, 3), torch.ones(3))
        res = opt_fn(mv_out_op, torch.empty(0), torch.ones(3, 3), torch.ones(3))
        self.assertEqual(ref, res)

    def test_dict_mutation_side_effect(self):
        def fn(d):
            d["c"] = d["a"] + d.pop("b")
            return d

        args1 = {"a": torch.randn(10), "b": torch.randn(10)}
        args2 = dict(args1)
        assert fn(args1) is args1
        cnts = torch._dynamo.testing.CompileCounter()
        opt_fn = torch._dynamo.optimize(cnts)(fn)
        self.assertIs(opt_fn(args2), args2)
        self.assertTrue(same(args1, args2))
        self.assertEqual(cnts.frame_count, 1)
        self.assertEqual(cnts.op_count, 1)

    def test_dict_order_keys(self):
        def fn(d):
            c = 0
            for v in d.values():
                c += v
            return c

        args1 = {}
        args1["a"] = torch.rand(10)
        args1["b"] = torch.rand(10)
        cnts = torch._dynamo.testing.CompileCounter()
        opt_fn = torch._dynamo.optimize(cnts)(fn)
        self.assertEqual(fn(args1), opt_fn(args1))
        self.assertEqual(cnts.frame_count, 1)
        self.assertEqual(cnts.op_count, 2)

        # A different order of keys recompiles
        args2 = {}
        args2["b"] = args1["b"]
        args2["a"] = args1["a"]
        self.assertEqual(fn(args2), opt_fn(args2))
        self.assertEqual(cnts.frame_count, 2)
        # Extra calls don't recompile
        self.assertEqual(cnts.frame_count, 2)

    def test_dict_namedtuple(self):
        def fn(d):
            return d[3] * 2

        args1 = {collections.namedtuple: None, 3: torch.randn(3)}
        cnts = torch._dynamo.testing.CompileCounter()
        opt_fn = torch._dynamo.optimize(cnts)(fn)
        self.assertEqual(fn(args1), opt_fn(args1))
        self.assertEqual(cnts.frame_count, 1)
        # Test a failing namedtuple guard
        args2 = {2: None, 3: torch.randn(3)}
        self.assertEqual(fn(args2), opt_fn(args2))
        self.assertEqual(cnts.frame_count, 2)

    def test_dict_order_keys_tensors(self):
        def fn(d, x):
            return d[x] + 3

        args1 = {}
        x = torch.randn(10)
        y = torch.randn(10)
        z = torch.randn(10)
        args1[x] = y
        args1[3] = z

        cnts = torch._dynamo.testing.CompileCounter()
        opt_fn = torch._dynamo.optimize(cnts)(fn)
        self.assertEqual(fn(args1, x), opt_fn(args1, x))
        self.assertEqual(cnts.frame_count, 1)

        # Calling again doesn't recompile (same id and key order)
        opt_fn(args1, x)
        self.assertEqual(cnts.frame_count, 1)
        args2 = {}
        args2[3] = z
        args2[x] = y

        # Different order recompiles
        self.assertEqual(fn(args2, x), opt_fn(args2, x))
        self.assertEqual(cnts.frame_count, 2)

    def test_dict_order_keys_modules(self):
        def fn(d, x):
            return d[x](torch.ones(2, 2))

        args1 = {}
        x = torch.nn.Linear(2, 2)
        y = torch.nn.Linear(2, 2)
        z = torch.nn.Linear(2, 2)
        args1[x] = y
        args1[3] = z

        cnts = torch._dynamo.testing.CompileCounter()
        opt_fn = torch._dynamo.optimize(cnts)(fn)
        self.assertEqual(fn(args1, x), opt_fn(args1, x))
        self.assertEqual(cnts.frame_count, 1)

        # Calling again doesn't recompile (same id and key order)
        opt_fn(args1, x)
        self.assertEqual(cnts.frame_count, 1)
        args2 = {}
        args2[3] = z
        args2[x] = y

        # Different order recompiles
        self.assertEqual(fn(args2, x), opt_fn(args2, x))
        self.assertEqual(cnts.frame_count, 2)

    def test_dunder_new_function_inlining(self):
        # https://github.com/pytorch/pytorch/issues/107460

        counters.clear()

        class ModelA(torch.nn.Module):
            def __init__(self) -> None:
                super().__init__()

            def forward(self, x):
                return torch.tanh(x + 1)

        class ModelB(torch.nn.Module):
            def __new__(cls):
                return ModelA()

        class Model(torch.nn.Module):
            def __init__(self) -> None:
                super().__init__()
                self.layer = torch.nn.Linear(2, 2)

            def forward(self, x):
                other = ModelB()
                return self.layer(x) + other(x)

        x = torch.rand(2, 2)
        m = Model()

        opt_m = torch.compile(backend="eager", fullgraph=True)(m)
        ref = m(x)
        res = opt_m(x)
        self.assertTrue(same(ref, res))

    def test_dunder_new_function_inlining1(self):
        class Mock:
            def __new__(cls):
                return super().__new__(cls)

            def __init__(self):
                self.c = 5

            def run(self, x):
                return x * self.c

        def fn(x):
            mock = Mock()
            return mock.run(x)

        opt_fn = torch.compile(fn, backend="eager", fullgraph=True)
        x = torch.randn(4)

        self.assertEqual(fn(x), opt_fn(x))

    def test_dunder_new_function_inlining2(self):
        class Vehicle:
            def __new__(cls, *args, **kwargs):
                return super(Vehicle, cls).__new__(cls)

            def __init__(self, make, model, year):
                self.make = make
                self.model = model
                self.year = year

        class Car(Vehicle):
            def __new__(cls, *args, **kwargs):
                return super(Car, cls).__new__(cls)

            def __init__(self, make, model, year, num_doors):
                super(Car, self).__init__(make, model, year)
                self.num_doors = num_doors

        class ElectricCar(Car):
            def __new__(cls, *args, **kwargs):
                return super(ElectricCar, cls).__new__(cls)

            def __init__(self, make, model, year, num_doors, battery_capacity):
                super(ElectricCar, self).__init__(make, model, year, num_doors)
                self.battery_capacity = battery_capacity

            def run(self, x):
                return torch.sin(x)

        def fn(x):
            ev = ElectricCar("Tesla", "Model S", 2022, 4, "100 kWh")
            return ev.run(x)

        opt_fn = torch.compile(fn, backend="eager", fullgraph=True)

        x = torch.randn(4)

        self.assertEqual(fn(x), opt_fn(x))

    def test_dunder_new_function_inlining4(self):
        class Mock(object):
            def __new__(cls, *args):
                return object.__new__(cls)

            def __init__(self):
                self.a = 5

            def run(self, x):
                return torch.sin(x) * self.a

        def fn(x):
            mock = Mock()
            return mock.run(x)

        opt_fn = torch.compile(fn, backend="eager", fullgraph=True)
        x = torch.randn(4)
        ref = fn(x)
        res = opt_fn(x)
        self.assertEqual(ref, res)

    def test_multiple_inheritance(self):
        class Base1:
            def __new__(cls):
                return super().__new__(cls)

            def __init__(self):
                super().__init__()
                if not hasattr(self, "base2"):
                    raise ValueError("Wrong MRO tracing")
                self.base1 = 3

        class Base2:
            def __new__(cls):
                return super().__new__(cls)

            def __init__(self):
                super().__init__()
                self.base2 = 5

        class Derived(Base1, Base2):
            def __new__(cls):
                return super().__new__(cls)

            def __init__(self):
                super().__init__()
                self.derived = 7

            def run(self, x):
                return self.base1 * self.base2 * self.derived * x

        def fn(x):
            o = Derived()
            return o.run(x)

        opt_fn = torch.compile(fn, backend="eager", fullgraph=True)
        x = torch.randn(4)
        self.assertEqual(fn(x), opt_fn(x))

    def test_class_duner_mro(self):
        class ModuleA(torch.nn.Module):
            pass

        class ModuleB(ModuleA):
            pass

        def fn(x, mod):
            if ModuleA in type(mod).__mro__:
                return x + 1
            else:
                return x - 1

        x = torch.rand(2, 3)
        mod = ModuleB()
        opt_fn = torch.compile(backend="eager", fullgraph=True)(fn)
        ref = fn(x, mod)
        res = opt_fn(x, mod)
        self.assertTrue(same(ref, res))

    def test_nested_wraps(self):
        def foo(x, y):
            def add(x, y):
                return x + y

            @functools.wraps(add)
            def wrapped_call(x, y):
                return add(x, y)

            return wrapped_call(x, y)

        x = torch.randn(3, 3)
        y = torch.randn(3, 3)

        o = torch.compile(foo, fullgraph=True, backend="eager")(x, y)
        self.assertEqual(o, x + y)

        def foo(x, y):
            def nested_call(x, y):
                def mul(x, y):
                    return x * y

                @functools.wraps(mul)
                def double_nested_call(x, y):
                    return mul(x, y)

                return double_nested_call(x, y)

            return nested_call(x, y)

        o = torch.compile(foo, fullgraph=True, backend="eager")(x, y)
        self.assertEqual(o, x * y)

    def test_module_deepcopy(self):
        m1 = torch.nn.Sequential(
            torch.nn.Linear(10, 10),
            torch.nn.ReLU(),
            torch.nn.Linear(10, 10),
            torch.nn.ReLU(),
        )
        m2 = torch.nn.Sequential(
            torch.nn.Linear(10, 10),
            torch.nn.ReLU(),
            torch.nn.Linear(10, 10),
            torch.nn.ReLU(),
        )

        def fn(m, x):
            m_copy = copy.deepcopy(m)
            return m_copy(x)

        v = torch.randn(10)
        correct1 = fn(m1, v)
        correct2 = fn(m2, v)
        cnts = torch._dynamo.testing.CompileCounter()
        opt_fn = torch._dynamo.optimize(cnts)(fn)
        for _ in range(10):
            self.assertTrue(same(opt_fn(m1, v), correct1))
        for _ in range(10):
            self.assertTrue(same(opt_fn(m2, v), correct2))
        self.assertEqual(cnts.frame_count, 1)
        self.assertEqual(cnts.op_count, 4)

    def test_type_copy(self):
        def fn(seq):
            a, b = seq
            return type(seq)([a + 1, b + 2, a + b])

        args1 = [torch.randn(10), torch.randn(10)]
        args2 = (torch.randn(10), torch.randn(10))
        correct1 = fn(args1)
        correct2 = fn(args2)
        cnts = torch._dynamo.testing.CompileCounter()
        opt_fn = torch._dynamo.optimize(cnts)(fn)
        self.assertTrue(same(opt_fn(args1), correct1))
        self.assertTrue(same(opt_fn(args2), correct2))
        self.assertIsInstance(opt_fn(args1), list)
        self.assertIsInstance(opt_fn(args2), tuple)
        self.assertEqual(cnts.frame_count, 2)
        self.assertEqual(cnts.op_count, 6)

    def test_setattr_mutation1(self):
        class MyObj:  # noqa: B903
            def __init__(self, a, b):
                self.a = a
                self.b = b

        def fn(obj):
            obj.c = obj.a * obj.b + 1
            obj.b = obj.a * obj.c + 2
            obj.a = obj.b * obj.c + 3
            obj.c = obj.a * obj.b + 4
            obj.b = obj.a * obj.c + 5
            obj.a = obj.b * obj.c + 6
            return obj

        x1 = torch.randn(10)
        x2 = torch.randn(10)
        obj1 = MyObj(x1, x2)
        obj2 = MyObj(x1, x2)
        fn(obj2)
        cnts = torch._dynamo.testing.CompileCounter()
        opt_fn = torch._dynamo.optimize(cnts)(fn)
        self.assertIs(opt_fn(obj1), obj1)
        self.assertTrue(same(obj1.a, obj2.a))
        self.assertTrue(same(obj1.b, obj2.b))
        self.assertTrue(same(obj1.c, obj2.c))
        self.assertEqual(cnts.frame_count, 1)
        self.assertEqual(cnts.op_count, 12)

    def test_setattr_mutation2(self):
        class MyObj:
            def __init__(self, x):
                self.a = x + 1
                self.b = x + 2

        def fn(x):
            x = x / 3.0
            obj = MyObj(x)
            obj.c = obj.a * obj.b + 1
            obj.b = obj.a * obj.c + 2
            obj.a = obj.b * obj.c + 3
            return obj

        x1 = torch.randn(10)
        obj2 = fn(x1)

        cnts = torch._dynamo.testing.CompileCounter()
        opt_fn = torch._dynamo.optimize(cnts)(fn)
        obj1 = opt_fn(x1)
        self.assertTrue(same(obj1.a, obj2.a))
        self.assertTrue(same(obj1.b, obj2.b))
        self.assertTrue(same(obj1.c, obj2.c))
        self.assertEqual(cnts.frame_count, 1)
        self.assertEqual(cnts.op_count, 9)

    def test_setattr_mutation3(self):
        # TODO(jansel): dead code eliminate the object creation
        class MyObj:
            def __init__(self, x):
                super().__init__()
                self.a = x + 1
                self.b = x + 2

        def fn(x):
            x = x / 3.0
            obj = MyObj(x)
            obj.c = obj.a * obj.b + 1
            obj.b = obj.a * obj.c + 2
            obj.a = obj.b * obj.c + 3
            return obj.a, obj.b, obj.c

        x1 = torch.randn(10)
        obj2 = fn(x1)

        cnts = torch._dynamo.testing.CompileCounter()
        opt_fn = torch._dynamo.optimize(cnts)(fn)
        obj1 = opt_fn(x1)
        self.assertTrue(same(obj1, obj2))
        self.assertEqual(cnts.frame_count, 1)
        self.assertEqual(cnts.op_count, 9)

    def test_object_setattr(self):
        @dataclasses.dataclass
        class A:
            x: torch.Tensor

        def fn1(x) -> None:
            a = A(x)
            object.__setattr__(a, "x", x + 2)
            return a

        x1 = torch.randn(10)
        obj11 = fn1(x1.clone())

        cnts = torch._dynamo.testing.CompileCounter()
        opt_fn1 = torch._dynamo.optimize(cnts, nopython=True)(fn1)
        obj12 = opt_fn1(x1.clone())
        self.assertTrue(same(obj11.x, x1 + 2))
        self.assertTrue(same(obj12.x, x1 + 2))
        self.assertTrue(same(obj11.x, obj12.x))
        self.assertEqual(cnts.frame_count, 1)

        @dataclasses.dataclass(frozen=True)
        class B:
            x: torch.Tensor

        def fn2(x) -> None:
            b = B(x)
            return b

        x2 = torch.randn(10)
        obj21 = fn2(x2.clone())

        cnts = torch._dynamo.testing.CompileCounter()
        opt_fn2 = torch._dynamo.optimize(cnts, nopython=True)(fn2)
        obj22 = opt_fn2(x2.clone())
        self.assertTrue(same(obj21.x, x2))
        self.assertTrue(same(obj22.x, x2))
        self.assertTrue(same(obj21.x, obj22.x))
        self.assertEqual(cnts.frame_count, 0)

        @dataclasses.dataclass(frozen=True)
        class C:
            x: torch.Tensor

        def fn3(x) -> None:
            c = C(x)
            object.__setattr__(c, "x", x + 2)
            return c

        x3 = torch.randn(10)
        obj31 = fn3(x3.clone())

        cnts = torch._dynamo.testing.CompileCounter()
        opt_fn3 = torch._dynamo.optimize(cnts, nopython=True)(fn3)
        obj32 = opt_fn3(x3.clone())
        self.assertTrue(same(obj31.x, x3 + 2))
        self.assertTrue(same(obj32.x, x3 + 2))
        self.assertTrue(same(obj31.x, obj32.x))
        self.assertEqual(cnts.frame_count, 1)

        @dataclasses.dataclass(frozen=True)
        class D:
            x: torch.Tensor

            def __post_init__(self):
                object.__setattr__(self, "y", self.x + 2)

        def fn4(x) -> None:
            d = D(x)
            return d

        x4 = torch.randn(10)
        obj41 = fn4(x4.clone())

        cnts = torch._dynamo.testing.CompileCounter()
        opt_fn4 = torch._dynamo.optimize(cnts, nopython=True)(fn4)
        obj42 = opt_fn4(x4.clone())
        self.assertTrue(same(obj41.x, x4))
        self.assertTrue(same(obj42.x, x4))
        self.assertTrue(same(obj41.x, obj42.x))
        self.assertTrue(same(obj41.y, x4 + 2))
        self.assertTrue(same(obj42.y, x4 + 2))
        self.assertTrue(same(obj41.y, obj42.y))
        self.assertEqual(cnts.frame_count, 1)

    def test_user_defined_class_name(self):
        class MyClassFoo:
            pass

        def fn1(a, b, c):
            tmp = MyClassFoo()
            if tmp.__class__.__name__ == "MyClassFoo":
                return a - b / c

        torch._dynamo.testing.standard_test(self, fn=fn1, nargs=3)

    def test_user_defined_class_python_type(self):
        class MyClass1:
            pass

        class ExampleMeta(type):
            pass

        class MyClass2(metaclass=ExampleMeta):
            pass

        def fn(x, c):
            if isinstance(c, MyClass1):
                return x + 1
            elif isinstance(c, MyClass2):
                return x + 2
            else:
                return x + 3

        x = torch.rand(3)
        opt_fn = torch._dynamo.optimize("eager")(fn)
        for c in [MyClass1, MyClass2]:
            ref = fn(x, c)
            res = opt_fn(x, c)
            self.assertTrue(same(ref, res))

    def test_super_calling_with_metaclass(self):
        class ExampleMeta(type):
            pass

        class MyClass1(metaclass=ExampleMeta):
            coeff = 4  # Force the constant guard to test source in guards

            @classmethod
            def add(cls, x):
                return x + 1

        class MyClass2(MyClass1):
            @classmethod
            def add(cls, x):
                torch._dynamo.graph_break()
                return x + super().add(x) + super().coeff

        def fn(x, obj):
            return x + obj.add(x)

        x = torch.rand(3)
        obj = MyClass2()
        opt_fn = torch._dynamo.optimize("eager")(fn)
        ref = fn(x, obj)
        res = opt_fn(x, obj)
        self.assertTrue(same(ref, res))

    def test_usr_cls_staticmethod(self):
        class Foo:
            @staticmethod
            def bar(a, b):
                return a + b

        def fn(a, b):
            return Foo.bar(a, b) - 1

        torch._dynamo.testing.standard_test(self, fn=fn, nargs=2)

    def test_usr_cls_classmethod(self):
        class Foo:
            @classmethod
            def bar(cls, a, b):
                return a + b

        def fn(a, b):
            return Foo.bar(a, b) - 1

        torch._dynamo.testing.standard_test(self, fn=fn, nargs=2)

    def test_dunder_methods(self):
        class Foo:
            def __init__(self, val):
                super().__init__()
                self.val = val

            def __add__(self, other):
                return Foo(self.val + other.val)

            def __mul__(self, other):
                return Foo(self.val * other.val)

            def __truediv__(self, other):
                return Foo(self.val / other.val)

            def __sub__(self, other):
                return Foo(self.val - other.val)

        def fn(a, b, c):
            return Foo(a) + Foo(b) * Foo(c) / Foo(a) - Foo(b)

        torch._dynamo.testing.standard_test(self, fn=fn, nargs=3, expected_ops=4)

    def test_function_annotation(self):
        class Variable:
            pass

        def fn(x):
            x = x / 3.0

            def inner(y: typing.List[Variable]):
                return x + 1

            return inner

        x1 = torch.randn(10)
        obj2 = fn(x1)([])

        cnts = torch._dynamo.testing.CompileCounter()
        opt_fn = torch._dynamo.optimize_assert(cnts)(fn)
        opt_fn_inner = torch._dynamo.optimize_assert(cnts)(opt_fn(x1))
        obj1 = opt_fn_inner([])
        self.assertTrue(same(obj1, obj2))
        self.assertEqual(cnts.frame_count, 2)
        self.assertEqual(cnts.op_count, 2)

    def test_nested_closure(self):
        v0 = torch.randn(10)

        def fn1():
            v1 = torch.randn(10)

            def fn2(*args, **kwargs):
                assert len(args) == 1
                assert len(kwargs) == 1
                v2 = torch.randn(10) + args[0] + kwargs["b"]

                def fn3(v3=torch.randn(10)):
                    def fn4():
                        return v0 + v1 + v2 + v3 + 1

                    return fn4

                return fn3

            return fn2(1, b=2)()

        cnts = torch._dynamo.testing.CompileCounter()
        opt_fn1 = torch._dynamo.optimize_assert(cnts)(fn1)
        tmp1 = torch._dynamo.optimize_assert(cnts)(opt_fn1())
        tmp2 = torch._dynamo.optimize_assert(cnts)(opt_fn1())
        self.assertTrue(tmp1().shape, (10,))
        self.assertTrue(same(tmp1(), tmp1()))
        self.assertFalse(same(tmp1(), tmp2()))
        self.assertEqual(cnts.frame_count, 2)
        self.assertEqual(cnts.op_count, 9)

    def test_nested_closure_mutation(self):
        def fn1():
            v1 = torch.randn(10)

            def fn2():
                v2 = torch.randn(10)

                def fn3():
                    nonlocal v1, v2
                    v1 += 1
                    v2 += 2
                    return v1 + v2

                return fn3

            rv = fn2()
            rv()
            rv()
            return rv

        torch.manual_seed(9000)
        counter1 = fn1()
        result1 = [counter1(), counter1(), counter1()]

        torch.manual_seed(9000)
        cnts = torch._dynamo.testing.CompileCounter()
        opt_fn1 = torch._dynamo.optimize_assert(cnts)(fn1)
        counter2 = torch._dynamo.optimize_assert(cnts)(opt_fn1())
        result2 = [counter2(), counter2(), counter2()]
        result1.append(counter1())
        result2.append(counter2())

        self.assertTrue(same(result1, result2))
        self.assertEqual(cnts.frame_count, 2)
        self.assertEqual(cnts.op_count, 11)

    def test_write_to_closures_in_inlining(self):
        out = []
        for use_dynamo in [False, True]:

            def make_counter():
                x = torch.randn(10)

                def counter():
                    nonlocal x
                    x = x + 1
                    return x

                return counter

            torch.manual_seed(0)
            counter = make_counter()
            if not use_dynamo:
                out.append(counter() + counter())
            else:
                cnts = torch._dynamo.testing.CompileCounter()

                @torch._dynamo.optimize(cnts, nopython=True)
                def fn(counter):
                    return counter() + counter()

                out.append(fn(counter))
                self.assertEqual(cnts.frame_count, 1)
                self.assertEqual(cnts.op_count, 3)
                self.assertFalse(same(counter() + counter(), out[-1]))

        self.assertTrue(same(out[0], out[1]))

    def test_closure_out_of_scope_cell(self):
        cell1 = torch.rand(1).item()
        cell2 = torch.rand(3, 3)

        def indirect():
            return direct()

        def direct():
            def inner():
                return cell1 + 1, cell2 + 3

            return inner()

        cnts = torch._dynamo.testing.CompileCounter()
        opt_fn = torch._dynamo.optimize(cnts)(indirect)
        result1, result2 = opt_fn()
        self.assertAlmostEqual(cell1 + 1, result1)
        self.assertTrue(torch.allclose(cell2 + 3, result2))
        self.assertEqual(cnts.frame_count, 1)
        self.assertEqual(cnts.op_count, 1)

    def test_closure_out_of_scope_cell_with_mutation(self):
        cell1 = torch.rand(1).item()
        orig1 = cell1
        cell2 = torch.rand(3, 3)
        orig2 = cell2.clone()

        def indirect():
            return direct()

        def direct():
            def inner():
                nonlocal cell1, cell2
                x = cell2 + 1
                cell1 += 1
                cell2 += 10
                x = x + cell2
                return cell1, cell2, x

            return inner()

        cnts = torch._dynamo.testing.CompileCounter()
        opt_fn = torch._dynamo.optimize(cnts, nopython=True)(indirect)
        for i in range(1, 4):
            result1, result2, _ = opt_fn()
            self.assertAlmostEqual(orig1 + 1 * i, result1)
            self.assertTrue(torch.allclose(orig2 + 10 * i, result2))
            self.assertEqual(cnts.frame_count, 1)
            self.assertEqual(cnts.op_count, 3)
            cnts.clear()

    def test_closure_with_mutation_and_graph_break(self):
        def fn():
            x = torch.zeros(1)

            def subfunc():
                x[0] = backup

            if x[0] >= -1e5:
                pass

            backup = 1
            subfunc()
            return x

        cnts = torch._dynamo.testing.CompileCounter()
        opt_fn = torch._dynamo.optimize(cnts)(fn)
        expected = fn()
        actual = opt_fn()
        self.assertTrue(same(expected, actual))
        self.assertEqual(cnts.frame_count, 2)

    def test_closure_out_of_scope_cell_with_cond(self):
        # Test closure with out-of-scope cell variable, used in a cond
        # where the two branches read different closure variables
        from functorch.experimental.control_flow import cond

        def g(x):
            return x

        class ModuleCondDeep(torch.nn.Module):
            def forward(self, pred, x):
                return self._indirection(pred, x)

            def _indirection(self, pred, x):
                return self.indirection(pred, x)

            def indirection(self, pred, x):
                def true_fn(y):
                    return y + 2

                def false_fn(y):
                    return y - 2

                def shallow(x):
                    return x * 2

                def deep(x):
                    # y = g(x)
                    y = x
                    return cond(
                        x[0][0] > 0,
                        true_fn,
                        false_fn,
                        [y],
                    )

                return cond(pred, shallow, deep, [x])

        mod = ModuleCondDeep()
        opt_mod = torch._dynamo.optimize("eager")(mod)
        inp = torch.randn(3, 3)
        exp1 = mod(torch.tensor(False), inp)
        actual1 = opt_mod(torch.tensor(False), inp)
        exp2 = mod(torch.tensor(True), inp)
        actual2 = opt_mod(torch.tensor(True), inp)
        self.assertTrue(torch.allclose(exp1, actual1))
        self.assertTrue(torch.allclose(exp2, actual2))

    def test_top_package_import(self):
        def fn(x):
            import torch.fx

            assert not isinstance(x, torch.fx.Proxy)
            return torch.sin(x)

        x = torch.randn(4, 5)
        ref = fn(x)
        cnts = torch._dynamo.testing.CompileCounter()
        opt_fn = torch._dynamo.optimize_assert(cnts)(fn)
        res = opt_fn(x)
        self.assertTrue(same(ref, res))

    def test_typing_typevar(self):
        def fn(x):
            def sumt(y: torch.Tensor) -> torch.Tensor:
                return torch.sum(y)

            def foo(c: typing.Callable[[T], T], y: T) -> T:
                return c(y)

            return foo(sumt, x)

        x = torch.randn(3)
        ref = fn(x)
        cnts = torch._dynamo.testing.CompileCounter()
        opt_fn = torch._dynamo.optimize_assert(cnts)(fn)
        res = opt_fn(x)
        self.assertTrue(same(ref, res))
        self.assertEqual(cnts.frame_count, 1)

    def test_typing_union_and_optional(self):
        def fn(x):
            a = torch.jit.annotate(typing.Dict[str, typing.Optional[torch.Tensor]], {})
            b = torch.jit.annotate(
                typing.Dict[str, typing.Union[torch.Tensor, None]], {}
            )
            return a, b, x + 1

        x = torch.randn(3)
        ref = fn(x)
        opt_fn = torch._dynamo.optimize("eager", nopython=False)(fn)
        res = opt_fn(x)
        self.assertTrue(same(ref, res))

    def test_optimize_on_module(self):
        class MockModule(torch.nn.Module):
            def __init__(self) -> None:
                super().__init__()
                self.relu = torch.nn.ReLU()

            def custom_member(self):
                # Just for checking that Dynamo returned mod object can redirect
                # to this method
                pass

            def forward(self, x):
                return self.relu(x)

        cnts1 = torch._dynamo.testing.CompileCounter()
        mod = MockModule()
        optimized_mod = torch._dynamo.optimize(cnts1, nopython=True)(mod)

        a = torch.randn(10)
        ref = mod(a)
        res = optimized_mod(a)

        optimized_mod.custom_member()

        self.assertTrue(same(ref, res))

    def test_nested_optimize_decorator(self):
        cnts2 = torch._dynamo.testing.CompileCounter()
        cnts3 = torch._dynamo.testing.CompileCounter()

        @torch._dynamo.run()
        def fn1(x):
            return torch.sin(x) * 10

        @torch._dynamo.optimize(cnts2, nopython=True)
        def fn2(x):
            return fn1(x) + 1

        @torch._dynamo.optimize(cnts3, nopython=True)
        def fn3(x):
            return torch.relu(fn2(x))

        fn3(torch.randn(4, 5))
        self.assertEqual(cnts2.frame_count, 0)
        self.assertEqual(cnts3.frame_count, 1)
        self.assertEqual(cnts3.op_count, 4)

    def test_nested_optimize_run(self):
        cnts = torch._dynamo.testing.CompileCounter()

        @torch._dynamo.optimize(cnts, nopython=True)
        def fn(x):
            return torch.relu(torch.cos(x) + torch.sin(x))

        fn(torch.randn(4))
        self.assertEqual(cnts.frame_count, 1)

        fn(torch.randn(4, 4))
        self.assertEqual(cnts.frame_count, 2)

        # Test that run works on a decorated fn
        fn = torch._dynamo.run(fn)
        fn(torch.randn(4, 4, 4))
        self.assertEqual(cnts.frame_count, 2)

    def test_nested_optimize(self):
        cnts1 = torch._dynamo.testing.CompileCounter()
        cnts2 = torch._dynamo.testing.CompileCounter()

        def fn(x):
            return torch.relu(torch.cos(x) + torch.sin(x))

        fn1 = torch._dynamo.optimize(cnts1, nopython=True)(fn)
        fn2 = torch._dynamo.optimize(cnts2, nopython=True)(fn1)

        # The first optimize in the nesting should be ignored
        fn2(torch.randn(4))
        self.assertEqual(cnts2.frame_count, 1)
        self.assertEqual(cnts1.frame_count, 0)

        # Since the fn code object is already compiled, calling fn1 should
        # directly call the compiled_fn callable.
        torch._dynamo.run()(fn1)(torch.randn(4))
        self.assertEqual(cnts1.frame_count, 0)

        # Test same behavior by reversing the calls
        torch._dynamo.reset()
        cnts1 = torch._dynamo.testing.CompileCounter()
        cnts2 = torch._dynamo.testing.CompileCounter()
        fn1 = torch._dynamo.optimize(cnts1, nopython=True)(fn)
        fn2 = torch._dynamo.optimize(cnts2, nopython=True)(fn1)
        fn1(torch.randn(4))
        self.assertEqual(cnts1.frame_count, 1)
        torch._dynamo.run()(fn2)(torch.randn(4))
        self.assertEqual(cnts2.frame_count, 0)

    def test_torch_size(self):
        cnts = torch._dynamo.testing.CompileCounter()

        def fn(x):
            output_size = torch.Size([10, 10])
            x = x.view(*output_size)
            return (x,)

        x = torch.randn(100, requires_grad=True)
        x_clone = x.clone()
        ref = fn(x)

        opt_fn = torch._dynamo.optimize(cnts, nopython=True)(fn)
        res = opt_fn(x_clone)

        self.assertTrue(same(ref, res))

    def test_torch_size_numel(self):
        cnts = torch._dynamo.testing.CompileCounter()

        def fn():
            return torch.Size([10, 8]).numel()

        opt_fn = torch._dynamo.optimize(cnts, nopython=True)(fn)
        num = torch.Size([10, 8]).numel()
        self.assertEqual(opt_fn(), num)

    def test_torch_size_numel_dynamic(self):
        cnts = torch._dynamo.testing.CompileCounter()

        def fn(x):
            return x.size().numel()

        opt_fn = torch._dynamo.optimize(cnts, nopython=True)(fn)
        x = torch.rand(10, 1, 8, 1)
        expect = fn(x)
        self.assertEqual(opt_fn(x), expect)

    def test_shape_type(self):
        cnts = torch._dynamo.testing.CompileCounter()

        def fn(x):
            return x + (type(x.shape) == torch.Size)

        opt_fn = torch._dynamo.optimize(cnts, nopython=True)(fn)
        x = torch.zeros(())
        self.assertEqual(opt_fn(x), fn(x))

    def test_size_dim(self):
        cnts = torch._dynamo.testing.CompileCounter()

        def fn(x, dim):
            return x.size(dim=dim)

        opt_fn = torch._dynamo.optimize(cnts, nopython=True)(fn)
        x = torch.empty([4, 9, 8])
        self.assertEqual(opt_fn(x, 1), 9)
        self.assertEqual(opt_fn(x, -2), 9)

    def test_stride_dim(self):
        cnts = torch._dynamo.testing.CompileCounter()

        def fn(x, dim):
            return x.stride(dim=dim)

        opt_fn = torch._dynamo.optimize(cnts, nopython=True)(fn)
        x = torch.empty([4, 9, 8])
        self.assertEqual(opt_fn(x, 0), 72)
        self.assertEqual(opt_fn(x, -2), 8)

    def test_torch_seed(self):
        from torch._dynamo.utils import counters

        cnts = torch._dynamo.testing.CompileCounter()
        counters.clear()

        def fn(x):
            attention_seed = int(torch.seed() % sys.maxsize)
            torch.manual_seed(attention_seed)
            return (x,)

        x = torch.randn(10, requires_grad=True)
        ref = fn(x)

        # Python code is needed here, since torch.manual_seed graph-breaks.
        # Refs: https://github.com/pytorch/pytorch/issues/107187
        opt_fn = torch._dynamo.optimize(cnts, nopython=False)(fn)
        res = opt_fn(x)

        self.assertTrue(same(ref, res))
        # Only the torch.seed call is turned into an FX graph.
        self.assertEqual(cnts.op_count, 1)
        self.assertEqual(cnts.frame_count, 1)
        # Graph breaks at manual_seed.
        self.assertEqual(len(counters["graph_break"]), 1)

    def test_is_tensor_like(self):
        cnts = torch._dynamo.testing.CompileCounter()

        def f(x):
            if torch.overrides.is_tensor_like(x):
                return (x * 2,)
            return (torch.ones(10) + x,)

        x = torch.randn(10)
        ref0 = f(x)
        ref1 = f(4)
        opt_f = torch._dynamo.optimize(cnts, nopython=True)(f)
        res0 = opt_f(x)
        res1 = opt_f(4)
        self.assertTrue(same(ref0, res0))
        self.assertTrue(same(ref1, res1))

    def test_is_tensor_like2(self):
        class MyTensor:
            @classmethod
            def __torch_function__(cls, func, types, args=(), kwargs=None):
                if kwargs is None:
                    kwargs = {}

                if func is torch.max:
                    return torch.tensor(123)
                return func(*args, **kwargs)

        def fn(x):
            if torch.overrides.is_tensor_like(x):
                return torch.max(x)
            else:
                return torch.zeros(1)

        x = MyTensor()
        ref0 = fn(x)
        ref1 = fn(4)
        opt_fn = torch._dynamo.optimize("eager")(fn)
        res0 = opt_fn(x)
        res1 = opt_fn(4)
        self.assertTrue(same(ref0, res0))
        self.assertTrue(same(ref1, res1))

    def test_tensor_data(self):
        def fn(x, y):
            return x[y.data]

        x = torch.rand(8)
        y = torch.ones(8).to(torch.int)
        ref = fn(x, y)
        opt_fn = torch._dynamo.optimize("eager", nopython=True)(fn)
        res = opt_fn(x, y)
        self.assertTrue(same(ref, res))

    def test_tensor_layout(self):
        def fn(x):
            return torch.zeros(
                [x.size()[0], x.size()[1]],
                dtype=x.dtype,
                layout=x.layout,
                device=x.device,
            )

        x = torch.rand(2, 3)
        ref = fn(x)
        opt_fn = torch._dynamo.optimize("eager", nopython=True)(fn)
        res = opt_fn(x)
        self.assertTrue(same(ref, res))

    def test_version_ci(self):
        # temporary test to check that the ci torch version is set correctly
        self.assertTrue(hasattr(torch, "_subclasses"))

    @unittest.skipIf(not TEST_CUDA, "requires cuda")
    def test_rand(self):
        cnts = torch._dynamo.testing.CompileCounter()
        device = "cuda"

        def fn():
            return torch.randn(10, device=device)

        torch.manual_seed(10)
        ref_run1 = fn()

        torch.manual_seed(10)
        ref_run2 = fn()
        self.assertTrue(same(ref_run1, ref_run2))

        torch.manual_seed(10)
        opt_fn = torch._dynamo.optimize(cnts, nopython=True)(fn)
        res = opt_fn()

        self.assertTrue(same(res, ref_run1))

    def test_slice_input(self):
        cnts = torch._dynamo.testing.CompileCounter()

        def getitem(a, idx):
            if isinstance(idx, slice):
                return (
                    torch.zeros(1),
                    a[idx]
                    + [
                        100,
                    ],
                )
            else:
                return (torch.zeros(1), a[idx])

        layers = list(range(10))
        ref0 = getitem(layers, slice(0, 2, 1))
        ref1 = getitem(layers, 2)
        ref2 = getitem(layers, slice(3, 8, 2))
        opt_getitem = torch._dynamo.optimize(cnts, nopython=True)(getitem)
        res0 = opt_getitem(layers, slice(0, 2, 1))
        res1 = opt_getitem(layers, 2)
        res2 = opt_getitem(layers, slice(3, 8, 2))

        self.assertTrue(ref0 == res0)
        self.assertTrue(ref1 == res1)
        self.assertTrue(ref2 == res2)

    def test_grad(self):
        cnts = torch._dynamo.testing.CompileCounter()

        def fn(a, b):
            out = a * b
            out.sum().backward()
            real_out = torch.sigmoid(a.grad + b)
            return real_out

        inps = [torch.randn(4, requires_grad=True) for _ in range(2)]
        for inp in inps:
            inp.grad = None
        ref = fn(*inps)

        for inp in inps:
            inp.grad = None
        opt_fn = torch._dynamo.optimize(cnts)(fn)
        res = opt_fn(*inps)

        self.assertTrue(same(ref, res))

    @torch._dynamo.config.patch(guard_nn_modules=True)
    def test_source_non_input_grad_access(self):
        # This test creates a model, and accesses the grads
        # from its parameter. This means that within dynamo,
        # the tensor we are reading the grad from HAS a source,
        # but is not known to graphargs.
        cnts = torch._dynamo.testing.CompileCounter()

        class TrivialModel(torch.nn.Module):
            def __init__(self) -> None:
                super(TrivialModel, self).__init__()
                self.linear = torch.nn.Linear(2, 1)

            def forward(self, x):
                return self.linear(x)

        def fn(a, b):
            outs = []
            for param in model.parameters():
                outs.append(torch.ones(param.grad.size()))
            return outs, param.grad + 1

        model = TrivialModel()
        # Eager
        a = torch.ones([2, 2], requires_grad=True)
        b = torch.ones([2, 2])
        out = model(a)
        out_sum = out.sum()
        out_sum.backward()
        ref = fn(a, b)

        # Compiled
        model = TrivialModel()
        a = torch.ones([2, 2], requires_grad=True)
        b = torch.ones([2, 2])
        out = model(a)
        out_sum = out.sum()
        out_sum.backward()

        opt_fn = torch._dynamo.optimize(cnts, nopython=True)(fn)
        res = opt_fn(a, b)

        self.assertTrue(same(ref, res))
        self.assertEqual(cnts.frame_count, 1)
        self.assertEqual(cnts.op_count, 3)

    def test_intermediary_tensor_grad_access(self):
        # This test creates a model, and accesses the grads
        # from its parameters and an entirely intermediary tensor.
        cnts = torch._dynamo.testing.CompileCounter()

        def fn(a, b):
            intermediary = torch.ones(2, 2)
            c = a + intermediary
            outs = []
            outs.append(intermediary.grad)
            return outs

        # Eager
        a = torch.ones([2, 2], requires_grad=True)
        b = torch.ones([2, 2])
        ref = fn(a, b)

        # Compiled
        a = torch.ones([2, 2], requires_grad=True)
        b = torch.ones([2, 2])
        opt_fn = torch._dynamo.optimize(cnts, nopython=True)(fn)
        res = opt_fn(a, b)
        self.assertTrue(same(ref, res))
        self.assertEqual(cnts.frame_count, 1)
        self.assertEqual(cnts.op_count, 2)

    def test_clone_sparse_input(self):
        for layout in [
            torch.sparse_coo,
            torch.sparse_csr,
            torch.sparse_csc,
            torch.sparse_bsr,
            torch.sparse_bsc,
        ]:
            for sparse_input in self.generate_simple_inputs(
                layout,
                device="cpu",
                dtype=torch.float64,
                index_dtype=torch.int64,
            ):
                # Invoke the dynamo clone input method directly.
                sparse_copy = torch._dynamo.utils.clone_input(sparse_input)
                # Make sure sparse clone is successful.
                self.assertEqual(sparse_input, sparse_copy)

    def test_tensor_is_contiguous(self):
        def fn(x):
            input = torch.randn((1, 16, 1, 1))
            weight = torch.randn((8, 16, 3, 3))
            weight = weight.to(memory_format=x)
            output = torch.conv2d(input, weight, None, (2, 1), (1, 1), (1, 1), 1)
            return output.is_contiguous(memory_format=x)

        opt_fn = torch._dynamo.optimize("eager")(fn)
        for x in [torch.contiguous_format, torch.channels_last]:
            self.assertEqual(fn(x), opt_fn(x))

    def test_python_slice(self):
        def f1(input):
            y = 0
            for i, x in enumerate(input[2:], 1):
                y = y + x
            return y

        def f2(input):
            y = 0
            for i, x in enumerate(input.shape[2:], 1):
                y = y + x
            return y

        cnts = torch._dynamo.testing.CompileCounter()
        opt_f1 = torch._dynamo.optimize(cnts)(f1)
        opt_f2 = torch._dynamo.optimize(cnts)(f2)
        res1 = opt_f1([1, 2, 3, 5])
        res2 = opt_f2(torch.rand([2, 3, 4, 5]))

        self.assertEqual(res1, 8)
        self.assertEqual(res2, 9)

    def test_enum_as_dict_key(self):
        class MyEnum(enum.Enum):
            FOO = 10
            BAR = 20

        def fn(x):
            y = x + 2
            z = {
                MyEnum.FOO: torch.tensor(1),
                MyEnum.BAR: 10,
                "MyEnum.BAR": torch.tensor(8),
                5: torch.rand(3),
            }
            torch._dynamo.graph_break()
            a = z[MyEnum.FOO] + z["MyEnum.BAR"]
            b = y * 2
            return a, b

        cnts = torch._dynamo.testing.CompileCounter()
        opt_fn = torch._dynamo.optimize(cnts)(fn)
        for _ in range(10):
            x = torch.rand(3)
            ref = fn(x)
            res = opt_fn(x)
            self.assertTrue(same(ref, res))
        self.assertEqual(cnts.frame_count, 2)

    def test_enum_as_dict_key_with_overloaded_str(self):
        class MyEnum(enum.Enum):
            FOO = 10
            BAR = 20

            def __str__(self):
                return self.value

        def fn(x):
            y = x + 2
            z = {
                MyEnum.FOO: torch.tensor(1),
                MyEnum.BAR: 10,
                "MyEnum.BAR": torch.tensor(8),
                5: torch.rand(3),
            }
            torch._dynamo.graph_break()
            a = z[MyEnum.FOO] + z["MyEnum.BAR"]
            b = y * 2
            return a, b

        cnts = torch._dynamo.testing.CompileCounter()
        opt_fn = torch._dynamo.optimize(cnts)(fn)
        for _ in range(10):
            x = torch.rand(3)
            ref = fn(x)
            res = opt_fn(x)
            self.assertTrue(same(ref, res))
        self.assertEqual(cnts.frame_count, 2)

    def test_const_dict_variable_python_type(self):
        from torch._dynamo.variables import ConstantVariable, ConstDictVariable

        make_key = ConstantVariable.create

        d1 = {
            make_key("a"): ConstantVariable.create(10),
            make_key("b"): ConstantVariable.create(20),
        }
        d2 = collections.OrderedDict(
            [
                (make_key("x"), ConstantVariable.create(12)),
                (make_key("y"), ConstantVariable.create(22)),
            ]
        )
        self.assertEqual(ConstDictVariable(d1).python_type(), dict)
        self.assertEqual(
            ConstDictVariable(d2, collections.OrderedDict).python_type(),
            collections.OrderedDict,
        )

    def test_builtin_subclasses_as_method_on_class_type(self):
        class Foo:
            def __init__(self, name):
                self.ame_ = name

            def get_name(self):
                return "Foo " + self.name_

        class Bar(Foo):
            def __init__(self, name):
                self.name_ = name

            def get_name(self):
                return "Bar " + self.name_

        class Baz(Foo):
            def __init__(self, name):  # noqa: B903
                self.name_ = name

            def get_name(self):
                return "Baz " + self.name_

        subs_of_foo_reg = Foo.__subclasses__()

        counter = CompileCounter()

        @torch._dynamo.optimize_assert(counter)
        def fn():
            return Foo.__subclasses__()

        subs_of_foo_optim = fn()

        self.assertEqual(len(subs_of_foo_reg), 2)
        self.assertEqual(subs_of_foo_reg, subs_of_foo_optim)

    def test_builtin_subclasses_as_method_on_var(self):
        class Foo:
            def __init__(self, name):
                self.name_ = name

            def get_name(self):
                return "Foo " + self.name_

        class Bar(Foo):
            def __init__(self, name):
                self.name_ = name

            def get_name(self):
                return "Bar " + self.name_

        class Baz(Bar):
            def __init__(self, name):
                self.name_ = name

            def get_name(self):
                return "Baz " + self.name_

        subs_of_foo_reg = Foo.__subclasses__()
        sub_of_foo_subclass_var_reg = subs_of_foo_reg[0].__subclasses__()

        sub_of_foo_subclass_var_optim = []
        counter = CompileCounter()

        @torch._dynamo.optimize_assert(counter)
        def fn():
            return Foo.__subclasses__()

        @torch._dynamo.optimize_assert(counter)
        def fn_single(subs_of_foo_optim):
            return subs_of_foo_optim[0].__subclasses__()

        subs_of_foo_optim = fn()
        sub_of_foo_subclass_var_optim = fn_single(subs_of_foo_optim)

        self.assertEqual(len(sub_of_foo_subclass_var_optim), 1)
        self.assertEqual(sub_of_foo_subclass_var_optim, sub_of_foo_subclass_var_reg)

    def test_builtin_str_on_user_defined_function(self):
        def another_fn():
            pass

        def fn():
            return "another_fn" in str(another_fn)

        opt_fn = torch._dynamo.optimize(nopython=True)(fn)
        self.assertTrue(opt_fn())

    def test_enum_no_graphbreaks(self):
        class Foo(enum.Enum):
            FOO = 0
            BAR = 1

        def fn(x, foo):
            if foo is Foo.FOO:
                x = torch.add(x, 1.0)
            x = torch.mul(x, 1.0)
            return x

        x = torch.randn(1)
        cnts = torch._dynamo.testing.CompileCounter()
        opt_fn = torch._dynamo.optimize(cnts, nopython=True)(fn)
        opt_fn(x, Foo.FOO)
        self.assertEqual(cnts.op_count, 2)

        torch._dynamo.reset()
        cnts = torch._dynamo.testing.CompileCounter()
        opt_fn = torch._dynamo.optimize(cnts, nopython=True)(fn)
        opt_fn(x, Foo.BAR)
        self.assertEqual(cnts.op_count, 1)

    def test_repeat_interleave_graphbreaks(self):
        def fn_no_breaks(x):
            # no breaks on self_int
            x += 1
            x = torch.repeat_interleave(x, 2, 3)
            x += 1
            return x

        def fn_has_breaks(x):
            # breaks on self_Tensor
            x += 1
            x = torch.repeat_interleave(x, torch.tensor(2), 3)
            x += 1
            return x

        x = torch.randn([4, 16, 1, 64])

        cnts = torch._dynamo.testing.CompileCounter()
        opt_fn = torch._dynamo.optimize(cnts)(fn_no_breaks)
        opt_fn(x)
        self.assertEqual(cnts.frame_count, 1)

        torch._dynamo.reset()
        cnts = torch._dynamo.testing.CompileCounter()
        opt_fn = torch._dynamo.optimize(cnts)(fn_has_breaks)
        opt_fn(x)
        self.assertEqual(cnts.frame_count, 2)

    def test_id_guarded_object(self):
        class UDO:
            @torch.compile(backend="eager")
            def call(self, x, ref_id):
                self_id = id(self)
                if self_id == ref_id:
                    x = torch.mul(x, 1.0)
                else:
                    x = torch.mul(x, 0)
                return x

        # Make sure we do recompile when id(self) is executed on
        # different self objects.
        x = torch.ones(2)
        obj1 = UDO()
        obj1_id = id(obj1)
        self.assertEqual(obj1.call(x, obj1_id), torch.ones(2))

        obj2 = UDO()
        # if we do not install ID_MATCH: ___check_obj_id(L['self'], xxx) this fails.
        self.assertEqual(obj2.call(x, obj1_id), torch.zeros(2))

    def test_id_guarded_module(self):
        class M(torch.nn.Module):
            def forward(self, x, ref_id):
                self_id = id(self)
                if self_id == ref_id:
                    x = torch.mul(x, 1.0)
                else:
                    x = torch.mul(x, 0)
                return x

        cnts = torch._dynamo.testing.CompileCounter()

        # Make sure we do recompile when id(self) is executed on
        # different self objects.
        x = torch.ones(2)
        m1 = M()
        m1_id = id(m1)
        opt_m1 = torch._dynamo.optimize(cnts, nopython=True)(m1)
        self.assertEqual(opt_m1(x, m1_id), torch.ones(2))
        self.assertEqual(opt_m1(x, m1_id), torch.ones(2))

        self.assertEqual(cnts.frame_count, 1)
        self.assertEqual(cnts.op_count, 1)

        m2 = M()
        opt_m2 = torch._dynamo.optimize(cnts, nopython=True)(m2)
        # if we do not install ID_MATCH: ___check_obj_id(L['self'], xxx) this fails.
        self.assertEqual(opt_m2(x, m1_id), torch.zeros(2))
        self.assertEqual(cnts.frame_count, 2)
        self.assertEqual(cnts.op_count, 2)

    def test_id_tensor(self):
        class M(torch.nn.Module):
            def __init__(self):
                super().__init__()
                self.y1 = torch.ones(2)
                self.y2 = torch.zeros(2)
                self.ref_y1_id = id(self.y1)
                self.ref_y2_id = id(self.y2)

            def forward(self, x, ref_id):
                if ref_id == id(self.y1):
                    x = torch.mul(x, self.y1)
                else:
                    x = torch.mul(x, self.y2)
                return x

        cnts = torch._dynamo.testing.CompileCounter()

        x = torch.ones(2)
        m = M()
        opt_m = torch._dynamo.optimize(cnts, nopython=True)(m)

        self.assertEqual(opt_m(x, m.ref_y1_id), torch.ones(2))
        self.assertEqual(cnts.frame_count, 1)

        self.assertEqual(opt_m(x, m.ref_y2_id), torch.zeros(2))
        self.assertEqual(cnts.frame_count, 2)

    def test_id_of_nn_module(self):
        class M(torch.nn.Module):
            def forward(self, x, ref_id):
                self_id = id(self)
                if self_id == ref_id:
                    x = torch.mul(x, 1.0)
                x = torch.add(x, 1.0)
                return x

        m = M().eval()
        data = torch.randn(1)
        cnts = torch._dynamo.testing.CompileCounter()
        correct_ref_id = id(m)
        opt_m = torch._dynamo.optimize(cnts, nopython=True)(m)
        opt_m(data, correct_ref_id)
        # Extra op is the recorded equality test (although once
        # the trace is flattened this is dead!)
        if torch._dynamo.config.assume_static_by_default:
            self.assertExpectedInline(cnts.op_count, """2""")
        else:
            self.assertExpectedInline(cnts.op_count, """2""")

        torch._dynamo.reset()
        cnts = torch._dynamo.testing.CompileCounter()
        incorrect_ref_id = id(m) + 1
        opt_m = torch._dynamo.optimize(cnts, nopython=True)(m)
        opt_m(data, incorrect_ref_id)
        if torch._dynamo.config.assume_static_by_default:
            self.assertExpectedInline(cnts.op_count, """1""")
        else:
            self.assertExpectedInline(cnts.op_count, """1""")

    def test_inline_func_jump_on_tensor_condition(self):
        def f1(input):
            if input == 0:
                return input + 1
            else:
                return input + 2

        def f2(input):
            return f1(input)

        cnts = torch._dynamo.testing.CompileCounter()
        opt_f2 = torch._dynamo.optimize(cnts)(f2)
        res1 = opt_f2(torch.tensor([1.0]))
        res2 = opt_f2(torch.tensor([0.0]))

        self.assertEqual(res1, 3)
        self.assertEqual(res2, 1)

    def test_set_discard(self):
        def fn(y):
            x = set(["bar"])
            x.discard("bar")
            x.discard("foo")
            return y + len(x)

        cnts = torch._dynamo.testing.CompileCounter()
        opt_fn = torch._dynamo.optimize(cnts, nopython=True)(fn)
        x = torch.randn(3)
        self.assertEqual(opt_fn(x), x)
        self.assertEqual(cnts.op_count, 1)

    def test_frozenset_torch_func_contains(self):
        funcs = frozenset([torch.add])

        def fn(x, func):
            if func in funcs:
                x = torch.add(x, 1.0)
            x = torch.mul(x, 1.0)
            return x

        x = torch.randn(1)
        cnts = torch._dynamo.testing.CompileCounter()
        opt_fn = torch._dynamo.optimize(cnts, nopython=True)(fn)
        opt_fn(x, torch.add)
        self.assertEqual(cnts.op_count, 2)

        torch._dynamo.reset()
        cnts = torch._dynamo.testing.CompileCounter()
        opt_fn = torch._dynamo.optimize(cnts, nopython=True)(fn)
        opt_fn(x, torch.mul)
        self.assertEqual(cnts.op_count, 1)

    def test_inline_list_mutation(self):
        def f1(x):
            x.append(torch.ones(8))
            return x

        def f2():
            x = [torch.ones(6)]
            f1(x)
            return x

        res1 = f2()
        cnts = torch._dynamo.testing.CompileCounter()
        opt_f2 = torch._dynamo.optimize(cnts)(f2)
        res2 = opt_f2()
        self.assertTrue(same(res1, res2))

    def test_inline_dict_mutation(self):
        def f1(d):
            d["c"] = d["a"] + d.pop("b")
            return d

        def f2():
            d = {"a": torch.ones(5), "b": torch.ones(5)}
            f1(d)
            return d

        res1 = f2()
        cnts = torch._dynamo.testing.CompileCounter()
        opt_f2 = torch._dynamo.optimize(cnts)(f2)
        res2 = opt_f2()
        self.assertTrue(same(res1, res2))

    def test_inline_local_dict_clear(self):
        def f(d):
            d.clear()
            return d

        inp = {"a": torch.randn(2, 2), "b": torch.randn(2, 2)}
        out = torch.compile(f, backend="eager", fullgraph=True)(inp)
        self.assertEqual(len(out), 0)
        self.assertEqual(len(inp), 0)

    def test_inline_module_attr_dict_clear(self):
        class MyMod(torch.nn.Module):
            def __init__(self) -> None:
                super().__init__()
                self.a = {"a": torch.randn(2, 2), "b": torch.randn(2, 2)}

            def forward(self):
                self.a.clear()
                return self.a

        m = MyMod()
        out = torch.compile(m, backend="eager", fullgraph=True)()
        self.assertEqual(len(out), 0)
        self.assertEqual(len(m.a), 0)

    def test_inline_user_defined_dict_attr_clear(self):
        class MyMod:
            def __init__(self) -> None:
                self.a = {"a": torch.randn(2, 2), "b": torch.randn(2, 2)}

        def f(obj, inp):
            ret = len(obj.a) + inp
            obj.a.clear()
            return obj.a, ret

        m = MyMod()
        before_len = len(m.a)
        t_inp = torch.ones(1)
        d, ret = torch.compile(f, backend="eager", fullgraph=True)(m, t_inp)
        self.assertEqual(len(m.a), 0)
        self.assertEqual(len(d), 0)
        self.assertEqual(ret, t_inp + before_len)

    def test_recursive_inline_list_mutation(self):
        def f1(x, y):
            x.append(torch.tensor([1.1]))
            y.append(torch.tensor([1.2]))
            return x, y

        def f2(x, y):
            x.append(torch.tensor([2.1]))
            y.append(torch.tensor([2.2]))
            f1(x, y)
            return x, y

        def f3(x):
            x.append(torch.tensor([3.1]))
            y = [torch.tensor([3.2])]
            f2(x, y)
            return x, y

        def f4():
            x = [torch.tensor([4.1])]
            return f3(x)

        res1 = f4()
        cnts = torch._dynamo.testing.CompileCounter()
        opt_f4 = torch._dynamo.optimize(cnts)(f4)
        res2 = opt_f4()
        self.assertTrue(same(res1, res2))

    def test_sample_input(self):
        from torch.testing._internal.common_methods_invocations import SampleInput

        def fn(sample):
            if isinstance(sample.input, torch.Tensor):
                return sample.input * 2
            return torch.zeros(())

        sample = SampleInput(torch.ones(2))
        ref = fn(sample)

        opt_fn = torch._dynamo.optimize("eager")(fn)
        res = opt_fn(sample)

        self.assertTrue(same(ref, res))

    def test_release_input_memory(self):
        x = torch.rand([4])
        x_ref = weakref.ref(x)

        cnts = torch._dynamo.testing.CompileCounter()

        @torch._dynamo.optimize(cnts)
        def foo(x):
            return x + x

        out = foo(x)
        self.assertTrue(same(out, x + x))
        del x
        self.assertIs(x_ref(), None)

    def test_release_module_memory(self):
        mod = torch.nn.Linear(10, 10)
        x = torch.rand([10, 10])
        mod_weight_ref = weakref.ref(mod.weight)
        mod_ref = weakref.ref(mod)

        # Modules that are passed into torch._dynamo optimized functions
        # will normally be held onto through the generated GraphModule,
        # which contains the modules. remove the reference in this backend
        # and test that no additional references are being held.
        class NoLeakBackend:
            def __call__(self, gm: torch.fx.GraphModule, example_inputs):
                gm.mod = None

                def foo(*args, **kwargs):
                    return (1,)

                return foo

        no_leak_backend = NoLeakBackend()

        @torch._dynamo.optimize(no_leak_backend)
        def foo(mod, x):
            return mod(x)

        foo(mod, x)
        del mod
        del x
        self.assertIsNone(mod_ref(), None)
        self.assertIsNone(mod_weight_ref(), None)

    def test_release_scope_memory(self):
        def inner(y):
            y

        inner = torch._dynamo.optimize("eager")(inner)

        p_ref = None

        x = torch.randn((10, 10))
        inner(x)

        p_ref = weakref.ref(x)
        self.assertTrue(p_ref() is not None)
        del x
        self.assertTrue(p_ref() is None)

    def test_update_locals_and_stack_uses_shared_cache(self):
        def fn(x):
            perm = [0, 3, 5]
            perm = list(range(min(perm))) + perm
            perm.extend(i for i in range(x.dim()) if i not in perm)
            return perm

        x = torch.rand([2, 2, 2, 2, 2, 2])
        res1 = fn(x)
        cnts = torch._dynamo.testing.CompileCounter()
        opt_fn = torch._dynamo.optimize(cnts)(fn)
        res2 = opt_fn(x)
        self.assertTrue(same(res1, res2))

    def test_dict_reconstruct_keeps_original_order(self):
        def fn():
            modules = collections.OrderedDict([("act", torch.nn.ReLU())])
            module_dict = torch.nn.ModuleDict(modules)

            next_modules = {"fc4": torch.nn.Linear(5, 6), "act3": torch.nn.Sigmoid()}
            modules.update(next_modules.items())
            module_dict.update(next_modules)
            return modules, module_dict

        cnts = torch._dynamo.testing.CompileCounter()
        opt_fn = torch._dynamo.optimize(cnts)(fn)
        modules, module_dict = opt_fn()

        self.assertEqual(len(module_dict), len(modules))
        for k1, m2 in zip(modules, module_dict.children()):
            self.assertTrue(modules[k1] is m2)

    def test_side_effects_codegen_update_mutated(self):
        # codegen to update mutated variables with side effect
        # should after stack value's codegen
        def f1(x):
            alist = [x]
            alist.append(x + 1)
            alist[0].sum().item()  # graph break
            res = alist.pop()
            res.sum().item()  # graph break
            return res

        def f2(a, b):
            d = {"a": a + 1, "b": b + 2}
            x = d.pop("b")
            x.sum().item()  # graph break
            y = d["a"] + x
            y.sum().item()  # graph break
            d["c"] = y
            return d

        x = torch.rand([2, 3])
        a = torch.rand([5, 6])
        b = torch.rand([5, 6])
        res11 = f1(x)
        res21 = f2(a, b)
        cnts = torch._dynamo.testing.CompileCounter()
        opt_f1 = torch._dynamo.optimize(cnts)(f1)
        opt_f2 = torch._dynamo.optimize(cnts)(f2)
        res12 = opt_f1(x)
        res22 = opt_f2(a, b)
        self.assertTrue(same(res11, res12))
        self.assertTrue(same(res21, res22))

    def test_list_append_return_none(self):
        def fn(x):
            alist = []
            blist = alist.append(x + 1)
            return alist, blist

        x = torch.tensor([2.3])
        res = fn(x)
        cnts = torch._dynamo.testing.CompileCounter()
        opt_fn = torch._dynamo.optimize(cnts)(fn)
        res2 = opt_fn(x)
        self.assertEqual(res, res2)

    @patch.object(torch._dynamo.config, "capture_scalar_outputs", True)
    def test_tensor_ctor_list_of_tensor(self):
        def fn(x):
            return torch.tensor([x], dtype=torch.int64)

        x = torch.tensor(20)
        res = fn(x)
        cnts = torch._dynamo.testing.CompileCounter()
        opt_fn = torch._dynamo.optimize(cnts)(fn)
        res2 = opt_fn(x)
        self.assertEqual(res, res2)
        self.assertEqual(cnts.frame_count, 1)

    def test_tensor_types(self):
        def fn(dtype, tensor_type):
            x = torch.empty(4, dtype=dtype)
            assert isinstance(x, tensor_type)

        opt_fn = torch._dynamo.optimize("eager")(fn)
        opt_fn(torch.float32, torch.FloatTensor)
        opt_fn(torch.float64, torch.DoubleTensor)
        opt_fn(torch.float16, torch.HalfTensor)
        opt_fn(torch.bfloat16, torch.BFloat16Tensor)
        opt_fn(torch.uint8, torch.ByteTensor)
        opt_fn(torch.int8, torch.CharTensor)
        opt_fn(torch.int64, torch.LongTensor)
        opt_fn(torch.int, torch.IntTensor)
        opt_fn(torch.int16, torch.ShortTensor)
        opt_fn(torch.bool, torch.BoolTensor)

    def test_nan(self):
        def f(x, n):
            return x * 2 + n

        x = torch.randn(4)
        n = float("nan")

        cnts = torch._dynamo.testing.CompileCounter()
        opt_f = torch._dynamo.optimize(cnts)(f)
        opt_f(x, n)
        opt_f(x, n)
        self.assertEqual(cnts.frame_count, 1)

    @patch.object(torch._dynamo.config, "capture_scalar_outputs", True)
    def test_item(self):
        class MyMod(torch.nn.Module):
            def forward(self, x):
                z = torch.max(x)
                return z.int().item()

        x = torch.tensor([[10.6763, 11.7445, -2.2369]])
        model = MyMod()
        y = torch._dynamo.optimize("eager", nopython=True)(model)(x)

        self.assertEqual(y, 11)

    @patch.object(torch._dynamo.config, "capture_scalar_outputs", True)
    def test_item_changes(self):
        class MyMod(torch.nn.Module):
            def forward(self, x):
                z = torch.max(x)
                return z.int().item()

        x = torch.tensor([[10.6763, 11.7445, -2.2369]])
        model = MyMod()
        opt_model = torch._dynamo.optimize("eager", nopython=True)(model)
        y = opt_model(x)
        z = opt_model(torch.tensor([[y - 5, y + 10, y + 50]]))

        self.assertEqual(y, 11)
        self.assertEqual(z, 61)

    @patch.object(torch._dynamo.config, "capture_scalar_outputs", True)
    def test_item_changes_new_shape(self):
        class MyMod(torch.nn.Module):
            def forward(self, x):
                z = torch.max(x)
                return z.int().item()

        x = torch.tensor([[10.6763, 11.7445, -2.2369]])
        model = MyMod()
        opt_model = torch._dynamo.optimize("eager", nopython=True)(model)
        y = opt_model(x)
        z = opt_model(torch.tensor([[y - 5, y + 50], [y + 5, y - 50]]))

        self.assertEqual(y, 11)
        self.assertEqual(z, 61)

    @unittest.skip("https://github.com/pytorch/pytorch/issues/99726")
    def test_cross_entropy_loss_fancy_ctor1(self):
        rand_5 = torch.randn(5)
        rand_3_5 = torch.randn(3, 5)
        target = torch.empty(3, dtype=torch.long).random_(5)

        loss = torch.nn.CrossEntropyLoss(
            weight=rand_5, reduce=False, label_smoothing=0.5
        )
        opt_loss = torch._dynamo.optimize("eager", nopython=True)(loss)
        input = rand_3_5
        dynamo_output = opt_loss(input, target)

        loss = torch.nn.CrossEntropyLoss(
            weight=rand_5, reduce=False, label_smoothing=0.5
        )
        input = rand_3_5
        output = loss(input, target)

        self.assertTrue(torch.allclose(dynamo_output, output))

    def test_cross_entropy_loss_fancy_ctor2(self):
        rand_3_5 = torch.randn(3, 5)
        target = torch.empty(3, dtype=torch.long).random_(5)

        loss = torch.nn.CrossEntropyLoss(reduce=False, label_smoothing=0.5)
        opt_loss = torch._dynamo.optimize("eager", nopython=True)(loss)
        input = rand_3_5
        dynamo_output = opt_loss(input, target)

        loss = torch.nn.CrossEntropyLoss(reduce=False, label_smoothing=0.5)
        input = rand_3_5
        output = loss(input, target)

        self.assertTrue(torch.allclose(dynamo_output, output))

    def test_cross_entropy_loss_simple_ctor(self):
        output = None
        rand_3_5 = torch.randn(3, 5)
        target = torch.empty(3, dtype=torch.long).random_(5)

        loss = torch.nn.CrossEntropyLoss()
        opt_loss = torch._dynamo.optimize("eager", nopython=True)(loss)
        input = rand_3_5
        dynamo_output = opt_loss(input, target)

        loss = torch.nn.CrossEntropyLoss()
        input = rand_3_5
        output = loss(input, target)

        self.assertTrue(torch.allclose(dynamo_output, output))

    def test_nn_functional_reduction(self):
        def fn(loss, reduction):
            reduction_enum = F._Reduction.get_enum(reduction)
            if reduction_enum == 0:
                return loss
            elif reduction_enum == 1:
                return loss.mean()
            elif reduction_enum == 2:
                return loss.sum()

        x = torch.rand([3, 5])
        y = "mean"
        ref = fn(x, y)
        opt_fn = torch._dynamo.optimize("eager", nopython=True)(fn)
        res = opt_fn(x, y)
        self.assertTrue(torch.allclose(ref, res))

    def test_large_reduction_list(self):
        dtype = torch.float32
        device = "cpu"

        def check_sum_all(tensor: torch.Tensor) -> None:
            pylist = tensor.reshape(-1).tolist()
            self.assertTrue(same(tensor.sum(), torch.tensor(sum(pylist))))

        check_sum_all(torch.randn(200000, dtype=dtype, device=device))

    def test_raise_on_backend_error(self):
        def my_compiler(gm, _):
            raise RuntimeError("duck!")

        @torch._dynamo.optimize(my_compiler)
        def fn(a, b):
            return a + b / (a - b)

        self.assertRaises(
            torch._dynamo.exc.BackendCompilerFailed,
            lambda: fn(torch.randn(10), torch.randn(10)),
        )

    def test_named_parameters(self):
        n_embd = 768
        block_size = 128
        vocab_size = 65
        embd_pdrop = 0.1

        class MyModel2(torch.nn.Module):
            def __init__(self) -> None:
                super().__init__()
                self.tok_emb = torch.nn.Embedding(vocab_size, n_embd)
                self.pos_emb = torch.nn.Parameter(torch.zeros(1, block_size, n_embd))
                self.drop = torch.nn.Dropout(embd_pdrop)

            def forward(self, x):
                return x

        class MyModel(torch.nn.Module):
            def __init__(self) -> None:
                super().__init__()
                self.tok_emb = torch.nn.Embedding(vocab_size, n_embd)
                self.pos_emb = torch.nn.Parameter(torch.zeros(1, block_size, n_embd))
                self.drop = torch.nn.Dropout(embd_pdrop)
                self.submod2 = MyModel2()

            def forward(self, x):
                return x

        # Regular
        params = []
        mod = MyModel()
        actual_params = list(mod.named_parameters())

        @torch._dynamo.optimize("eager", nopython=True)
        def fn():
            return list(mod.named_parameters())

        params = fn()

        self.assertEqual(len(actual_params), len(params))
        for idx in range(len(params)):
            k_a, v_a = actual_params[idx]
            k, v = params[idx]
            self.assertEqual(k_a, k)
            self.assertTrue(torch.allclose(v_a, v))

        # Prefix
        params = []
        mod = MyModel()
        actual_params = list(mod.named_parameters(prefix="foo"))

        @torch._dynamo.optimize("eager", nopython=True)
        def fn1():
            return list(mod.named_parameters(prefix="foo"))

        params = fn1()

        self.assertEqual(len(actual_params), len(params))
        for idx in range(len(params)):
            k_a, v_a = actual_params[idx]
            k, v = params[idx]
            self.assertEqual(k_a, k)
            self.assertTrue(torch.allclose(v_a, v))

    @torch._dynamo.config.patch(guard_nn_modules=True)
    def test_module_complex_iter(self):
        n_embd = 768
        block_size = 128
        vocab_size = 65
        embd_pdrop = 0.1

        class FakeGPT(torch.nn.Module):
            def __init__(self) -> None:
                super().__init__()
                self.tok_emb = torch.nn.Embedding(vocab_size, n_embd)
                self.pos_emb = torch.nn.Parameter(torch.zeros(1, block_size, n_embd))
                self.drop = torch.nn.Dropout(embd_pdrop)
                self.ln_f = torch.nn.LayerNorm(n_embd)
                self.head = torch.nn.Linear(n_embd, vocab_size, bias=False)

                self.block_size = block_size
                self.names = []

            def forward(self, idx, targets=None):
                b, t = idx.size()
                assert (
                    t <= self.block_size
                ), "Cannot forward, model block size is exhausted."

                # forward the GPT model
                token_embeddings = self.tok_emb(
                    idx
                )  # each index maps to a (learnable) vector
                position_embeddings = self.pos_emb[
                    :, :t, :
                ]  # each position maps to a (learnable) vector
                x = self.drop(token_embeddings + position_embeddings)
                x = self.blocks(x)
                x = self.ln_f(x)
                logits = self.head(x)

                # if we are given some desired targets also calculate the loss
                loss = None
                if targets is not None:
                    loss = F.cross_entropy(
                        logits.view(-1, logits.size(-1)), targets.view(-1)
                    )

                return logits, loss

            def foo(self, memo=None, prefix="", remove_duplicate=False):
                for mn, m in self.named_modules(
                    memo=memo, prefix=prefix, remove_duplicate=remove_duplicate
                ):
                    for pn, p in self.named_parameters():
                        fpn = f"{mn}.{pn}" if mn else pn
                        self.names.append(fpn)

        # Test plain recurse
        model_a = FakeGPT()
        model_a.foo()
        a_names = model_a.names

        model_b = FakeGPT()
        opt_model_b = torch._dynamo.optimize("eager", nopython=True)(model_b)
        opt_model_b.foo()

        self.assertEqual(a_names, model_b.names)

        # Test with prefix
        model_a = FakeGPT()
        model_a.foo(prefix="abc")
        a_names = model_a.names

        model_b = FakeGPT()
        opt_model_b = torch._dynamo.optimize("eager", nopython=True)(model_b)
        opt_model_b.foo(prefix="abc")

        self.assertEqual(a_names, model_b.names)

    def test_numpy_variable_isinstance(self):
        def fn(x, m):
            if isinstance(m, np.ndarray):
                return x + 1
            else:
                return x - 1

        x = torch.tensor([2.3])
        m = np.array([1, 2, 3])
        ref = fn(x, m)
        cnts = torch._dynamo.testing.CompileCounter()
        opt_fn = torch._dynamo.optimize(cnts)(fn)
        res = opt_fn(x, m)
        self.assertEqual(ref, res)

        # Test now the other path
        ref = fn(x, x)
        res = opt_fn(x, x)
        self.assertEqual(ref, res)

    def test_tensor_dot_grad_no_graph_break(self):
        def fn(a, b):
            y = 3 * a**3 - b**2
            y.backward(gradient=torch.tensor([1.0, 1.0]))
            b.grad.zero_()
            return a.grad, b.grad

        a = torch.tensor([2.0, 3.0], requires_grad=True)
        b = torch.tensor([6.0, 4.0], requires_grad=True)
        cnts = torch._dynamo.testing.CompileCounter()
        opt_fn = torch._dynamo.optimize(cnts)(fn)
        _, b_grad = opt_fn(a, b)
        self.assertTrue(same(b_grad, torch.tensor([0.0, 0.0])))
        self.assertEqual(cnts.frame_count, 2)

    def test_torch_nn_parameter_isinstance(self):
        def fn(x):
            a = torch.nn.Parameter(torch.rand(2, 3))
            if isinstance(a, torch.Tensor):
                return x + 1
            else:
                return x - 1

        x = torch.tensor([2.5])
        ref = fn(x)
        opt_fn = torch._dynamo.optimize("eager")(fn)
        res = opt_fn(x)
        self.assertEqual(ref, res)

    def _optimize_then_check_exp(
        self, foo, args, cnt, exp_out, exp_frame_count, exp_n_cached_backend
    ):
        opt_out = torch._dynamo.optimize(backend=cnt)(foo)(*args)
        self.assertEqual(exp_out, opt_out)
        self.assertEqual(cnt.frame_count, exp_frame_count)

    def test_backend_match_guard(self):
        x = torch.randn([3, 4])

        def foo(x):
            return x.sin() + x.cos()

        def foo_graph_break(x):
            a = x.sin()
            torch._dynamo.graph_break()
            b = x.cos()
            return a + b

        eager_record_backend = torch._dynamo.testing.EagerAndRecordGraphs()
        backends = [eager_record_backend, "eager"]

        # We intentionally don't reset dynamo for each backend so that we can test
        # 1. dynamo doesn't recompile when backend stays the same, i.e. frame_count doesn't increase
        # 2. dynamo recompiles when backend changes, i.e. frame_count is non-zero for next backend
        def test_recompile(foo, *, exp_frame_count):
            eager_result = foo(x)
            for i, backend in enumerate(backends):
                cnt = torch._dynamo.testing.CompileCounterWithBackend(backend)
                # Run opt_f multiple times to make sure dynamo doesn't recompile.
                # Specifically, frame_count doesn't increase
                # the number of cached backends is i + 2 because we have the optimizing backend + None
                self._optimize_then_check_exp(
                    foo, (x,), cnt, eager_result, exp_frame_count, i + 2
                )
                self._optimize_then_check_exp(
                    foo, (x,), cnt, eager_result, exp_frame_count, i + 2
                )
                self._optimize_then_check_exp(
                    foo, (x,), cnt, eager_result, exp_frame_count, i + 2
                )

        test_recompile(foo, exp_frame_count=1)
        torch._dynamo.reset()
        test_recompile(foo_graph_break, exp_frame_count=2)

    def test_backend_match_guard_multi_threads(self):
        x = torch.randn([3, 4])

        def foo(x):
            return x.sin() + x.cos()

        def compile_then_check_exp(foo, args, cnt, eager_result, exp_frame_count):
            for i in range(3):
                opt_out = torch._dynamo.optimize(backend=cnt)(foo)(*args)
                self.assertEqual(opt_out, eager_result)
            self.assertEqual(cnt.frame_count, exp_frame_count)
            thread_success[threading.current_thread()] = True

        eager_record_backend = torch._dynamo.testing.EagerAndRecordGraphs()
        backends = [eager_record_backend, "eager"]

        # Test dynamo recompiles but only caches a single backend for each thread
        eager_result = foo(x)
        # cnt and None
        exp_frame_count = 1
        threads = []
        thread_success = {}
        for i, backend in enumerate(backends):
            cnt = torch._dynamo.testing.CompileCounterWithBackend(backend)
            thread = threading.Thread(
                target=compile_then_check_exp,
                args=(
                    foo,
                    (x,),
                    cnt,
                    eager_result,
                    exp_frame_count,
                ),
            )
            threads.append(thread)
            thread.start()

        # Wait for all threads to finish
        for thread in threads:
            thread.join()

        self.assertEqual(len(thread_success), len(threads))

    def test_dynamo_min_operator_with_shape(self):
        @torch._dynamo.optimize("eager", nopython=True)
        def f(x, a):
            return min(x.shape[0], a)

        result = f(torch.ones(6), 3)
        self.assertEqual(result, 3)

    def test_onnx_shape_as_tensor(self):
        @torch._dynamo.optimize("eager", nopython=True)
        def f(x):
            return 1 + torch._shape_as_tensor(x)[0]

        gm, _ = torch._dynamo.export(f)(torch.ones(6))

        input_one_dim = torch.ones(6)
        input_two_dims = torch.ones(7, 4)
        self.assertEqual(f(input_one_dim), 7)
        self.assertEqual(f(input_two_dims), 8)
        self.assertEqual(f(input_two_dims), 8)

        @torch._dynamo.optimize("eager", nopython=True)
        def f_onnx(x):
            return 1 + torch.onnx.operators.shape_as_tensor(x)[0]

        self.assertEqual(f_onnx(input_one_dim), 7)
        self.assertEqual(f_onnx(input_two_dims), 8)
        self.assertEqual(f_onnx(input_two_dims), 8)

    def test_cond(self):
        from functorch.experimental.control_flow import cond

        def true_fn(x):
            return x.sin()

        def false_fn(x):
            return x.cos()

        def f(pred, x):
            return cond(pred, true_fn, false_fn, [x])

        opt_fn = torch._dynamo.optimize("eager")(f)
        a = opt_fn(torch.tensor(False), torch.tensor([0.25, 0.25]))
        self.assertTrue(same(torch.cos(torch.tensor([0.25, 0.25])), a))
        b = opt_fn(torch.tensor(True), torch.tensor([0.25, 0.25]))
        self.assertTrue(same(torch.sin(torch.tensor([0.25, 0.25])), b))

    def test_nonzero_static(self):
        # invalid size
        with self.assertRaisesRegex(
            RuntimeError, "nonzero_static: 'size' must be an non-negative integer"
        ):
            torch.nonzero_static(torch.tensor([8]), size=-2)

        with self.assertRaisesRegex(
            RuntimeError, "nonzero_static: 'size' must be an non-negative integer"
        ):
            torch.nonzero_static(torch.tensor([8]), size=-2, out=torch.tensor(0))

        # nonzero_static.out: out dtype mismatch
        input_tensor = torch.tensor([8])
        static_size = 1
        out_tensor = torch.empty((static_size, input_tensor.dim()), dtype=torch.float)
        with self.assertRaisesRegex(
            RuntimeError, "nonzero_static: Expected out tensor to have scalar type Long"
        ):
            torch.nonzero_static(input_tensor, size=static_size, out=out_tensor)

        # nonzero_static.out: out resize (shrink)
        input_tensor = torch.tensor([8])
        static_size = 1
        out_tensor = torch.empty((10, 10, 10, 10), dtype=torch.long)
        self.assertTrue(
            same(
                torch.nonzero_static(input_tensor, size=static_size, out=out_tensor),
                torch.tensor([0]),
            )
        )
        self.assertTrue(
            same(
                out_tensor,
                torch.tensor([0]),
            )
        )

        # nonzero_static.out: out resize (enlarge)
        input_tensor = torch.tensor([8])
        static_size = 1
        out_tensor = torch.empty((0), dtype=torch.long)
        self.assertTrue(
            same(
                torch.nonzero_static(input_tensor, size=static_size, out=out_tensor),
                torch.tensor([0]),
            )
        )
        self.assertTrue(
            same(
                out_tensor,
                torch.tensor([0]),
            )
        )

        # 0 rank
        input_tensor = torch.tensor(6)
        static_size = 2
        self.assertTrue(
            same(
                torch.nonzero_static(input_tensor, size=static_size),
                torch.empty((static_size, input_tensor.dim()), dtype=torch.long),
            )
        )

        # 0 size
        input_tensor = torch.tensor([[[1]]])
        static_size = 0
        self.assertTrue(
            same(
                torch.nonzero_static(input_tensor, size=static_size),
                torch.empty((static_size, input_tensor.dim()), dtype=torch.long),
            )
        )

        # 1D input
        input_tensor = torch.tensor([0, 8])
        static_size = 1
        self.assertTrue(
            same(
                torch.nonzero_static(input_tensor, size=static_size),
                torch.tensor([1]),
            )
        )

        input_tensor = torch.tensor([8, 0])
        static_size = 2
        self.assertTrue(
            same(
                torch.nonzero_static(input_tensor, size=static_size),
                torch.tensor([[0], [-1]]),  # padded with default fill_value "-1"
            )
        )

        # 2D input
        input_tensor = torch.tensor([[1.2, 0], [3.4, 5.6]])
        static_size = 5
        fill_value = -100
        self.assertTrue(
            torch._dynamo.utils.same(
                torch.nonzero_static(
                    input_tensor, size=static_size, fill_value=fill_value
                ),
                torch.tensor(
                    [
                        [0, 0],
                        [1, 0],
                        [1, 1],
                        [fill_value, fill_value],
                        [fill_value, fill_value],
                    ]
                ),
            )
        )
        input_tensor = torch.tensor([[1.2, 0], [3.4, 5.6]])
        static_size = 2
        fill_value = -100
        self.assertTrue(
            torch._dynamo.utils.same(
                torch.nonzero_static(
                    input_tensor, size=static_size, fill_value=fill_value
                ),
                torch.tensor([[0, 0], [1, 0]]),
            )
        )

        # 3D input
        input_tensor = torch.tensor([[[0, 0], [0, -3]], [[0, 0], [5, 0]]])
        static_size = 4
        fill_value = -999
        self.assertTrue(
            torch._dynamo.utils.same(
                torch.nonzero_static(
                    input_tensor,
                    size=static_size,
                    fill_value=fill_value,
                ),
                torch.tensor(
                    [
                        [0, 1, 1],
                        [1, 1, 0],
                        [fill_value, fill_value, fill_value],
                        [fill_value, fill_value, fill_value],
                    ]
                ),
            )
        )

    def test_cond_with_quantization(self):
        from functorch.experimental.control_flow import cond

        class MyModule(torch.nn.Module):
            def __init__(self) -> None:
                super().__init__()
                example_inputs = (torch.randn(5, 5),)
                self.model = torch.nn.Linear(5, 5)
                self.quantized_model = prepare_qat_fx(
                    self.model, qconfig_dict, example_inputs=example_inputs
                )

            def forward(self, pred, x):
                def true_fn(x):
                    return x.sin() + self.quantized_model(x)

                def false_fn(x):
                    return x.cos() + self.model(x)

                return cond(pred, true_fn, false_fn, [x])

        module = MyModule()
        opt_m = torch._dynamo.optimize("eager", nopython=True)(module)
        x = torch.rand((5, 5))
        pred = torch.tensor(True)
        self.assertTrue(same(module(pred, x), opt_m(pred, x)))
        pred = torch.tensor(False)
        self.assertTrue(same(module(pred, x), opt_m(pred, x)))

    def test_map_with_quantization(self):
        from functorch.experimental.control_flow import map

        class MyModule(torch.nn.Module):
            def __init__(self) -> None:
                super().__init__()
                example_inputs = (torch.randn(5, 5),)
                self.model = torch.nn.Linear(5, 5)
                self.quantized_model = prepare_qat_fx(
                    self.model, qconfig_dict, example_inputs=example_inputs
                )

            def forward(self, x):
                def body(x):
                    return x.sin() + self.quantized_model(x)

                return map(body, x)

        module = MyModule()
        opt_m = torch._dynamo.optimize("eager", nopython=True)(module)
        x = torch.rand((5, 5))
        self.assertTrue(same(module(x), opt_m(x)))

    def test_cond_side_effects(self):
        from functorch.experimental.control_flow import cond

        c = 0

        def true_fn(x):
            return x - c

        def false_fn(x):
            return x + c

        def f(pred, x):
            nonlocal c
            c = 1
            return cond(pred, true_fn, false_fn, [x])

        opt_fn = torch._dynamo.optimize("eager")(f)
        c = 0
        a = opt_fn(torch.tensor(False), torch.tensor([0.25, 0.25]))
        self.assertTrue(same(torch.tensor([1.25, 1.25]), a))

    def test_map_side_effects(self):
        from functorch.experimental.control_flow import map

        class Module(torch.nn.Module):
            def __init__(self) -> None:
                super().__init__()
                self.w = torch.tensor(1)

            def forward(self, xs):
                def body(x):
                    self.w += 1
                    return x

                return map(body, xs)

        mod = Module()

        error_message = ""
        if torch._dynamo.config.inline_inbuilt_nn_modules:
            error_message = r"HigherOrderOperator: Mutating a variable not in the current scope \(SideEffects\)"
        else:
            error_message = "Can't inplace modify module params/buffers"

        with self.assertRaisesRegex(Unsupported, error_message):
            opt_fn = torch._dynamo.optimize("eager", nopython=True)(mod)
            opt_fn(torch.randn(3, 2))

    def test_cond_nested(self):
        from functorch.experimental.control_flow import cond

        def true_fn_nested(x):
            return x * 10

        def false_fn_nested(x):
            return x * -1

        def true_fn(pred2, x):
            return x.sin()

        def false_fn(pred2, x):
            return x + cond(pred2, true_fn_nested, false_fn_nested, [x])

        def f(pred, pred2, x):
            return cond(pred, true_fn, false_fn, [pred2, x])

        cc = torch._dynamo.testing.CompileCounter()
        opt_fn = torch._dynamo.optimize(cc)(f)
        true_true_sin = opt_fn(
            torch.tensor(True), torch.tensor(True), torch.tensor([0.25, 0.25])
        )
        self.assertTrue(same(torch.sin(torch.tensor([0.25, 0.25])), true_true_sin))

        true_false_sin = opt_fn(
            torch.tensor(True), torch.tensor(False), torch.tensor([0.25, 0.25])
        )
        self.assertTrue(same(torch.sin(torch.tensor([0.25, 0.25])), true_false_sin))

        false_true_sum_mult = opt_fn(
            torch.tensor(False), torch.tensor(True), torch.tensor([0.25, 0.25])
        )
        self.assertTrue(
            same(torch.tensor([2.75, 2.75]), false_true_sum_mult)
        )  # * 10 then add x

        false_false_sum_neg = opt_fn(
            torch.tensor(False), torch.tensor(False), torch.tensor([0.25, 0.25])
        )
        self.assertTrue(
            same(torch.tensor([0.0, 0.0]), false_false_sum_neg)
        )  # * -1 then add x
        self.assertTrue(cc.frame_count, 2)

    def test_cond_export(self):
        from functorch.experimental.control_flow import cond

        def true_fn_nested(x):
            return x * 10

        def false_fn_nested(x):
            return x * -1

        def true_fn(pred2, x):
            return x.sin()

        def false_fn(pred2, x):
            return x + cond(pred2, true_fn_nested, false_fn_nested, [x])

        def f(pred, pred2, x):
            return cond(pred, true_fn, false_fn, [pred2, x])

        graph, guard = torch._dynamo.export(f)(
            torch.tensor(False), torch.tensor(True), torch.tensor([0.25, 0.25])
        )
        true_true_sin = graph(
            torch.tensor(True), torch.tensor(True), torch.tensor([0.25, 0.25])
        )
        self.assertTrue(same(torch.sin(torch.tensor([0.25, 0.25])), true_true_sin))

        true_false_sin = graph(
            torch.tensor(True), torch.tensor(False), torch.tensor([0.25, 0.25])
        )
        self.assertTrue(same(torch.sin(torch.tensor([0.25, 0.25])), true_false_sin))

        false_true_sum_mult = graph(
            torch.tensor(False), torch.tensor(True), torch.tensor([0.25, 0.25])
        )
        self.assertTrue(
            same(torch.tensor([2.75, 2.75]), false_true_sum_mult)
        )  # * 10 then add x

        false_false_sum_neg = graph(
            torch.tensor(False), torch.tensor(False), torch.tensor([0.25, 0.25])
        )
        self.assertTrue(
            same(torch.tensor([0.0, 0.0]), false_false_sum_neg)
        )  # * -1 then add x

    def test_cond_export_single_arg(self):
        from functorch.experimental.control_flow import cond

        def true_fn(x):
            return x

        def false_fn(x):
            return x.sin()

        def f(pred, x):
            return cond(pred, true_fn, false_fn, [x])

        graph, guard = torch._dynamo.export(f)(
            torch.tensor(False), torch.tensor([0.25, 0.25])
        )
        true_mirror = graph(torch.tensor(True), torch.tensor([0.25, 0.25]))
        self.assertTrue(same(torch.tensor([0.25, 0.25]), true_mirror))
        true_mirror_2 = graph(torch.tensor(True), torch.tensor([0.33, 0.33, 0.33]))
        self.assertTrue(same(torch.tensor([0.33, 0.33, 0.33]), true_mirror_2))

        false_sin = graph(torch.tensor(False), torch.tensor([0.5, 0.5]))
        self.assertTrue(same(torch.sin(torch.tensor([0.5, 0.5])), false_sin))

    def test_enum_guards(self):
        class MyEnum(enum.Enum):
            FOO = 10
            BAR = 20

        def fn(x, y):
            if y == MyEnum.FOO:
                return x + 1
            else:
                return x - 1

        x = torch.rand(3)
        y = MyEnum.BAR
        ref = fn(x, y)
        opt_fn = torch.compile(backend="eager")(fn)
        res = opt_fn(x, y)
        self.assertTrue(same(ref, res))

    def test_duplicate_graph_break_log(self):
        torch._logging.set_logs(graph_breaks=True)

        @torch._dynamo.optimize("eager")
        def f1(a, b):
            f2(a, b)

        def f2(a, b):
            c = a + b
            print("break")
            return a + b + c

        @torch._dynamo.optimize("eager")
        def g1(a, b):
            g2(a, b)

        def g2(a, b):
            c = a + b
            print("break")
            return a + b + c

        def count_graph_break_msgs(msgs):
            return sum(msg.find("Graph break") != -1 for msg in msgs)

        with self.assertLogs(
            logger="torch._dynamo", level=logging.DEBUG
        ) as log, torch._dynamo.config.patch(verbose=True):
            f1(torch.randn(10), torch.randn(10))
            self.assertGreater(count_graph_break_msgs(log.output), 1)

        with self.assertLogs(
            logger="torch._dynamo", level=logging.DEBUG
        ) as log, torch._dynamo.config.patch(verbose=False):
            g1(torch.randn(10), torch.randn(10))
            self.assertEqual(count_graph_break_msgs(log.output), 1)

        # reset logging state
        torch._logging.set_logs()

    def test_inplace_param_update(self):
        def fn(param, y):
            prev_grad = torch.is_grad_enabled()
            try:
                torch.set_grad_enabled(False)
                torch.set_grad_enabled(True)
                torch.set_grad_enabled(False)
                param.add_(y)
            finally:
                torch.set_grad_enabled(prev_grad)

        y = torch.randn(4)
        x = torch.nn.Parameter(torch.randn(4))
        fn(x, y)

        cnts = torch._dynamo.testing.CompileCounter()
        opt_fn = torch._dynamo.optimize(cnts, nopython=True)(fn)
        opt_fn(x, y)
        self.assertEqual(cnts.frame_count, 1)
        self.assertEqual(cnts.op_count, 3)

    @unittest.skipIf(
        not PLATFORM_SUPPORTS_FLASH_ATTENTION,
        "Can't run fused SDPA on this platform",
    )
    def test_parsing_sdpa(self):
        class MyModule(torch.nn.Module):
            def forward(self, query, key, value):
                out = F.scaled_dot_product_attention(query, key, value, None, 0, True)
                out = F.scaled_dot_product_attention(
                    query, key, value, None, 0, True, scale=8
                )
                out = F.scaled_dot_product_attention(
                    query=query,
                    key=key,
                    value=value,
                    attn_mask=None,
                    dropout_p=0,
                    is_causal=True,
                )
                out = F.scaled_dot_product_attention(
                    query,
                    key=key,
                    value=value,
                    attn_mask=None,
                    dropout_p=0,
                    is_causal=True,
                )
                out = F.scaled_dot_product_attention(
                    query, key, value, None, dropout_p=0, is_causal=True
                )
                out = F.scaled_dot_product_attention(query, key, value, None, scale=8)
                return out

        device = "cuda"
        dtype = torch.float16
        seq_len_q = 1
        seq_len_k = 1
        head_dim = 8
        query = torch.ones(
            1, 8, seq_len_q, head_dim, device=device, dtype=dtype, requires_grad=True
        )
        key = torch.ones(
            1, 8, seq_len_k, head_dim, device=device, dtype=dtype, requires_grad=True
        )
        value = torch.ones(
            1, 8, seq_len_k, head_dim, device=device, dtype=dtype, requires_grad=True
        )
        module = MyModule()
        opt_mod = torch._dynamo.optimize("inductor")(module)
        opt_mod(query, key, value)

    def test_generate_tensor_from_list_of_numpy_primitive_type(self):
        # Test sth like torch.LongTensor(list(np.int64, np.int64, ...))
        def fn():
            x = np.array([1, 2, 3, 4, 5, 6], dtype=np.int64)
            y = [x[0], x[2], x[4]]
            return torch.LongTensor(y)

        ref = fn()
        res = torch.compile(fullgraph=True)(fn)()
        self.assertEqual(ref, res)

    def test_object_classmethod(self):
        class C:
            @classmethod
            def fn(cls, x):
                return x + x

        @torch._dynamo.optimize("eager", nopython=True)
        def f():
            return C().fn(torch.ones(2, 3))

        self.assertTrue(torch.allclose(f(), torch.tensor([2.0])))

    def test_object_staticmethod(self):
        class C:
            @staticmethod
            def fn(x):
                return x + x

        @torch._dynamo.optimize("eager", nopython=True)
        def f():
            return C().fn(torch.ones(2, 3))

        self.assertTrue(torch.allclose(f(), torch.tensor([2.0])))

    def test_user_function_variable_supports_enum_argument(self):
        class Foo(enum.Enum):
            FOO = 0
            BAR = 1

        def gn(x, y=Foo.FOO):
            if y is Foo.FOO:
                return x
            else:
                return x + 1

        def fn(x):
            return gn(x)

        x = torch.randn(2, 3)
        ref = fn(x)
        opt_fn = torch._dynamo.optimize("eager", nopython=True)(fn)
        res = opt_fn(x)
        self.assertTrue(torch.allclose(ref, res))

    def test_user_function_variable_supports_type_abcmeta_argument(self):
        class Foo(metaclass=abc.ABCMeta):
            @abc.abstractclassmethod
            def read(self):  # noqa: B027
                pass

        class Bar(Foo):
            def read(self):
                return "Hello World!"

        class Baz:
            pass

        def gn(x, tys=(Bar, Baz)):
            if Bar in tys:
                return x - 1
            else:
                return x + 1

        def fn(x):
            return gn(x)

        x = torch.randn(2, 3)
        ref = fn(x)
        opt_fn = torch._dynamo.optimize("eager", nopython=True)(fn)
        res = opt_fn(x)
        self.assertTrue(torch.allclose(ref, res))

    def test_user_function_variable_supports_function_argument(self):
        # Test user defined function default arguments can be:
        # 1, user defined functions (e.g, add1)
        # 2, torch functions (e.g, torch.sin)
        # 3, python builtin functions (e.g, operator.neg)
        def add1(x):
            return x + 1

        def gn(x, f1=add1, f2=torch.sin, f3=operator.neg):
            return f3(f2(f1(x)))

        def fn(x):
            return gn(x)

        x = torch.randn(2, 3)
        ref = fn(x)
        opt_fn = torch._dynamo.optimize("eager", nopython=True)(fn)
        res = opt_fn(x)
        self.assertTrue(torch.allclose(ref, res))

    def test_typing_variable_isinstance(self):
        def fn(x, m):
            if isinstance(m, typing.Mapping):
                return x + 1
            else:
                return x - 1

        x = torch.randn(2, 3)
        m = {"x": torch.randn(3)}
        ref = fn(x, m)
        opt_fn = torch._dynamo.optimize("eager")(fn)
        res = opt_fn(x, m)
        self.assertTrue(torch.allclose(ref, res))

    @torch._dynamo.config.patch(guard_nn_modules=True)
    def test_repro_graph_breaks_in__get_item_by_idx(self):
        class Mod(torch.nn.Module):
            def __init__(self) -> None:
                super().__init__()
                self.mod = torch.nn.Sequential(
                    torch.nn.Linear(3, 3), torch.nn.Linear(3, 3)
                )

            def forward(self, x):
                return self.mod[0](x)

        m = Mod()
        graph, _ = torch._dynamo.export(m)(torch.randn(3, 3))

    @torch._dynamo.config.patch(guard_nn_modules=True)
    def test_nn_sequential_invocation(self):
        with freeze_rng_state():

            class TestModel(torch.nn.Module):
                def __init__(self) -> None:
                    super().__init__()
                    self.linears = torch.nn.Sequential(
                        torch.nn.Linear(2, 2),
                        torch.nn.Linear(2, 2),
                        torch.nn.Linear(2, 2),
                        torch.nn.Linear(2, 2),
                    )

                def forward(self, x):
                    all_but_last = self.linears[:-1]
                    return all_but_last(x)

            m = TestModel()
            x = torch.rand((2, 2))
            real = m(x)
            graph, _ = torch._dynamo.export(m)(x)
            dynamo_result = graph(x)
            self.assertTrue(same(real, dynamo_result))

    @torch._dynamo.config.patch(guard_nn_modules=True)
    def test_nn_sequential_invocation_reposition_indices(self):
        with freeze_rng_state():

            class TestModel(torch.nn.Module):
                def __init__(self) -> None:
                    super().__init__()
                    self.linears = torch.nn.Sequential(
                        torch.nn.Linear(2, 2),
                        torch.nn.Linear(2, 2),
                        torch.nn.Linear(2, 2),
                        torch.nn.Linear(2, 2),
                    )

                def forward(self, x):
                    all_but_last = self.linears[1:3]
                    return all_but_last(x)

            m = TestModel()
            x = torch.rand((2, 2))
            real = m(x)
            graph, _ = torch._dynamo.export(m)(x)
            dynamo_result = graph(x)
            self.assertTrue(same(real, dynamo_result))

    def test_error_on_nested_fx_trace(self):
        input = torch.rand(2, 3)

        def f(x):
            x + x

        real = f(input)

        optimized = torch._dynamo.optimize("eager")(f)
        self.assertTrue(same(optimized(input), real))

        with self.assertRaisesRegex(RuntimeError, "Detected that you are using FX"):
            gm = torch.fx.symbolic_trace(optimized)

    @patch.object(torch._dynamo.config, "error_on_nested_fx_trace", False)
    def test_no_error_on_nested_fx_trace(self):
        input = torch.rand(2, 3)

        def f(x):
            x + x

        real = f(input)

        optimized = torch._dynamo.optimize("eager")(f)
        self.assertTrue(same(optimized(input), real))

        # should not error
        gm = torch.fx.symbolic_trace(optimized)
        self.assertTrue(same(gm(input), real))

    def test_not_dynamic_scope(self):
        def f(y):
            x = 1

            def g():
                x = 2
                return lambda: x

            return y + g()()

        input = torch.zeros(1)
        real = f(input)
        optimized = torch._dynamo.optimize("eager")(f)
        opt = optimized(input)
        self.assertTrue(same(opt, real))

    def test_inference_mode(self):
        @torch.inference_mode()
        def func(x, y):
            return x.add(1.0) + y

        x = torch.ones(4, requires_grad=True)
        y = torch.ones(4, requires_grad=True)
        ref = func(x, y)
        opt_func = torch._dynamo.optimize("eager")(func)

        x1 = torch.ones(4, requires_grad=True)
        res = opt_func(x1, y)
        self.assertTrue(same(ref, res))
        self.assertTrue(same(x, x1))

    def test_if_cond_nn_mod1(self):
        class MockModule(torch.nn.Module):
            def __init__(self, output_relu=True):
                super().__init__()
                self.relu = torch.nn.ReLU() if output_relu else None

            def forward(self, x):
                x = torch.sin(x)
                if self.relu:
                    x = self.relu(x)
                return x

        model = MockModule()
        opt_model = torch._dynamo.optimize("eager", nopython=True)(model)

        x = torch.rand(4)
        ref = model(x)
        res = opt_model(x)
        self.assertTrue(same(ref, res))

        model = MockModule(output_relu=False)
        opt_model = torch._dynamo.optimize("eager", nopython=True)(model)

        x = torch.rand(4)
        ref = model(x)
        res = opt_model(x)
        self.assertTrue(same(ref, res))

    def test_if_cond_nn_mod2(self):
        class MockModule(torch.nn.Module):
            def __init__(self) -> None:
                super().__init__()
                self.layer = torch.nn.Sequential()

            def forward(self, x):
                if self.layer:
                    return x + 1
                else:
                    return x - 1

        model = MockModule()
        x = torch.rand(4)
        ref = model(x)
        opt_model = torch.compile(backend="eager")(model)
        res = opt_model(x)
        self.assertTrue(same(ref, res))

    def test_if_cond_nn_mod3(self):
        def fn(x):
            if torch.nn.ModuleList():
                return x + 1
            else:
                return x - 1

        x = torch.rand(4)
        ref = fn(x)
        opt_fn = torch.compile(backend="eager")(fn)
        res = opt_fn(x)
        self.assertTrue(same(ref, res))

    def test_if_cond_user_defined_object(self):
        # obj.__bool__ is not existed
        class A:  # noqa: B903
            def __init__(self, x):
                self.x = x

        # obj.__bool__ is function and returns bool type
        class B:
            def __init__(self, x):
                self.x = x

            def __bool__(self):
                return self.x > 0

        # obj.__bool__ is non-function
        class C:
            def __init__(self, x):
                self.x = x
                self.__bool__ = False

        def fn(x, obj):
            if not obj:
                return x + 1
            else:
                return x - 1

        x = torch.rand(4)
        cnts = torch._dynamo.testing.CompileCounter()
        opt_fn = torch._dynamo.optimize(cnts, nopython=True)(fn)
        obj1 = A(0.5)
        obj2 = B(0.5)
        obj3 = B(-0.5)
        obj4 = C(0.5)
        for obj in [obj1, obj2, obj3, obj4, obj3, obj2]:
            ref = fn(x, obj)
            res = opt_fn(x, obj)
            self.assertTrue(same(ref, res))
        self.assertEqual(cnts.frame_count, 4)

    def test_if_cond_user_defined_object2(self):
        # obj.__bool__ is function and returns non-bool type
        class MyObj:
            def __init__(self, x):
                self.x = x

            def __bool__(self):
                self.x = 1.2
                return self.x

        def fn(a, obj):
            if not obj:
                return a + obj.x
            else:
                return a - obj.x

        x = torch.rand(4)
        obj = MyObj(0.5)
        opt_fn = torch._dynamo.optimize("eager")(fn)
        try:
            opt_fn(x, obj)
            self.assertFalse(True)
        except TypeError as e:
            self.assertIn("__bool__ should return bool, returned float", str(e))

    def test_unpack_tensor_shape_mismatch(self):
        @torch.compile(backend="eager")
        def f1(x):
            a, b = x
            return torch.sin(a + b)

        x = torch.tensor(2.0)
        with self.assertRaisesRegex(AssertionError, "Can't unpack scalar tensors"):
            f1(x)

        x = torch.tensor([2.0])
        with self.assertRaisesRegex(
            AssertionError, "Can't unpack a tensor of 1 rows into a tuple of 2 elements"
        ):
            f1(x)

        @torch.compile(backend="eager")
        def f2(x):
            (a,) = x
            return torch.sin(a + 1)

        x = torch.tensor(2.0)
        with self.assertRaisesRegex(AssertionError, "Can't unpack scalar tensors"):
            f2(x)

        x = torch.tensor([2.0])
        self.assertTrue(same(f2(x), torch.sin(x[0] + 1)))

    def test_if_cond_user_defined_object3(self):
        # obj.__bool__ is not existed, but obj.__len__ exists
        class A:  # noqa: B903
            def __init__(self, x):
                self.x = x

            def __len__(self):
                return len(self.x)

        # obj.__bool__ takes precedence over obj.__len__
        class B:
            def __init__(self, x):
                self.x = x

            def __bool__(self):
                return False

            def __len__(self):
                return len(self.x)

        def fn(x, obj):
            if not obj:
                return x + 1
            else:
                return x - 1

        x = torch.rand(4)
        opt_fn = torch.compile(backend="eager", fullgraph=True)(fn)
        obj1 = A([1, 2, 3])
        obj2 = A([])
        obj3 = B([1, 2, 3])
        obj4 = B([])
        for obj in [obj1, obj2, obj3, obj4]:
            ref = fn(x, obj)
            res = opt_fn(x, obj)
            self.assertTrue(same(ref, res))

    def test_class_has_instancecheck_method(self):
        class A:
            pass

        class ExampleMeta(type):
            def __instancecheck__(cls, instance):
                return True

        class B(metaclass=ExampleMeta):
            pass

        def fn(x, obj):
            if isinstance(obj, B):
                return x + 1
            else:
                return x - 1

        x = torch.rand(4)
        obj = A()
        ref = fn(x, obj)
        opt_fn = torch._dynamo.optimize("eager", nopython=True)(fn)
        res = opt_fn(x, obj)
        self.assertTrue(same(ref, res))

    def test_torch_cuda_is_available(self):
        def fn(x):
            if torch.cuda.is_available():
                return x + 1
            else:
                return x - 1

        x = torch.rand(4)
        ref = fn(x)
        opt_fn = torch._dynamo.optimize("eager", nopython=True)(fn)
        res = opt_fn(x)
        self.assertTrue(same(ref, res))

    def test_variable_tracker_recursively_contains(self):
        # VariableTracker.recursively_contains should be updated correctly when mutation happens
        def fn(x):
            data = [[None] * 3] * 3
            for i in range(3):
                if i == 0:
                    data[0][i] = x
                else:
                    data[0][i] = data[0][i - 1] + 1
            return data[0][-1]

        x = torch.rand(4)
        ref = fn(x)
        opt_fn = torch._dynamo.optimize("eager", nopython=True)(fn)
        res = opt_fn(x)
        self.assertTrue(same(ref, res))

    @unittest.skipIf(not TEST_CUDA, "requires cuda")
    @unittest.skipIf(not torch.backends.cudnn.is_available(), "requires cudnn")
    def test_torch_cudnn_is_acceptable(self):
        def fn(x):
            if torch.backends.cudnn.is_acceptable(tensor=x):
                return x + 1
            return x

        x = torch.rand(4).cuda()
        ref = fn(x)
        opt_fn = torch._dynamo.optimize("eager", nopython=True)(fn)
        res = opt_fn(x)
        self.assertTrue(same(ref, res))

    @unittest.skipIf(not TEST_CUDA, "requires cuda")
    @unittest.skipIf(not torch.backends.cudnn.is_available(), "requires cudnn")
    def test_torch_cudnn_is_acceptable_bad_inputs(self):
        def fn1(x):
            if torch.backends.cudnn.is_acceptable("invalid"):
                return x + 1
            return x

        def fn2(x):
            if torch.backends.cudnn.is_acceptable(x, 3.14):
                return x + 1
            return x

        with self.assertRaisesRegex(
            AssertionError, "Expect input to cudnn.is_acceptable to be a tensor"
        ):
            x1 = torch.rand(4).cuda()
            opt_fn1 = torch._dynamo.optimize("eager", nopython=True)(fn1)
            res1 = opt_fn1(x1)

        with self.assertRaisesRegex(
            AssertionError, "Expect 1 input to cudnn.is_acceptable"
        ):
            x2 = torch.rand(4).cuda()
            opt_fn2 = torch._dynamo.optimize("eager", nopython=True)(fn2)
            res = opt_fn2(x2)

    @unittest.skipIf(not TEST_CUDA, "requires cuda")
    def test_get_device(self):
        def fn(x, y):
            x = x + 1
            y = y + 1
            return x.get_device(), y.get_device()

        x = torch.rand(4, device="cuda")
        y = torch.rand(4, device="cpu")
        ref = fn(x, y)
        opt_fn = torch._dynamo.optimize("eager", nopython=True)(fn)
        res = opt_fn(x, y)
        self.assertTrue(same(ref, res))

    def test_disable_flag(self):
        cnt = torch._dynamo.testing.CompileCounter()

        with patch.dict(os.environ, {"TORCH_COMPILE_DISABLE": "1"}):

            def fn(x, y):
                x = x + 1
                y = y + 1

            opt_fn = torch._dynamo.optimize(cnt)

        self.assertEqual(cnt.frame_count, 0)

    def test_is_compiling(self):
        def f1():
            if torch._dynamo.is_compiling():
                return torch.ones(2, 2)
            else:
                return torch.zeros(2, 2)

        def f2():
            if torch._utils.is_compiling():
                return torch.ones(2, 2)
            else:
                return torch.zeros(2, 2)

        def f3():
            if torch.compiler.is_compiling():
                return torch.ones(2, 2)
            else:
                return torch.zeros(2, 2)

        def f4():
            if torch.compiler.is_dynamo_compiling():
                return torch.ones(2, 2)
            else:
                return torch.zeros(2, 2)

        for f in [f1, f2, f3, f4]:
            opt_f = torch._dynamo.optimize("eager")(f)

            self.assertEqual(f(), torch.zeros(2, 2))
            self.assertEqual(opt_f(), torch.ones(2, 2))

    def test_torch_generator_set_state(self):
        def fn():
            default_state = torch.default_generator.get_state()
            x = torch.rand([2, 3])
            if default_state.dtype != "float32":
                x = x * 2
            torch._dynamo.graph_break()
            torch.default_generator.set_state(default_state)
            y = torch.rand([2, 3])
            return x, y

        opt_fn = torch._dynamo.optimize("eager")(fn)
        x, y = opt_fn()
        self.assertEqual(x, y * 2)

    def test_torch_distributions_lazy_property(self):
        def fn(x):
            return torch.distributions.Categorical(probs=x).entropy()

        opt_fn = torch._dynamo.optimize("eager")(fn)
        x = torch.rand([4, 4])
        self.assertEqual(opt_fn(x), fn(x))

    def test_guard_failure_fn(self):
        def fn(x, y, k):
            x = x + 1
            y = y + 1
            return x * y * k

        x = torch.tensor([0.5, 0.5])
        y = torch.tensor([1.0, 1.0])

        guard_failure = None

        def guard_failures(failure):
            nonlocal guard_failure
            guard_failure = failure

        opt_fn = torch._dynamo.optimize(
            "eager", nopython=True, guard_fail_fn=guard_failures
        )(fn)

        x2 = torch.tensor([0.5, 0.5, 1.0])
        y2 = torch.tensor([0.5, 0.5, 0.5])

        opt_fn(x, y, 3)
        opt_fn(x2, y2, 5)

        if (
            not torch._dynamo.config.specialize_int
            and not torch._dynamo.config.assume_static_by_default
        ):
            # we didn't actually test guard_failure_fn here but whatever,
            # nice to see no guard failure on the test
            self.assertTrue(guard_failure is None)
        else:
            self.assertTrue(guard_failure is not None)

    def test_guard_failure_fn_shape_control(self):
        def fn(x, y):
            if x.shape[0] < 4:
                if y.shape[0] < 3:
                    return x * y
                else:
                    return x + y
            else:
                return -1

        x = torch.randn([2, 2])
        y = torch.randn([2, 2])

        guard_failure = None

        def guard_failures(failure):
            nonlocal guard_failure
            guard_failure = failure

        opt_fn = torch._dynamo.optimize(
            "eager", nopython=True, guard_fail_fn=guard_failures
        )(fn)

        x2 = torch.randn([5, 5])
        y2 = torch.randn([5, 5])

        opt_fn(x, y)
        opt_fn(x2, y2)

        self.assertTrue(guard_failure is not None)
        first_guard_failure = guard_failure[0].partition("\n")[0]
        if torch._dynamo.config.assume_static_by_default:
            self.assertIn(
                """tensor 'L['x']' size mismatch at index 0. expected 2, actual 5""",
                first_guard_failure,
            )
        else:
            self.assertIn("""L['x'].size()[0] < 3""", first_guard_failure)

    def test_guard_failure_fn2(self):
        def fn(x, y):
            x = x + 1
            y = y + 1
            return x * y

        x = torch.tensor([0.5, 0.5])
        y = torch.tensor([1.0, 1.0])

        guard_failure = None

        def guard_failures(failure):
            nonlocal guard_failure
            guard_failure = failure

        opt_fn = torch._dynamo.optimize(
            "eager", nopython=True, guard_fail_fn=guard_failures
        )(fn)

        x2 = torch.tensor([0.5, 0.5, 1.0])
        y2 = torch.tensor([0.5, 0.5, 0.5])

        opt_fn(x, y)
        opt_fn(x2, y2)

        if torch._dynamo.config.assume_static_by_default:
            self.assertIn(
                """tensor 'L['x']' size mismatch at index 0. expected 2, actual 3""",
                guard_failure[0],
            )
        else:
            self.assertTrue(guard_failure is None)

    def test_guard_failure_fn_tensor_iter(self):
        def fn(x):
            for y in x:
                y.add_(1.0)
            return y

        guard_failure = None

        def guard_failures(failure):
            nonlocal guard_failure
            guard_failure = failure

        opt_fn = torch._dynamo.optimize(
            "eager", nopython=True, guard_fail_fn=guard_failures
        )(fn)

        args1 = torch.randn(10, 10)
        out = fn(args1)
        opt_out = opt_fn(args1)
        self.assertTrue(same(out, opt_out))

        args2 = torch.randn(9, 10)
        out = fn(args2)
        opt_out = opt_fn(args2)
        self.assertTrue(same(out, opt_out))

        # guard is expected for both static and dynamic shapes
        self.assertTrue(guard_failure is not None)
        self.assertIn(
            """len(L['x']) == 10""",
            guard_failure[0],
        )

    def test_no_guard_for_unused_sym_node_fstring(self):
        def fn(x):
            f"{x.shape[0]}"
            return x.sin()

        guard_failure = None

        def guard_failures(failure):
            nonlocal guard_failure
            guard_failure = failure

        opt_fn = torch._dynamo.optimize(
            "eager", guard_fail_fn=guard_failures, dynamic=True
        )(fn)
        args1 = torch.randn(10, 11)
        out = fn(args1)
        opt_out = opt_fn(args1)
        self.assertEqual(out, opt_out)

        # We change x.shape[0] to test whether it's guarded
        args2 = torch.randn(9, 11)
        out = fn(args2)
        opt_out = opt_fn(args2)
        self.assertEqual(out, opt_out)
        self.assertEqual(guard_failure, None)

    def test_guard_sym_node_fstring_when_used(self):
        def fn(x):
            # assign fstring to a variable causes the fstring to be used,
            # which realizes the variable tracker.
            f_str = f"{x.shape[0]}"
            return x.sin()

        guard_failure = None

        def guard_failures(failure):
            nonlocal guard_failure
            guard_failure = failure

        opt_fn = torch._dynamo.optimize(
            "eager", guard_fail_fn=guard_failures, dynamic=True
        )(fn)
        args1 = torch.randn(10, 11)
        out = fn(args1)
        opt_out = opt_fn(args1)
        self.assertEqual(out, opt_out)

        # We change x.shape[0] to test whether it's guarded
        args2 = torch.randn(9, 11)
        out = fn(args2)
        opt_out = opt_fn(args2)
        self.assertEqual(out, opt_out)
        self.assertTrue(guard_failure is not None)
        self.assertIn("""tensor 'L['x']' size mismatch at index 0""", guard_failure[0])

    def test_restore_graphstate(self):
        # This function does some guard accumulation,
        # and then rolls back due to control flow.
        # The idea is that if one were printing guards as they appear,
        # they would see this insert a guard that does not show up in the final set of
        # guards as we rolled back from it.
        def nested_fn(s):
            if x[0] < 10:
                return s * s
            return s

        def fn(x, y):
            x = x + 1
            y = nested_fn(y)
            y = y + 10
            return x * y

        all_guards = []

        def guard_export_print(guards):
            nonlocal all_guards
            all_guards.extend(guards)

        opt_fn = torch._dynamo.optimize("eager", guard_export_fn=guard_export_print)(fn)

        x = torch.tensor([0.5, 0.5])
        y = torch.tensor([1.0, 1.0])
        opt_fn(x, y)

        for guard in all_guards:
            # This guard was created
            self.assertTrue(guard.name != "nested_fn.__closure__[0].cell_contents")

    @unittest.skipIf(not torch.cuda.is_available(), "Test requires CUDA.")
    def test_symint_as_device_kwarg(self):
        def f(rank):
            # -2 to make device id 0 for easier testing on CI
            return torch.ones(10, device=rank.size(0) - 2)

        x = torch.randn(2)
        out = f(torch.randn(2))
        opt_out = torch.compile(backend="eager", dynamic=True, fullgraph=True)(f)(x)
        self.assertEqual(out, opt_out)

    @unittest.skipIf(not TEST_MULTIGPU, "need multiple GPU")
    def test_symint_as_device_kwarg_multi_gpu(self):
        def fn(rank):
            # -2 to make device id smaller for easier testing on CI
            return torch.ones(10, device=rank.size(0) - 2)

        x = torch.randn(2)
        out = fn(torch.randn(2))

        guard_failure = None

        def guard_failures(failure):
            nonlocal guard_failure
            guard_failure = failure

        opt_fn = torch._dynamo.optimize(
            "eager", guard_fail_fn=guard_failures, dynamic=True
        )(fn)
        self.assertEqual(out, opt_fn(x))

        x = torch.randn(3)
        self.assertEqual(fn(x), opt_fn(x))
        self.assertTrue(guard_failure is not None)
        self.assertIn(
            """tensor 'L['rank']' size mismatch at index 0""", guard_failure[0]
        )

    @unittest.skipIf(not torch.cuda.is_available(), "Test requires CUDA.")
    def test_symint_as_device_kwarg_non_strict_export(self):
        class Mod(torch.nn.Module):
            def forward(self, x):
                # -2 to make device id 0 for easier testing on CI
                return torch.ones(10, device=x.size(0) - 2)

        x = torch.randn(2)
        m = Mod()
        d1 = torch.export.Dim("d1", max=2048)
        with self.assertRaisesRegex(
            torch._dynamo.exc.UserError, r"Constraints violated \(d1\)"
        ):
            ep = torch.export.export(
                m, (x,), dynamic_shapes={"x": {0: d1}}, strict=False
            )

    def test_call_parent_non_class_methods_from_child(self):
        class A:
            a = 4

            def add(self, x):
                return x + 10

            def mul(self, x):
                return x * 0.1

        class B(A):
            coeff = 4

            def add(self, x):
                return x + 20

            @classmethod
            def cube(cls, x):
                return cls.coeff * x * x * x

            def mul(self, x):
                return super().mul(x) * x * 0.2

        class C(B):
            def add(self, x):
                b = super().cube(x)
                c = A.add(self, x)
                d = B.mul(self, x)
                e = super(B, self).add(x)
                f = super().a * x
                return b + c + d + e + f

        x = torch.rand(4)
        fn = C().add
        ref = fn(x)
        cnt = torch._dynamo.testing.CompileCounter()
        opt_fn = torch._dynamo.optimize(cnt, nopython=True)(fn)
        res = opt_fn(x)
        self.assertTrue(same(ref, res))
        self.assertEqual(cnt.frame_count, 1)

        # Check recompilation
        A.a = 5
        ref = fn(x)
        res = opt_fn(x)
        self.assertTrue(same(ref, res))
        # Ensure that super guard checks are working as expected
        res = opt_fn(x)
        self.assertEqual(cnt.frame_count, 2)

    def test_builder_for_class_with_metaclass(self):
        class ExampleMeta(type):
            pass

        class MyClass(metaclass=ExampleMeta):
            pass

        def fn(x, y):
            if isinstance(y, MyClass):
                return x + 1
            else:
                return x - 1

        x = torch.rand([4, 4])
        y = MyClass()
        ref = fn(x, y)
        opt_fn = torch._dynamo.optimize("eager")(fn)
        res = opt_fn(x, y)
        self.assertTrue(same(ref, res))

    def test_tuple_from_tuple_iter(self):
        def inner_fn(*args):
            acc = torch.ones(10, 10)
            for arg in args:
                acc.add_(arg)

            return acc

        @torch._dynamo.optimize("eager")
        def fn(inputs, params):
            y = tuple(inputs) + tuple(params)
            return inner_fn(*y)

        inputs = [torch.randn(10, 10) for _ in range(3)]

        fn(inputs, iter(tuple(inputs)))

        def fn(params):
            y = tuple(params)
            return inner_fn(*y)

        opt_fn = torch._dynamo.optimize("eager")(fn)
        inputs = [torch.randn(10, 10) for _ in range(3)]
        self.assertTrue(same(fn(iter(tuple(inputs))), opt_fn(iter(tuple(inputs)))))

        # Force recompilation
        inputs = [torch.randn(10, 10) for _ in range(4)]
        self.assertTrue(same(fn(iter(tuple(inputs))), opt_fn(iter(tuple(inputs)))))

    def test_torch_package_working_with_trace(self):
        # from torch._dynamo.test_case import run_tests

        inputs = [torch.randn([2, 2]), torch.randn([2, 2])]

        optimized_model = torch._dynamo.optimize(backend="eager")(
            MyPickledModule(torch.randn([2, 2]))
        )
        from torch import package

        tmp_root = tempfile.gettempdir()
        path = os.path.join(tmp_root, "MyPickledModule.pt")
        package_name = "MyPickledModule"
        resource_name = "MyPickledModule.pkl"

        model = MyPickledModule(torch.randn([2, 2]))

        with package.PackageExporter(path) as exp:
            exp.extern("**")
            exp.save_pickle(package_name, resource_name, model)

        imp = package.PackageImporter(path)
        loaded_model = imp.load_pickle(package_name, resource_name)

        optimized_loaded_model = torch._dynamo.optimize("eager")(loaded_model)(*inputs)

    def test_shape_and_tuple_equality(self):
        def fn(x, y, t):
            z = x * y
            if x.size() == t:
                return z.cos()
            return z.sin()

        torch._dynamo.optimize("eager", nopython=True)(fn)(
            torch.randn([4, 4]), torch.randn([4, 4]), (4, 4)
        )

    def test_int_list(self):
        # if assume_static_by_default == True: spec int list
        # otherwise: unspec int list
        def fn(x, y):
            return torch.sin(x + y[1] % 2)

        x = torch.randn(6)
        cnt = torch._dynamo.testing.CompileCounter()
        opt_fn = torch._dynamo.optimize(cnt)(fn)
        for i in range(10, 25, 3):
            y = [i, i + 1, i + 2]
            ref = fn(x, y)
            res = opt_fn(x, y)
            self.assertTrue(same(ref, res))
        if torch._dynamo.config.assume_static_by_default:
            if torch._dynamo.config.automatic_dynamic_shapes:
                self.assertExpectedInline(cnt.frame_count, """2""")
            else:
                self.assertExpectedInline(cnt.frame_count, """5""")
        else:
            self.assertExpectedInline(cnt.frame_count, """1""")

    def test_patched_builtin_functions(self):
        import builtins

        # Cache the original builtin function ids
        torch._dynamo.trace_rules._builtin_function_ids()

        class MyClass:
            pass

        builtin_isinstance = builtins.isinstance

        def patched_isinstance(obj, classinfo) -> bool:
            if builtin_isinstance(obj, MyClass):
                return False
            else:
                return builtin_isinstance(obj, classinfo)

        def fn(x, y):
            if isinstance(y, MyClass):
                return x + 1
            else:
                return x - 1

        x = torch.ones(2, 3)
        y = MyClass()

        try:
            ref = fn(x, y)
            # Monkey patch builtin function
            builtins.isinstance = patched_isinstance
            opt_fn = torch.compile(backend="eager", fullgraph=True)(fn)
            res = opt_fn(x, y)
            self.assertTrue(same(ref, x + 1))
            self.assertTrue(same(res, x - 1))
        finally:
            builtins.isinstance = builtin_isinstance

        # check recompilation because builtins is now unpatched
        opt_fn = torch.compile(backend="eager", fullgraph=True)(fn)
        res = opt_fn(x, y)
        self.assertTrue(same(res, x + 1))

    # specifically test for tensor.attribute -> torch.something()
    def test_real_imag_tensor_attribute(self):
        def fn(x, y):
            a = x.real
            b = x.imag
            return torch.mul(torch.add(a, y), b)

        x_real = torch.rand((4, 4))
        x_imag = torch.rand((4, 4))
        x = torch.complex(x_real, x_imag)
        y = torch.rand((4, 4))

        ref = fn(x, y)
        opt_fn = torch._dynamo.optimize("eager")(fn)
        res = opt_fn(x, y)
        self.assertTrue(same(ref, res))

    def test_cast(self):
        from typing import cast

        def fn(x):
            return cast(torch.Tensor, torch.add(x, 1.0))

        opt_fn = torch.compile(backend="eager", fullgraph=True)(fn)

        ref = fn(torch.ones(2, 2))
        res = opt_fn(torch.ones(2, 2))

        self.assertTrue(same(ref, res))

    def test_T_tensor_attribute(self):
        def fn(x, y):
            a = x.T
            return torch.add(a, y)

        x = torch.rand((4, 4))
        y = torch.rand((4, 4))

        ref = fn(x, y)
        opt_fn = torch._dynamo.optimize("eager")(fn)
        res = opt_fn(x, y)
        self.assertTrue(same(ref, res))

    def test_recursive_tensor_attribute(self):
        def fn(x, y):
            a = x.real.T
            b = x.imag
            return torch.mul(torch.add(a, y), b)

        x_real = torch.rand((4, 4))
        x_imag = torch.rand((4, 4))
        x = torch.complex(x_real, x_imag)
        y = torch.rand((4, 4))

        ref = fn(x, y)
        opt_fn = torch._dynamo.optimize("eager")(fn)
        res = opt_fn(x, y)
        self.assertTrue(same(ref, res))

    def test_assigning_function_to_object_attribute(self):
        # user-defined functions which are object's attributes are not converted to bound methods
        def my_add(*args):
            a, b = args
            return a + b

        class MyClass:
            def __init__(self, func):
                self.add = func

        obj = MyClass(my_add)

        def fn(x):
            return obj.add(x, 2)

        x = torch.rand(2, 3)
        ref = fn(x)
        opt_fn = torch.compile(backend="eager")(fn)
        res = opt_fn(x)
        self.assertTrue(same(ref, res))

    def test_assigning_function_to_class_attribute(self):
        # user-defined functions which are class's attributes are converted to bound methods
        def my_add(*args):
            obj, a, b = args
            return obj.x + a + b

        class MyClass:
            add = my_add

            def __init__(self, x):
                self.x = x

        obj = MyClass(0.5)

        def fn(x):
            return obj.add(x, 2)

        x = torch.rand(2, 3)
        ref = fn(x)
        opt_fn = torch.compile(backend="eager")(fn)
        res = opt_fn(x)
        self.assertTrue(same(ref, res))

    def test_tagging_tensors_simple(self):
        def foo(x, y):
            return x * y, x, y

        a = torch.randn([3, 3])
        a.tag = "a"
        b = torch.randn([3, 3])
        b.tag = "b"

        exported = torch._dynamo.export(foo)(a, b)
        out_graph = exported[0]

        nodes = list(out_graph.graph.nodes)
        placeholders = [node for node in nodes if node.op == "placeholder"]
        all_tags = []
        for placeholder in placeholders:
            if "tensor_dict" in placeholder.meta:
                all_tags.append(placeholder.meta["tensor_dict"]["tag"])

        self.assertEqual(all_tags, ["a", "b"])

    def test_tagging_tensors_mix_used_unused_structure(self):
        def pre_attention_state_ops(input, mems, state):
            lc_key = state[0]
            lc_val = state[1]
            bar = []
            for i in range(0, 4):
                bar2 = []
                for j in range(0, 3):
                    bar2.append(
                        lc_key + lc_val + torch.tensor([0.1, 0.25, 0.4, 0.5, 0.1])
                    )
                bar.append(bar2)

            return bar

        mems = torch.tensor([[[1.8364, 0.2724, -1.4917, -0.4367, 0.8640]]])
        state = [
            torch.tensor([[[1.0517, 0.3848, -0.6472, 0.0823, 0.9116]]]),
            torch.tensor([[[1.0517, 0.3848, -0.6472, 0.0823, 0.9116]]]),
        ]
        i = torch.tensor(
            [
                [0.0313, -0.1487, -0.3846, -0.5321],
                [-1.7073, 1.3331, -0.0890, -1.4935],
                [-0.8314, -0.1862, -0.5935, 1.5232],
            ]
        )

        mems.tag = "MEMS"
        i.tag = "FOO"
        state[0].tag = "STATE_0"
        state[1].tag = "HMMM"

        exported = torch._dynamo.export(pre_attention_state_ops)(i, mems, state)
        out_graph = exported[0]

        nodes = list(out_graph.graph.nodes)
        placeholders = [node for node in nodes if node.op == "placeholder"]
        all_tags = []
        for placeholder in placeholders:
            if "tensor_dict" in placeholder.meta:
                all_tags.append(placeholder.meta["tensor_dict"]["tag"])

        self.assertEqual(all_tags, ["STATE_0", "HMMM"])

    def test_get_custom_tensor_attribute(self):
        def fn(x):
            return x.custom_attr * x

        x = torch.rand((2, 2))
        x.custom_attr = 3.14
        ref = fn(x)
        opt_fn = torch._dynamo.optimize("eager")(fn)
        res = opt_fn(x)
        self.assertTrue(same(ref, res))

    def test_set_custom_tensor_attribute(self):
        def fn(x):
            x.custom_attr = 3.14
            return x.custom_attr * x

        x = torch.rand((2, 2))
        ref = fn(x)
        opt_fn = torch._dynamo.optimize("eager")(fn)
        res = opt_fn(x)
        self.assertTrue(same(ref, res))

    def test_unhandled_exception_in_dynamo(self):
        # traceback.format_exc() approximates an unhandled exception
        def f(a):
            a += 1
            raise RuntimeError("smoge")
            return a

        opt_fn = torch._dynamo.optimize("eager")(f)
        try:
            opt_fn(torch.ones(2))
        except RuntimeError as e:
            self.assertIn("smoge", traceback.format_exc())

    def test_unhandled_exception_in_dynamo2(self):
        # segfaults in python 3.11 if shadow frame is freed improperly
        from torch.testing import make_tensor

        def fn():
            # test that the errors are the same for dense and sparse versions
            def test1(*, is_sparse):
                # shapes must be compatible for matrix multiplication
                a = make_tensor((2, 3), dtype=torch.float32, device="cpu")
                if is_sparse:
                    a_sparse = a.to_sparse_csr()
                    return torch.addmm(a, a_sparse, a)
                else:
                    return torch.addmm(a, a, a)

            try:
                test1(is_sparse=False)
            except RuntimeError as msg:
                try:
                    test1(is_sparse=True)
                except RuntimeError as msg2:
                    raise RuntimeError("smoge")

        opt_fn = torch._dynamo.optimize("eager")(fn)
        try:
            opt_fn()
        except RuntimeError:
            self.assertIn("smoge", traceback.format_exc())

    def test_variable_access_in_exception(self):
        def fn():
            x = torch.ones(1)
            try:
                raise RuntimeError("bad")
            except RuntimeError:
                x += 1
            return x

        opt_fn = torch._dynamo.optimize("eager", nopython=True)(fn)
        self.assertEqual(opt_fn(), torch.tensor([2.0]))

    def test_nested_sequential_with(self):
        def fn(x):
            with torch.set_grad_enabled(True):
                with torch.set_grad_enabled(False):
                    x = x + 1
                with torch.set_grad_enabled(True):
                    x = x + 1
                return x

        opt_fn = torch._dynamo.optimize("eager")(fn)
        self.assertEqual(opt_fn(torch.ones(1)), torch.tensor([3.0]))

    def test_nested_sequential_try(self):
        def fn(x):
            try:
                try:
                    x = x + 1
                except:
                    pass
                try:
                    try:
                        x = x + 1
                    except:
                        pass
                except:
                    pass
            except:
                pass
            return x

        opt_fn = torch._dynamo.optimize("eager")(fn)
        self.assertEqual(opt_fn(torch.ones(1)), torch.tensor([3.0]))

    def test_nested_sequential_try_with(self):
        def fn(x):
            with torch.set_grad_enabled(True):
                try:
                    x = x + 1
                except:
                    pass
                try:
                    with torch.set_grad_enabled(False):
                        x = x + 1
                except:
                    pass
            return x

        opt_fn = torch._dynamo.optimize("eager")(fn)
        self.assertEqual(opt_fn(torch.ones(1)), torch.tensor([3.0]))

    def test_nested_sequential_try_with_graph_break(self):
        def fn(x, n):
            with torch.set_grad_enabled(True):
                with torch.set_grad_enabled(False):
                    x = x + 1
                    torch._dynamo.graph_break()
                try:
                    with torch.set_grad_enabled(False):
                        x = x + 1
                        if n == 0:
                            torch._dynamo.graph_break()
                except:
                    pass
                with torch.set_grad_enabled(False):
                    x = x + 1
                    torch._dynamo.graph_break()
                x = x + 1
            return x

        counter = CompileCounter()
        opt_fn = torch._dynamo.optimize(counter)(fn)
        self.assertEqual(opt_fn(torch.ones(1), 0), torch.tensor([5.0]))
        self.assertEqual(counter.frame_count, 1)

        torch._dynamo.reset()
        counter = CompileCounter()
        opt_fn = torch._dynamo.optimize(counter)(fn)
        self.assertEqual(opt_fn(torch.ones(1), 1), torch.tensor([5.0]))
        self.assertEqual(counter.frame_count, 3)

    def test_ordered_dict_alias_reconstruct(self):
        od = collections.OrderedDict

        def fn():
            d1 = dict()  # noqa: C408
            d1["a"] = 1
            d2 = od(d1)
            d2["b"] = 2
            torch._dynamo.graph_break()
            if isinstance(d2, od):
                return d2["a"] + d2["b"]
            else:
                return 0

        dis.dis(fn)
        self.assertEqual(torch._dynamo.optimize("eager")(fn)(), 3)

    # NOTE this test can be removed once multiline errors are in Python.
    # See https://github.com/python/cpython/issues/106922
    @skipIfNotPy311
    def test_get_instruction_source_311(self):
        def f():
            # flake8: noqa
            # fmt: off
            # test binary ops
            a = ( b   )   +   c
            a = (a + b) // (c - d)
            a = b    \
         +\
               c  # test
            a = (
                (b  # test +
                    )  \
                # +
            << (

                c  # test
                \
            )  # test
            )

            # test slice
            a = bbb   [  ccc    ]
            b = bbbbb \
                [  ccc # test

                 + ddd  \

                ] # test
            a = bbb[ccc][ddd][eee]

            # test nested and multiline function calls
            a = g(g(g(b)))
            a = g(h(
                g(b),
                c
            ))

            # test chained function calls
            a = (g(x).y)(
                z
            )(1)(2)

            # test unicode (match traceback behavior)
            a = ("🔥🔥🔥" +
                + "🔥🔥") + b

        from torch._dynamo.utils import get_instruction_source_311

        if sys.version_info >= (3, 12):
            # Offsets changed in 3.12, e.g. due to removal of PRECALL inst
            offsets = (3, 11, 15, 19, 23, 29, 35, 44, 53, 65)
        else:
            offsets = (3, 11, 15, 19, 23, 29, 35, 46, 58, 74)
        insts = list(dis.get_instructions(f))
        # uncomment to determine offsets
        # print(*enumerate(insts), sep="\n")
        all_sources = "\n".join(
            get_instruction_source_311(f.__code__, insts[offset]) for offset in offsets
        )
        self.assertExpectedInline(
            all_sources,
            """\
            a = ( b   )   +   c
                ~~~~~~~~~~^~~~~

            a = (a + b) // (c - d)
                ~~~~~~~~^^~~~~~~~~

            a = b    \\
                ~~~~~~
         +\\
         ^~
               c  # test
               ~

                (b  # test +
                ~~~~~~~~~~~~
                    )  \\
                    ~~~~
                # +
                ~~~
            << (
            ^^~~


                c  # test
                ~~~~~~~~~
                \\
                ~
            )  # test
            ~

            a = bbb   [  ccc    ]
                ~~~~~~^^^^^^^^^^^

            b = bbbbb \\
                ~~~~~~~
                [  ccc # test
                ^^^^^^^^^^^^^


                 + ddd  \\
                 ^^^^^^^^


                ] # test
                ^

            a = bbb[ccc][ddd][eee]
                ~~~~~~~~^^^^^

            a = g(g(g(b)))
                  ~^^^^^^

            a = g(h(
                  ~^
                g(b),
                ^^^^^
                c
                ^
            ))
            ^

            a = (g(x).y)(
                ~~~~~~~~~
                z
                ~
            )(1)(2)
            ~^^^
""",
        )
        # test unicode (since assertExpectedInline doesn't support unicode)
        op_offset = 74 if sys.version_info >= (3, 12) else 84
        self.assertEqual(
            get_instruction_source_311(f.__code__, insts[op_offset]),
            """\
            a = ("🔥🔥🔥" +
                ~~~~~~~~
                + "🔥🔥") + b
                ~~~~~~~~^~~
""",
        )

    def test_raise_guard_full_constraint(self):
        y = torch.randn([3, 3, 3])

        def my_dyn_fn(x):
            if x.shape[0] == 3:
                return x.sin()
            return x.cos()

        torch._dynamo.mark_dynamic(y, 0)
        with self.assertRaises(ConstraintViolationError):
            torch._dynamo.optimize("eager")(my_dyn_fn)(y)

    def test_raise_guard_indirect_full_constraint(self):
        y = torch.randn([3, 3, 3])

        def dyn_fn(x):
            if x.shape[0] > 3:
                return x.cos()
            if x.shape[0] < 3:
                return x * 2
            return x.sin()

        torch._dynamo.mark_dynamic(y, 0)
        with self.assertRaises(ConstraintViolationError):
            torch._dynamo.optimize("eager")(dyn_fn)(y)

    @torch._dynamo.config.patch(capture_scalar_outputs=True)
    def test_sym_constrain_range_on_replaced_unbacked_symbol(self):
        # Tests the following case:
        # Deferred runtime asserts adds sym_constrain_range(u0).
        # However, u0 is replaced with s0 + s1.
        # So, now we have sym_constrain_range(s0 + s1).
        def fn(x, y, z):
            z += 7  # to avoid creating unspecified symbol instead of unbacked symbol
            u0 = z.item()
            s0 = x.size(0)
            s1 = y.size(0)
            torch._check(s0 < 100)
            torch._check(s1 < 100)
            torch._check(u0 == s0 + s1)
            return x, y, z

        inputs = (x := torch.randn(16, 10), y := torch.randn(16, 10), torch.tensor(32))
        torch._dynamo.mark_dynamic(x, 0)
        torch._dynamo.mark_dynamic(y, 0)
        opt = torch._dynamo.optimize(nopython=True)(fn)
        opt(*inputs)

    # Translation validation changes the exception type, don't run with it
    @torch.fx.experimental._config.patch(translation_validation=False)
    def test_mark_dynamic_with_ranges(self):
        y = torch.randn([8, 3, 3])

        def my_dyn_fn(x):
            if x.shape[0] == 3:
                return x.sin()
            return x.cos()

        torch._dynamo.mark_dynamic(y, 0, min=2, max=5)
        with self.assertRaises(ConstraintViolationError):
            torch._dynamo.optimize("eager")(my_dyn_fn)(y)

    def test_mark_static(self):
        counter = CompileCounter()

        def my_dyn_fn(x):
            return x.cos()

        y = torch.randn([3])
        torch._dynamo.mark_static(y, 0)
        torch._dynamo.optimize(counter)(my_dyn_fn)(y)

        z = torch.randn([4])
        torch._dynamo.optimize(counter)(my_dyn_fn)(z)

        self.assertEqual(counter.frame_count, 2)

    def test_no_raise_guard_partial_constraint(self):
        y = torch.randn([3, 3, 3])

        def my_dyn_fn(x):
            if x.shape[0] > 3:
                return x.sin()
            return x.cos()

        torch._dynamo.optimize("eager")(my_dyn_fn)(y)
        torch._dynamo.mark_dynamic(y, 0)
        torch._dynamo.reset()
        torch._dynamo.optimize("eager")(my_dyn_fn)(y)

    def test_no_raise_guard_partial_constraint_across_break(self):
        y = torch.randn([3, 3, 3])

        def my_dyn_fn(x, y):
            z = x * y

            torch._dynamo.graph_break()
            if z.shape[0] > 2:
                return z.cos()

            return x.cos()

        torch._dynamo.optimize("eager")(my_dyn_fn)(y, y)
        torch._dynamo.mark_dynamic(y, 0)
        torch._dynamo.reset()
        torch._dynamo.optimize("eager")(my_dyn_fn)(y, y)

    # Sadly, this does not throw - we do not prop correctly across the graph break
    @unittest.expectedFailure
    def test_raise_guard_partial_constraint_across_break(self):
        y = torch.randn([3, 3, 3])

        def my_dyn_fn(x, y):
            z = x * y

            torch._dynamo.graph_break()
            if z.shape[0] == 3:
                return z.cos()

            return x.cos()

        torch._dynamo.optimize("eager")(my_dyn_fn)(y, y)
        torch._dynamo.mark_dynamic(y, 0)
        torch._dynamo.reset()
        with self.assertRaisesRegex(
            Exception,
        ):
            torch._dynamo.optimize("eager")(my_dyn_fn)(y, y)

    def test_raise_guard_partial_constraint_no_graph_break(self):
        y = torch.randn([3, 3, 3])

        def my_dyn_fn(x, y):
            z = x * y

            if z.shape[0] == 3:
                return z.cos()

            return x.cos()

        torch._dynamo.mark_dynamic(y, 0)
        with self.assertRaises(ConstraintViolationError):
            torch._dynamo.optimize("eager")(my_dyn_fn)(y, y)

    def test_cannot_trace_mark_dynamic(self):
        y = torch.randn([3, 3, 3])

        def my_dyn_fn(x):
            torch._dynamo.mark_dynamic(x, 0)
            return x * x

        with self.assertRaisesRegex(
            AssertionError, "Attempt to trace forbidden callable"
        ):
            torch._dynamo.optimize("eager")(my_dyn_fn)(y)

    def test_cannot_trace_mark_dynamic_safe_unreached(self):
        y = torch.randn([3, 3, 3])

        def my_dyn_fn(x):
            if x.shape[0] == 3:
                return x
            print("Running", torch._dynamo.mark_dynamic(x, 0))
            return x * x

        torch._dynamo.optimize("eager")(my_dyn_fn)(y)

    def test_anomaly_aot_autograd(self):
        def fail():
            raise AssertionError("fail")

        @allow_in_graph
        def h(a):
            r = a.sum()
            # Trigger an exception in backwards
            r.register_hook(lambda x: fail())
            return r

        @torch.compile(backend="aot_eager")
        def f(a):
            return h(a)

        with warnings.catch_warnings(record=True) as w, self.assertRaises(
            torch._dynamo.exc.BackendCompilerFailed
        ):
            f(torch.randn(2, 2, requires_grad=True))

        # Suppress unrelated pkg_resources warnings
        self.assertIn("forward call that caused the error", str(w[-1].message))

    def test_py_guards_mark_dynamic(self):
        def my_dyn_fn(a):
            if a.shape[0] > 2:
                return a.cos()
            return a.sin()

        counter = CompileCounter()

        # Run with dynamic
        x0 = torch.randn([3, 3, 3])
        torch._dynamo.mark_dynamic(x0, 0)
        torch._dynamo.optimize(counter)(my_dyn_fn)(x0)
        self.assertEqual(counter.frame_count, 1)

        # Run without dynamic, no recompile
        x = torch.randn([3, 3, 3])
        torch._dynamo.optimize(counter)(my_dyn_fn)(x)
        self.assertEqual(counter.frame_count, 1)

        # Mark a new dim, 1, as dynamic
        x1 = torch.randn([3, 3, 3])
        torch._dynamo.mark_dynamic(x1, 1)
        torch._dynamo.optimize(counter)(my_dyn_fn)(x1)
        # Recompile triggered because we marked a new dym as dynamic
        self.assertEqual(counter.frame_count, 2)

        # Reset
        torch._dynamo.reset()
        # Reset counter
        counter = CompileCounter()

        # Run with dynamic 1
        torch._dynamo.optimize(counter)(my_dyn_fn)(x1)
        self.assertEqual(counter.frame_count, 1)

        # Run with dynamic 0, not subset
        torch._dynamo.optimize(counter)(my_dyn_fn)(x0)
        self.assertEqual(counter.frame_count, 2)

        # Run with dynamic 0, 1, 2, not subset
        x012 = torch.randn([3, 3, 3])
        torch._dynamo.mark_dynamic(x012, 0)
        torch._dynamo.mark_dynamic(x012, 1)
        torch._dynamo.mark_dynamic(x012, 2)
        torch._dynamo.optimize(counter)(my_dyn_fn)(x012)
        self.assertEqual(counter.frame_count, 3)

    def test_recompile_on_global_state_change(self):
        last_state = []
        cnt = 0

        def my_compiler(gm, _):
            nonlocal cnt
            cnt += 1
            state = read_state()

            def inner(*args):
                last_state[:] = state
                return gm(*args)

            return inner

        def read_state():
            return [
                torch.is_grad_enabled(),
                torch.are_deterministic_algorithms_enabled(),
                torch._C._get_cublas_allow_tf32(),
            ]

        def write_state(state):
            torch.set_grad_enabled(state[0]),
            torch.use_deterministic_algorithms(state[1])
            torch._C._set_cublas_allow_tf32(state[2]),

        @torch.compile(backend=my_compiler)
        def fn(x):
            return x + 1

        initial_state = read_state()
        y = torch.randn(10)
        try:
            for round in range(3):
                for i in range(len(initial_state)):
                    new_state = [False] * len(initial_state)
                    new_state[i] = True
                    write_state(new_state)
                    assert read_state() == new_state
                    last_state.clear()
                    fn(y)
                    assert last_state == new_state
                    if round == 0:
                        assert cnt == i + 1
                    else:
                        assert cnt == len(initial_state)
        finally:
            write_state(initial_state)

    def test_grad_state_mutated(self):
        prior = torch.is_grad_enabled()
        value = None
        cnt = CompileCounter()

        @torch._dynamo.allow_in_graph
        def check_state():
            nonlocal value
            value = torch.is_grad_enabled()

        @torch.compile(backend=cnt, fullgraph=True)
        def fn(x):
            check_state()
            torch.set_grad_enabled(False)
            return x + 1

        try:
            torch.set_grad_enabled(True)
            fn(torch.randn(10))
            assert value is True
            assert torch.is_grad_enabled() is False

            value = None
            torch.set_grad_enabled(True)
            fn(torch.randn(10))
            assert value is True
            assert torch.is_grad_enabled() is False

            assert cnt.frame_count == 1
        finally:
            torch.set_grad_enabled(prior)

    def test_deterministic_algorithms_mutated(self):
        prior = torch.are_deterministic_algorithms_enabled()
        prior_warn_only = torch.is_deterministic_algorithms_warn_only_enabled()
        value = None
        warn_only = None
        cnt = CompileCounter()

        @torch._dynamo.allow_in_graph
        def check_state():
            nonlocal value
            nonlocal warn_only
            value = torch.are_deterministic_algorithms_enabled()
            warn_only = torch.is_deterministic_algorithms_warn_only_enabled()

        @torch.compile(backend=cnt, fullgraph=True)
        def fn(x):
            check_state()
            torch.use_deterministic_algorithms(False, warn_only=False)
            return x + 1

        def run_fn():
            torch.use_deterministic_algorithms(True, warn_only=True)
            fn(torch.randn(10))
            assert value is True
            assert warn_only is True
            assert torch.are_deterministic_algorithms_enabled() is False
            assert torch.is_deterministic_algorithms_warn_only_enabled() is False

        try:
            run_fn()
            value, warn_only = None, None
            run_fn()
            assert cnt.frame_count == 1
        finally:
            torch.use_deterministic_algorithms(prior, warn_only=prior_warn_only)

    def test_torch_compile_ctx_on_forward_and_training_step(self):
        class MyModel(torch.nn.Module):
            def forward(self):
                ...

            def training_step(self):
                self()

        model = MyModel()
        compiled_model = torch.compile(model)

        model.forward = compiled_model.dynamo_ctx(model.forward)
        model.training_step = compiled_model.dynamo_ctx(model.training_step)

        model.training_step()

    def test_torch_guards_stack_frame_register_inlining(self):
        x = torch.tensor([0.5, 0.5])
        y = torch.tensor([0.75, 0.75, 0.75, 0.75])
        z = torch.tensor([0.25, 0.25, 0.25, 0.25, 0.25, 0.25, 0.25, 0.25])

        def uwu_inline_me(x, y, z):
            r = torch.cat((x, x)) + y
            r2 = torch.cat((y, y)) + z
            return r, r2

        def fn(x, y, z):
            r, r2 = uwu_inline_me(x, y, z)
            return torch.mul(r, r), torch.mul(r2, r2)

        seen_frames = []
        import contextlib

        @contextlib.contextmanager
        def global_context_capture_fn(frame_summary):
            if frame_summary is not None:
                seen_frames.append(frame_summary)
            yield

        with mock.patch(
            "torch._guards.TracingContext.current_frame",
            side_effect=global_context_capture_fn,
        ):
            torch._dynamo.optimize("eager")(fn)(x, y, z)

        self.assertEqual(len(seen_frames), 1)
        self.assertEqual(seen_frames[0].name, "fn")
        self.assertEqual(seen_frames[0].line, "r, r2 = uwu_inline_me(x, y, z)")

    def test_torch_guards_stack_frame_register_inlining_deep(self):
        x = torch.tensor([0.5, 0.5])
        y = torch.tensor([0.75, 0.75, 0.75, 0.75])
        z = torch.tensor([0.25, 0.25, 0.25, 0.25, 0.25, 0.25, 0.25, 0.25])

        def uwu_inline_me_deep(x, y):
            return torch.cat((x, x)) + y

        def uwu_inline_me(x, y, z):
            r = uwu_inline_me_deep(x, y)
            r2 = uwu_inline_me_deep(y, z)
            return r, r2

        def fn(x, y, z):
            r, r2 = uwu_inline_me(x, y, z)
            return torch.mul(r, r), torch.mul(r2, r2)

        seen_frames = []
        import contextlib

        @contextlib.contextmanager
        def global_context_capture_fn(frame_summary):
            if frame_summary is not None:
                seen_frames.append(frame_summary)
            yield

        with mock.patch(
            "torch._guards.TracingContext.current_frame",
            side_effect=global_context_capture_fn,
        ):
            torch._dynamo.optimize("eager")(fn)(x, y, z)

        self.assertEqual(len(seen_frames), 3)
        self.assertEqual(seen_frames[0].name, "fn")
        self.assertEqual(seen_frames[1].name, "uwu_inline_me")
        self.assertEqual(seen_frames[2].line, "r2 = uwu_inline_me_deep(y, z)")

    def test_error_on_recompile(self):
        @torch._dynamo.optimize("eager")
        def fn(a, b):
            return a + b

        with unittest.mock.patch("torch._dynamo.config.error_on_recompile", True):
            with self.assertRaises(torch._dynamo.exc.RecompileError):
                fn(torch.rand(2, 3), torch.rand(2, 3))
                fn(torch.rand(2, 3), (1, 2, 3))

    @expectedFailureDynamic
    @torch._dynamo.config.patch(automatic_dynamic_shapes=False)
    def test_compile_profiler(self):
        class Model(torch.nn.Module):
            def forward(self, input):
                return input + input

        model = Model()
        prof = CompileProfiler()
        compiled = torch.compile(model, backend=prof)
        base_checker = (
            lambda: FileCheck()
            .check("Torchdynamo Profiler Report")
            .check("Graph Breaks")
            .check("No graph breaks detected.")
            .check("Recompilation")
        )
        input = torch.rand((2, 3, 4))
        _ = compiled(input)
        base_checker().check("No recompilation detected.").run(prof.report())

        new_shape_input = torch.rand((3, 3, 4))
        _ = compiled(new_shape_input)

        # Not an exhaustive test of dynamic shapes behavior, but some sanity
        if torch._dynamo.config.assume_static_by_default:
            base_checker().check("Recompile Reasons").check("'forward'").check(
                "cache_size_limit to 1"
            ).run(prof.report())
        else:
            base_checker().check("No recompilation detected.").run(prof.report())

        new_shape_input = torch.rand((4, 3, 4))
        _ = compiled(new_shape_input)

        base_checker().check("Recompile Reasons").check("'forward'").check(
            "tensor 'L['input']' size mismatch at index 0. expected 2, actual 3"
        ).check(
            "tensor 'L['input']' size mismatch at index 0. expected 3, actual 4"
        ).run(
            prof.report()
        )

    def test_guards_strip_function_call(self):
        from torch._dynamo.guards import strip_function_call

        test_case = [
            ("___odict_getitem(a, 1)", "a"),
            ("a.layers[slice(2)][0]._xyz", "a"),
            ("getattr(a.layers[slice(2)][0]._abc, '0')", "a"),
            ("getattr(getattr(a.x[3], '0'), '3')", "a"),
            ("a.layers[slice(None, -1, None)][0]._xyz", "a"),
            ("a.layers[func('offset', -1, None)][0]._xyz", "a"),
        ]
        # strip_function_call should extract the object from the string.
        for name, expect_obj in test_case:
            self.assertEqual(strip_function_call(name), expect_obj)

    def test_int_neg(self):
        def int_neg(a, b):
            x = a.shape[0]
            y = b.shape[0]
            return -x * -y * a * b

        torch._dynamo.testing.standard_test(self, int_neg, 2)

    def test_hash_getitem_slice(self):
        s = GetItemSource(LocalSource("foo"), slice(None, -1, None))
        s2 = GetItemSource(LocalSource("foo"), slice(None, -1, None))
        s3 = GetItemSource(LocalSource("foo"), slice(None, -1, 2))
        some_set = set()

        self.assertTrue(s not in some_set)
        self.assertTrue(s2 not in some_set)
        self.assertTrue(s3 not in some_set)

        some_set.add(s)

        self.assertTrue(s in some_set)
        # s and s2 should hash the  same
        self.assertTrue(s2 in some_set)
        # s3 should be different
        self.assertTrue(s3 not in some_set)

        self.assertTrue(s == s2)
        self.assertTrue(s != s3)

    def test_inline_dict_function(self):
        def _result_type_dict(dtype):
            return {bool: torch.float32}[dtype]

        @torch.compile
        def f():
            return torch.ones(3, dtype=_result_type_dict(bool))

        self.assertEqual(f(), torch.ones(3, dtype=torch.float32))

    def test_inline_dict_function_passed_as_arg(self):
        @torch.compile
        def fn(d, x, y):
            if d[x] is torch.float32:
                return y.cos()
            else:
                return y.sin()

        dd = {bool: torch.float32, int: torch.int64}
        self.assertEqual(fn(dd, bool, torch.ones(4)), torch.ones(4).cos())
        self.assertEqual(fn(dd, int, torch.ones(4)), torch.ones(4).sin())

    def test_add_sizes(self):
        def func(x):
            y = x.size()
            return y + y

        eager_out = func(torch.ones(10, 10, 3))
        compile_out = torch._dynamo.optimize("eager")(func)(torch.ones(10, 10, 3))
        self.assertTrue(isinstance(compile_out, torch.Size))
        self.assertEqual(eager_out, compile_out)

    @unittest.skipIf(not TEST_MULTIGPU, "need multiple GPU")
    def test_cuda_set_device(self):
        def fn():
            a = torch.ones(2, device="cuda")
            torch.cuda.set_device(1)
            return a + 1

        with torch.cuda.device(0):
            counter = CompileCounter()
            opt_fn = torch._dynamo.optimize(counter)(fn)
            res = opt_fn()
            self.assertEqual(res.device.type, "cuda")
            self.assertEqual(res.device.index, 0)
            self.assertEqual(counter.frame_count, 2)

    def test_nested_function_resuming_with_correct_globals(self):
        # https://github.com/pytorch/pytorch/issues/99665
        try:
            from .utils import outer_func
        except ImportError:
            from utils import outer_func

        def gn(x, y):
            return x + y

        def fn(x, y):
            return outer_func(gn)(x, y)

        x = torch.rand([3])
        y = torch.rand([3])
        opt_fn = torch.compile(backend="eager")(fn)
        ref = fn(x, y)
        res = opt_fn(x, y)
        self.assertTrue(same(ref, res))

    @dataclasses.dataclass
    class CSETestCase:
        expr: str
        preface: typing.List[str] = dataclasses.field(default_factory=list)
        expected: typing.Optional[str] = None
        expected_py38: typing.Optional[str] = None

    def _is_py38(self) -> bool:
        return sys.version_info[:2] <= (3, 8)

    def _has_ast_unparse(self) -> bool:
        from torch._dynamo.guards import HAS_UNPARSE_FUNCTIONS

        return HAS_UNPARSE_FUNCTIONS

    def test_guards_cse_pass_single(self):
        if not self._has_ast_unparse():
            if IS_FBCODE:
                raise RuntimeError("Needs astunparse or Python-3.9+")
            raise unittest.SkipTest("Needs astunparse or Python-3.9+")
        from torch._dynamo.guards import PyExprCSEPass

        testcase = self.CSETestCase
        testcases = [
            # Nothing gets CSE-d, since the only repeated sub-expression is 'x'.
            # i.e. not a node type we are interested on.
            testcase(expr="x[0].a"),
            testcase(expr="x[1].a"),
            testcase(expr="x[2].a"),
            # 'a.b.c' gets CSE-d, since it's a sub-expression used more than 'PyExprCSEPass.USE_THRESHOLD'.
            testcase(
                expr="a.b.c[0].d.e",
                preface=["_var0 = a.b", "_var1 = _var0.c"],
                expected="_var1[0].d.e",
            ),
            testcase(expr="a.b.c[1].d.e", expected="_var1[1].d.e"),
            testcase(expr="a.b.c[2].d.e", expected="_var1[2].d.e"),
            # 'm.n[0]' gets CSE-d, since it is a sub-expression used more than 'PyExprCSEPass.USE_THRESHOLD'.
            testcase(
                expr="f(m.n[0], '0').x.y.z",
                preface=["_var2 = m.n", "_var3 = _var2[0]"],
                expected="f(_var3, '0').x.y.z",
            ),
            testcase(expr="f(m.n[0], '1').x.y.z", expected="f(_var3, '1').x.y.z"),
            testcase(expr="f(m.n[0], '2').x.y.z", expected="f(_var3, '2').x.y.z"),
            # The whole expressiong gets CSE-d, as well as all of its sub-expressions.
            testcase(
                expr="self.g(a, b).k",
                preface=["_var4 = self.g", "_var5 = _var4(a, b)", "_var6 = _var5.k"],
                expected="_var6",
            ),
            testcase(expr="self.g(a, b).k", expected="_var6"),
            testcase(expr="self.g(a, b).k", expected="_var6"),
        ]
        csepass = PyExprCSEPass()
        csepass.count([t.expr for t in testcases])

        for t in testcases:
            preface, expr = csepass.replace(t.expr)
            self.assertEqual(preface, t.preface)
            expected = t.expected if t.expected is not None else t.expr
            self.assertEqual(expr, expected)

    def test_guards_cse_pass_multiple(self):
        if not self._has_ast_unparse():
            raise unittest.SkipTest("Needs astunparse or Python-3.9+")
        from torch._dynamo.guards import PyExprCSEPass

        testcase = self.CSETestCase
        testcases = [
            testcase(
                expr="x[0].a < x[1].a * (3 - x[2].a)",
                expected="x[0].a < x[1].a * (3 - x[2].a)",
                expected_py38="(x[0].a < (x[1].a * (3 - x[2].a)))",
            ),
            testcase(
                expr="a.b.c[0].d.e + a.b.c[1].d.e * a.b.c[2].d.e > 0",
                preface=["_var0 = a.b", "_var1 = _var0.c"],
                expected="_var1[0].d.e + _var1[1].d.e * _var1[2].d.e > 0",
                expected_py38="((_var1[0].d.e + (_var1[1].d.e * _var1[2].d.e)) > 0)",
            ),
            testcase(
                expr="f(m.n[0], '0').x.y.z * f(m.n[0], '1').x.y.z * f(m.n[0], '2').x.y.z < 512",
                preface=["_var2 = m.n", "_var3 = _var2[0]"],
                expected="f(_var3, '0').x.y.z * f(_var3, '1').x.y.z * f(_var3, '2').x.y.z < 512",
                expected_py38="(((f(_var3, '0').x.y.z * f(_var3, '1').x.y.z) * f(_var3, '2').x.y.z) < 512)",
            ),
            testcase(
                expr="self.g(a, b).k + (1 - self.g(a, b).k) <= m[0].a + self.g(a, b).k",
                preface=["_var4 = self.g", "_var5 = _var4(a, b)", "_var6 = _var5.k"],
                expected="_var6 + (1 - _var6) <= m[0].a + _var6",
                expected_py38="((_var6 + (1 - _var6)) <= (m[0].a + _var6))",
            ),
        ]

        csepass = PyExprCSEPass()
        csepass.count([t.expr for t in testcases])

        for t in testcases:
            preface, expr = csepass.replace(t.expr)
            self.assertEqual(preface, t.preface)
            expected = t.expected_py38 if self._is_py38() else t.expected
            expected = expected if expected is not None else t.expr
            self.assertEqual(expr, expected)

    def test_guard_function_builder_with_cse(self):
        from torch._dynamo.guards import build_guard_function

        exprs = [
            "x[0].a < x[1].a * (3 - x[2].a)",
            "a.b.c[0].d.e + a.b.c[1].d.e * a.b.c[2].d.e > 0",
            "f(m.n[0], '0').x.y.z * f(m.n[0], '1').x.y.z * f(m.n[0], '2').x.y.z < 512",
            "self.g(a, b).k + (1 - self.g(a, b).k) <= m[0].a + self.g(a, b).k",
        ]

        _, pycode = build_guard_function(exprs, "")
        expected = """\
def ___make_guard_fn():
    def guard(L):
        if not (x[0].a < x[1].a * (3 - x[2].a)):
            return False
        _var0 = a.b
        _var1 = _var0.c
        if not (_var1[0].d.e + _var1[1].d.e * _var1[2].d.e > 0):
            return False
        _var2 = m.n
        _var3 = _var2[0]
        if not (f(_var3, '0').x.y.z * f(_var3, '1').x.y.z * f(_var3, '2').x.y.z < 512):
            return False
        _var4 = self.g
        _var5 = _var4(a, b)
        _var6 = _var5.k
        if not (_var6 + (1 - _var6) <= m[0].a + _var6):
            return False
        return True
    return guard
"""
        expected_38 = """\
def ___make_guard_fn():
    def guard(L):
        if not ((x[0].a < (x[1].a * (3 - x[2].a)))):
            return False
        _var0 = a.b
        _var1 = _var0.c
        if not (((_var1[0].d.e + (_var1[1].d.e * _var1[2].d.e)) > 0)):
            return False
        _var2 = m.n
        _var3 = _var2[0]
        if not ((((f(_var3, '0').x.y.z * f(_var3, '1').x.y.z) * f(_var3, '2').x.y.z) < 512)):
            return False
        _var4 = self.g
        _var5 = _var4(a, b)
        _var6 = _var5.k
        if not (((_var6 + (1 - _var6)) <= (m[0].a + _var6))):
            return False
        return True
    return guard
"""
        expected_38_no_astunparse = """\
def ___make_guard_fn():
    def guard(L):
        if not (x[0].a < x[1].a * (3 - x[2].a)):
            return False
        if not (a.b.c[0].d.e + a.b.c[1].d.e * a.b.c[2].d.e > 0):
            return False
        if not (f(m.n[0], '0').x.y.z * f(m.n[0], '1').x.y.z * f(m.n[0], '2').x.y.z < 512):
            return False
        if not (self.g(a, b).k + (1 - self.g(a, b).k) <= m[0].a + self.g(a, b).k):
            return False
        return True
    return guard
"""

        if self._is_py38():
            expected = (
                expected_38 if self._has_ast_unparse() else expected_38_no_astunparse
            )
        self.assertEqual(expected, pycode)

    def test_dynamo_compiling_fake_tensor_to_vararg_int(self):
        class MyModule(torch.nn.Module):
            def __init__(self) -> None:
                super().__init__()

            def forward(self, x):
                # use numpy int so it's wrapped as fake tensor in dynamo
                shape = np.int_(16)
                # test shape as fake tensor, which param type is
                # Sequence[Union[_int, SymInt]]
                return x.reshape(shape)

        x = torch.rand([4, 4])
        model = MyModule()
        orig_out = model(x)
        opt_model = torch._dynamo.optimize("eager")(MyModule())
        opt_out = opt_model(x)
        self.assertTrue(same(orig_out, opt_out))

    def test_scalar_tensor_is_equivalent_to_symint_argument(self):
        class GumbelTopKSampler(torch.nn.Module):
            def __init__(self, T, k):
                super().__init__()
                self.T = torch.nn.Parameter(
                    torch.tensor(T, dtype=torch.float32), requires_grad=False
                )
                self.k = torch.nn.Parameter(
                    torch.tensor(k, dtype=torch.int32), requires_grad=False
                )

            def sample_discrete(self, logits):
                threshold = torch.topk(logits, self.k, sorted=True)[0][..., -1]
                samples = torch.ge(logits.squeeze(1), threshold).float()
                return samples

            def forward(self, logits):
                dsamples = self.sample_discrete(logits)
                return dsamples

        x = torch.rand([4, 4, 4, 4])
        m = GumbelTopKSampler(T=4, k=4)
        orig_out = m(x)
        opt_m = torch.compile(backend="eager")(m)
        opt_out = opt_m(x)
        self.assertTrue(same(orig_out, opt_out))

    def test_scalar_tensor_is_equivalent_to_symint_list_argument(self):
        class Jitter(torch.nn.Module):
            def __init__(self, jitter_val):
                super().__init__()
                self.jitter_val = jitter_val

            def roll_tensor(self, input):
                h_shift = self.jitter_val - 1
                w_shift = self.jitter_val + 1
                return torch.roll(
                    torch.roll(input, shifts=h_shift, dims=2), shifts=w_shift, dims=3
                )

            def forward(self, input):
                return self.roll_tensor(input)

        x = torch.rand([4, 4, 4, 4])
        m = Jitter(jitter_val=4)
        orig_out = m(x)
        opt_m = torch.compile(backend="eager")(m)
        opt_out = opt_m(x)
        self.assertTrue(same(orig_out, opt_out))

    def test_scalar_tensor_is_equivalent_to_int_list_argument(self):
        class MyModel(torch.nn.Module):
            def forward(self, input):
                permute = torch.tensor([0, 2, 1])
                x = input.permute(*permute)
                return x

        x = torch.randn(2, 3, 4)
        m = MyModel()
        orig_out = m(x)
        opt_m = torch.compile(backend="eager")(m)
        opt_out = opt_m(x)
        self.assertTrue(same(orig_out, opt_out))

    def test_torch_variable_hasattr(self):
        def fn(x):
            if hasattr(torch.nn, "Module"):
                return x * x
            return x + 1

        compiled_fn = torch.compile(backend="eager", fullgraph=True)(fn)

        x = torch.rand([4, 4])
        fn_out = fn(x)
        compiled_out = compiled_fn(x)
        self.assertTrue(same(fn_out, compiled_out))

    def test_list_hasattr1(self):
        def fn(x):
            if hasattr(x, "foo"):
                return x[0] + 1
            return x[0] - 1

        compiled_fn = torch.compile(backend="eager", fullgraph=True)(fn)

        x = [torch.randn(3)]
        fn_out = fn(x)
        compiled_out = compiled_fn(x)
        self.assertTrue(same(fn_out, compiled_out))

    def test_list_hasattr2(self):
        def fn():
            x = [torch.zeros(3)]
            if hasattr(x, "__len__"):
                return x[0] + 1
            return x[0] - 1

        compiled_fn = torch.compile(backend="eager", fullgraph=True)(fn)

        fn_out = fn()
        compiled_out = compiled_fn()
        self.assertTrue(same(fn_out, compiled_out))

    def test_tuple_hasattr(self):
        def fn(x):
            if hasattr(x, "foo"):
                return x[0] + 1
            return x[1] - 1

        compiled_fn = torch.compile(backend="eager", fullgraph=True)(fn)

        x = (torch.randn(3), torch.randn(3))
        fn_out = fn(x)
        compiled_out = compiled_fn(x)
        self.assertTrue(same(fn_out, compiled_out))

    def test_fn_hasattr__name__1(self):
        def fn():
            foo = lambda x: x + 1
            return hasattr(foo, "__name__")

        compiled_fn = torch.compile(backend="eager", fullgraph=True)(fn)

        fn_out = fn()
        compiled_out = compiled_fn()
        self.assertEqual(fn_out, compiled_out)
        self.assertTrue(fn_out)

    def test_fn_hasattr__name__2(self):
        def bar(x):
            return torch.sin(x)

        def fn():
            return hasattr(bar, "__name__")

        compiled_fn = torch.compile(backend="eager", fullgraph=True)(fn)

        fn_out = fn()
        compiled_out = compiled_fn()
        self.assertEqual(fn_out, compiled_out)
        self.assertTrue(fn_out)

    def test_fn_hasattr__name__3(self):
        def bar(x, y):
            return torch.sin(x) + torch.cos(y)

        baz = functools.partial(bar, y=4)

        def fn():
            return hasattr(baz, "__name__")

        compiled_fn = torch.compile(backend="eager", fullgraph=True)(fn)

        fn_out = fn()
        compiled_out = compiled_fn()
        self.assertEqual(fn_out, compiled_out)
        self.assertFalse(fn_out)

    def test_torch_objects_as_keys(self):
        remap = {torch.float16: torch.float32}

        def fn():
            return torch.randn(3, dtype=remap[torch.float16])

        opt = torch._dynamo.optimize("eager")(fn)
        opt()

    def test_tracing_py_tree(self):
        def fn(xs):
            flat_xs, spec = pytree.tree_flatten(xs)
            res = [x.clone() for x in flat_xs]
            return pytree.tree_unflatten(res, spec)

        xs = [torch.tensor(i) for i in range(3)]

        counter = CompileCounter()
        torch._dynamo.optimize(counter, nopython=True)(fn)(xs)
        self.assertEqual(counter.frame_count, 1)
        self.assertEqual(counter.op_count, 3)

    def test_tracing_nested_py_tree(self):
        import torch.utils._pytree as pytree

        def fn(xs):
            flat_xs, spec = pytree.tree_flatten(xs)
            res = [x.clone() for x in flat_xs]
            return pytree.tree_unflatten(res, spec)

        xs = [torch.tensor(i) for i in range(3)]
        xsl = [xs, xs, xs, xs]

        counter = CompileCounter()
        comp_out = torch._dynamo.optimize(counter, nopython=True)(fn)(xsl)
        real_out = fn(xsl)
        self.assertEqual(comp_out, real_out)
        self.assertEqual(counter.frame_count, 1)
        self.assertEqual(counter.op_count, 12)

    def test_tracing_nested_py_tree_tuples(self):
        import torch.utils._pytree as pytree

        def fn(xs):
            flat_xs, spec = pytree.tree_flatten(xs)
            res = [x.clone() for x in flat_xs]
            return pytree.tree_unflatten(res, spec)

        xs = [torch.tensor(i) for i in range(3)]
        xsl = (xs, xs, xs, xs)

        counter = CompileCounter()
        comp_out = torch._dynamo.optimize(counter, nopython=True)(fn)(xsl)
        real_out = fn(xsl)
        self.assertEqual(comp_out, real_out)
        self.assertEqual(counter.frame_count, 1)
        self.assertEqual(counter.op_count, 12)

    def test_tracing_nested_py_tree_dicts(self):
        import torch.utils._pytree as pytree

        def fn(xs):
            flat_xs, spec = pytree.tree_flatten(xs)
            res = [x.clone() for x in flat_xs]
            return pytree.tree_unflatten(res, spec)

        xs = [torch.tensor(i) for i in range(3)]
        xsl = {
            "a": xs,
            "b": xs,
            "c": xs,
        }

        counter = CompileCounter()
        comp_out = torch._dynamo.optimize(counter, nopython=True)(fn)(xsl)
        real_out = fn(xsl)
        self.assertEqual(comp_out, real_out)
        self.assertEqual(counter.frame_count, 1)
        self.assertEqual(counter.op_count, 9)

    def test_dynamic_one_hot(self):
        def fn(x):
            x = x + 1
            # graph break from data-dependent output shape
            x = torch.nn.functional.one_hot(x)
            x = x + 1
            return x

        inp = torch.arange(20) % 4
        counter = CompileCounter()
        real_out = fn(inp)
        comp_out = torch.compile(fn, backend=counter)(inp)
        self.assertEqual(comp_out, real_out)
        self.assertEqual(counter.frame_count, 2)
        self.assertEqual(counter.op_count, 2)

    def test_tracing_nested_py_tree_mixed_all(self):
        import torch.utils._pytree as pytree

        def fn(xs):
            flat_xs, spec = pytree.tree_flatten(xs)
            res = [x.clone() for x in flat_xs]
            return pytree.tree_unflatten(res, spec)

        xs = [torch.tensor(i) for i in range(3)]
        xsa = (xs, xs)
        xsb = {"aa": xsa, "ab": xs}
        xsl = {
            "a": xs,
            "b": xsa,
            "c": xsb,
        }

        counter = CompileCounter()
        comp_out = torch._dynamo.optimize(counter, nopython=True)(fn)(xsl)
        real_out = fn(xsl)
        self.assertEqual(comp_out, real_out)
        self.assertEqual(counter.frame_count, 1)
        self.assertEqual(counter.op_count, 18)

    def test_any_all_symnode(self):
        cnt = CompileCounter()

        @torch.compile(backend=cnt, fullgraph=True, dynamic=True)
        def fn(x):
            t = x.size(0) >= 10
            f = x.size(0) >= 100
            if any([]) or any([f]) or any([f, f]):
                return x - 1
            if all([f]) or all([t, f]) or all([f, t]) or all([f, f]):
                return x - 2
            if not (all([]) and all([t]) and all([t, t])):
                return x - 3
            if not (any([t]) and any([t, f]) and any([f, t])):
                return x - 4
            return x + 1

        y1 = torch.randn(16)
        y2 = torch.randn(18)
        self.assertEqual(fn(y1), y1 + 1)
        self.assertEqual(fn(y2), y2 + 1)
        self.assertEqual(cnt.frame_count, 1)
        y3 = torch.randn(5)
        self.assertEqual(fn(y3), y3 - 3)
        self.assertEqual(cnt.frame_count, 2)

    def test_tracing_py_tree_tensor_subclass(self):
        import torch.utils._pytree as pytree
        from torch.testing._internal.two_tensor import TwoTensor
        from torch.utils.checkpoint import checkpoint

        def fn(xs):
            nested_xs = [[xs]]
            flat_xs, spec = pytree.tree_flatten(xs)
            return flat_xs[0].clone()

        # use checkpoint to trigger a "sourceless" tensor subclass
        def checkpoint_fn(xs):
            return checkpoint(fn, xs, use_reentrant=True)

        xs = TwoTensor(torch.ones(2, 2), torch.ones(2, 2))

        counter = CompileCounter()
        torch._dynamo.optimize(counter, nopython=True)(checkpoint_fn)(xs)
        self.assertEqual(counter.frame_count, 1)
        self.assertEqual(counter.op_count, 2)

    def test_tracing_tree_map_only(self):
        import torch.utils._pytree as pytree

        def fn(xs):
            def mapper(x):
                return x.clone()

            y = pytree.tree_map_only(torch.Tensor, mapper, xs)
            return y

        xs = [torch.tensor(i) for i in range(3)] + ["hi"]
        xsa = (xs, xs)
        xsb = {"aa": xsa, "ab": xs}

        counter = CompileCounter()
        comp_out = torch._dynamo.optimize(counter, nopython=True)(fn)(xsb)
        real_out = fn(xsb)

        self.assertEqual(comp_out, real_out)
        self.assertEqual(counter.frame_count, 1)
        self.assertEqual(counter.op_count, 9)

    @torch._dynamo.config.patch(
        capture_scalar_outputs=True, capture_dynamic_output_shape_ops=True
    )
    def test_unbacked_symint(self):
        @torch.compile(backend="eager")
        def f(lengths, values):
            sizes = lengths.tolist()
            for s in sizes:
                torch._check_is_size(s)
                torch._check(s >= 2)
                torch._check(s <= 100)
            return torch.split(values, sizes)

        f(torch.tensor([2, 3, 4]), torch.randn(9))

    @torch._dynamo.config.patch(
        capture_scalar_outputs=True, capture_dynamic_output_shape_ops=True
    )
    def test_unbacked_auto_functionalize_op(self):
        @torch.library.custom_op(
            "mylib::mk_image", mutates_args=("decoder",), device_types=["cpu"]
        )
        def mk_image(decoder: Tensor) -> Tensor:
            return torch.randn(2, 3, 4, 5)

        @torch.library.register_fake("mylib::mk_image")
        def _(decoder: Tensor) -> Tensor:
            image_size = [torch.library.get_ctx().new_dynamic_size() for _ in range(4)]
            return torch.empty(image_size)

        @torch.compile(fullgraph=True)
        def f(x):
            return torch.ops.mylib.mk_image.default(x)

        x = torch.zeros(100, dtype=torch.int64)
        f(x)

    def test_out_variant_custom_op(self):
        with torch.library._scoped_library("mylib", "FRAGMENT") as lib:
            lib.define(
                "split_with_sizes_copy(Tensor all_gather_output, SymInt[] all_gather_input_split_sizes, int dim=0, *, Tensor(a!)[] out) -> ()"
            )

            @torch.library.impl(lib, "split_with_sizes_copy", "Meta")
            @torch.library.impl(lib, "split_with_sizes_copy", "CPU")
            def split_with_sizes_copy(
                all_gather_output: torch.Tensor,
                all_gather_input_split_sizes: typing.List[int],
                dim: int,
                out: typing.List[torch.Tensor],
            ) -> None:
                torch.split_with_sizes_copy(
                    all_gather_output, all_gather_input_split_sizes, dim=dim, out=out
                )

            @torch.compile(backend="eager", fullgraph=True)
            def f1(all_gather_output, all_gather_input_split_sizes, dim, out):
                return torch.ops.mylib.split_with_sizes_copy(
                    all_gather_output, all_gather_input_split_sizes, dim, out=out
                )

            all_gather_output = torch.randn(2, 272)
            all_gather_input_split_sizes = [128, 8, 128, 8]
            dim = 1
            out = [
                torch.empty(2, 128),
                torch.empty(2, 8),
                torch.empty(2, 128),
                torch.empty(2, 8),
            ]
            f1(all_gather_output, all_gather_input_split_sizes, dim, out)

        with torch.library._scoped_library("mylib", "FRAGMENT") as lib:
            lib.define(
                "chunk_cat(Tensor[] tensors, int dim, int num_chunks, *, Tensor(a!) out) -> ()"
            )

            @torch.library.impl(lib, "chunk_cat", "Meta")
            @torch.library.impl(lib, "chunk_cat", "CPU")
            def chunk_cat(
                tensors: typing.List[torch.Tensor],
                dim: int,
                num_chunks: int,
                out: torch.Tensor,
            ) -> None:
                torch._chunk_cat(tensors, dim, num_chunks, out=out)

            @torch.compile(backend="eager", fullgraph=True)
            def f2(tensors, dim, num_chunks, out):
                return torch.ops.mylib.chunk_cat(tensors, dim, num_chunks, out=out)

            x = torch.zeros(100, dtype=torch.int64)
            tensors = [
                torch.randn(16, 16),
                torch.randn(16),
                torch.randn(16, 16),
                torch.randn(16),
            ]
            dim = 0
            num_chunks = 2
            out = torch.empty(2, 272)
            f2(tensors, dim, num_chunks, out)

    @torch._dynamo.config.patch(capture_scalar_outputs=True)
    def test_runtime_assert_replacement(self):
        @torch.compile(backend="aot_eager")
        def fn(x, y):
            z = y.item()
            torch._check(z == 3)
            return x + z

        fn(torch.randn(4), torch.tensor([3]))
        self.assertRaises(RuntimeError, lambda: fn(torch.randn(4), torch.tensor([4])))

    @torch._dynamo.config.patch(capture_scalar_outputs=True)
    def test_cat_unbacked(self):
        @torch.compile(backend="eager")
        def fn(x, y):
            z = y.item()
            return torch.cat([x, torch.ones(z)])

        self.assertRaises(
            RuntimeError, lambda: fn(torch.randn(2, 3), torch.tensor([0]))
        )
        self.assertRaises(
            RuntimeError, lambda: fn(torch.randn(2, 3), torch.tensor([1]))
        )

    @torch._dynamo.config.patch(
        capture_scalar_outputs=True, capture_dynamic_output_shape_ops=True
    )
    def test_aot_autograd_propagate_unbacked_symints_shape(self):
        @torch.compile(backend="aot_eager")
        def f(x):
            return torch.nonzero(x)

        f(torch.tensor([1, 0, 3, 2, 0]))

    def test_simple_set_usage(self):
        def foo(x, y):
            setty = {x, y}
            return setty.pop() * setty.pop()

        counter = CompileCounter()
        foo = torch._dynamo.optimize(counter, nopython=True)(foo)
        x = torch.randn(10, 10)
        y = torch.randn(10, 10)
        foo(x, y)
        self.assertEqual(counter.frame_count, 1)

    def test_add_to_set(self):
        def foo(x, y):
            setty = set()
            setty.add(x[0])
            setty.add(x[1])
            setty.add(x[2])
            setty.add(y)
            return y * len(setty)

        x = torch.randn(10, 10)
        y = torch.randn(2, 2)
        eager_result = foo([x, x, x, x, y], y)

        counter = CompileCounter()
        foo = torch._dynamo.optimize(counter, nopython=True)(foo)
        result = foo([x, x, x, x, y], y)
        self.assertEqual(counter.frame_count, 1)
        self.assertEqual(result, eager_result)

    def test_remove_set(self):
        def fn(x):
            set_a = set((4, 5))
            set_a.remove(4)
            return x * len(set_a)

        opt_fn = torch.compile(fn, backend="eager", fullgraph=True)
        x = torch.randn(4)
        ref = fn(x)
        res = opt_fn(x)
        self.assertEqual(ref, res)

    def test_iter_set(self):
        def foo(x, y):
            setty = set()
            for t in x:
                setty.add(t)
            return y * len(setty)

        x = torch.randn(10, 10)
        y = torch.randn(2, 2)
        eager_result = foo([x, x, x, x, y], y)

        counter = CompileCounter()
        foo = torch._dynamo.optimize(counter, nopython=True)(foo)
        result = foo([x, x, x, x, y], y)
        self.assertEqual(counter.frame_count, 1)
        self.assertEqual(result, eager_result)

    def test_input_set_graph_break(self):
        def foo(x):
            return x.pop() * x.pop()

        x = torch.randn(10, 10)
        y = torch.randn(10, 10)

        counter = CompileCounter()

        inp = {x, x, x, x, y, y}
        foo = torch._dynamo.optimize(counter, nopython=True)(foo)

        # There's a lot of stuff about sets that cannot work without a good deal of exertion on our part.
        # Specifically, getting a set as input won't ever work with how GetItemSource works (Can't arbitrary access set contents)
        # and so the guard story for the objects passed into input just isn't there atm.
        with self.assertRaisesRegex(
            torch._dynamo.exc.Unsupported,
            "^call_method UserDefinedObjectVariable\\(set\\).*",
        ):
            foo(inp)

        foo = torch._dynamo.optimize(counter, nopython=False)(foo)
        foo(inp)
        self.assertEqual(counter.frame_count, 1)

    def test_reconstruct_set_across_graph_break(self):
        def foo(x, y):
            setty = set()
            for t in x:
                setty.add(t)
            print("Break!")
            return y * len(setty)

        x = torch.randn(10, 10)
        y = torch.randn(2, 2)

        counter = CompileCounter()
        foo = torch._dynamo.optimize(counter)(foo)
        result = foo([x, x, x, x, y], y)

    def test_set_aliasing_recompiles(self):
        g1 = torch.randn(10)
        g2 = torch.randn(10)
        g3 = torch.randn(10)
        g4 = torch.randn(10)

        def foo(a, b, c):
            myset = {g1, a, b, c}
            return a + len(myset)

        counter = CompileCounter()
        foo = torch._dynamo.optimize(counter)(foo)
        # first call with no aliasing
        foo(g2, g3, g4)
        self.assertEqual(counter.frame_count, 1)

        # no aliasing again
        foo(g3, g2, g4)
        # assert no recompile
        self.assertEqual(counter.frame_count, 1)

        # aliasing changes, we should recompile
        foo(g2, g2, g2)
        self.assertEqual(counter.frame_count, 2)

        # same aliasing, different tensor
        foo(g3, g3, g3)
        self.assertEqual(counter.frame_count, 2)

        # aliasing between global and arg, should recompile again
        foo(g1, g1, g1)
        self.assertEqual(counter.frame_count, 3)

        # Reset
        torch._dynamo.reset()

        # aliasing between global and arg, first call
        foo(g1, g1, g1)
        self.assertEqual(counter.frame_count, 4)

        # same aliasing, different tensor, all local, recompile
        foo(g3, g3, g3)
        self.assertEqual(counter.frame_count, 5)

        # aliasing same tensor, we shouldn't recompile
        foo(g2, g2, g2)
        self.assertEqual(counter.frame_count, 5)

        # No aliasing
        foo(g2, g3, g4)
        self.assertEqual(counter.frame_count, 6)

        # No aliasing again
        foo(g3, g2, g4)
        # assert no recompile
        self.assertEqual(counter.frame_count, 6)

    def test_str_format_return1(self):
        @torch.compile(backend="eager", fullgraph=True)
        def fn(img):
            x = torch.sin(img)
            y = f"shape {img.shape[-2:]} batch size {img.shape[0]}"
            return img + x, y

        img1 = torch.randn(1, 1, 8, 8)
        res, msg = fn(img1)
        self.assertEqual(msg, "shape torch.Size([8, 8]) batch size 1")
        self.assertEqual(res, img1 + torch.sin(img1))

    def test_str_format_return2(self):
        @torch.compile(backend="eager", fullgraph=True)
        def fn(img):
            x = torch.sin(img)
            y = "shape {} batch size {y:.2f}".format(img.shape[-2:], y=img.shape[0])
            return img + x, y

        img1 = torch.randn(1, 1, 8, 8)
        res, msg = fn(img1)
        self.assertEqual(msg, "shape torch.Size([8, 8]) batch size 1.00")
        self.assertEqual(res, img1 + torch.sin(img1))

    @torch._dynamo.config.patch(capture_scalar_outputs=True)
    def test_validate_outputs_unbacked(self):
        class SillyCat(torch.autograd.Function):
            @staticmethod
            def forward(ctx, x0, x1, i):
                ctx.save_for_backward(i)
                return torch.cat([x0, x1])

            @staticmethod
            def backward(ctx, grad_out):
                (i,) = ctx.saved_tensors
                i0, i1 = i.tolist()
                g_x0, g_x1 = grad_out.split([i0, i1])
                return g_x0, g_x1, None

        @torch.compile(backend="aot_eager", fullgraph=True)
        def f(x, i):
            i0, i1 = i.tolist()
            x0, x1 = x.split([i0, i1])
            return SillyCat.apply(x0, x1, i)

        f(torch.randn(9, requires_grad=True), torch.tensor([3, 6]))

    def test_str_format_assert1(self):
        @torch.compile(backend="eager", fullgraph=True)
        def fn(img):
            x = torch.sin(img)
            val = x.shape[-2:]
            torch._assert(len(val) == 2, f"shape {img.shape}")
            return img + x

        img1 = torch.randn(1, 1, 8, 8)
        res = fn(img1)
        self.assertEqual(res, img1 + torch.sin(img1))

    def test_str_format_assert2(self):
        cnt = CompileCounter()

        @torch.compile(backend=cnt)
        def fn(img):
            x = torch.sin(img)
            torch._assert(
                img.shape[-2] == 8 and img.shape[-1] == 16, f"shape {img.shape}"
            )
            return img + x

        img1 = torch.randn(1, 3, 8, 16)
        res = fn(img1)
        self.assertEqual(res, img1 + torch.sin(img1))
        self.assertEqual(cnt.frame_count, 1)

        # trigger a recompile and graph break
        img2 = torch.randn(1, 3, 8, 15)
        self.assertRaises(AssertionError, lambda: fn(img2))

    def test_tolist_scalar(self):
        def fn(x):
            new_list = []
            for i in x.tolist():
                new_list.append(i * 4)
            return new_list

        x = torch.tensor([3])
        eager = fn(x)
        counter = CompileCounter()
        compiled = torch._dynamo.optimize(counter, nopython=True)(fn)(x)
        self.assertEqual(eager, compiled)
        self.assertEqual(counter.frame_count, 1)

    def test_tolist_1d(self):
        def fn(x):
            new_list = []
            for i in x.tolist():
                new_list.append(i * 4)
            return new_list

        x = torch.tensor([2, 1])
        eager = fn(x)
        counter = CompileCounter()
        compiled = torch._dynamo.optimize(counter, nopython=True)(fn)(x)
        self.assertEqual(eager, compiled)
        self.assertEqual(counter.frame_count, 1)

    def test_tolist_kd(self):
        def fn(x):
            new_list = []
            for i in x.tolist():
                new_list.append(i * 4)
            return new_list

        x = torch.tensor([[[2, 1], [2, 1], [2, 1]], [[2, 1], [2, 1], [2, 1]]])
        eager = fn(x)
        counter = CompileCounter()
        compiled = torch._dynamo.optimize(counter, nopython=True)(fn)(x)
        self.assertEqual(eager, compiled)
        self.assertEqual(counter.frame_count, 1)

    @patch.object(torch._dynamo.config, "specialize_int", True)
    def test_tolist_0d(self):
        def fn(x):
            new_list = []
            i = x.tolist()
            new_list.append(i * 4)
            return new_list

        x = torch.tensor(42)
        eager = fn(x)
        counter = CompileCounter()
        compiled = torch._dynamo.optimize(counter, nopython=True)(fn)(x)
        self.assertEqual(eager, compiled)
        self.assertEqual(counter.frame_count, 1)

    @patch.object(torch._dynamo.config, "assume_static_by_default", False)
    @patch.object(torch._dynamo.config, "automatic_dynamic_shapes", False)
    def test_tolist_kd_dynamic(self):
        def fn(x):
            new_list = []
            i = x.tolist()
            new_list.append(i * 4)
            return new_list

        x = torch.randint(3, 5, [5, 5])
        eager = fn(x)
        counter = CompileCounter()
        compiled_fn = torch._dynamo.optimize(counter, nopython=True)(fn)
        compiled = compiled_fn(x)
        self.assertEqual(eager, compiled)
        self.assertEqual(counter.frame_count, 1)

        # Value change, no recompiles
        x = torch.randint(7, 9, [5, 5])
        compiled_fn(x)
        self.assertEqual(counter.frame_count, 1)

        # Size change, forced recompiles
        x = torch.randint(3, 5, [3, 3])
        compiled_fn(x)
        self.assertEqual(counter.frame_count, 2)

    def test_tolist_float(self):
        def fn(x):
            new_list = []
            for i in x.tolist():
                new_list.append(i * 4)
            return new_list

        x = torch.tensor(
            [[[2.0, 1.0], [2.0, 1.0], [2.0, 1.0]], [[2.0, 1.0], [2.0, 1.0], [2.0, 1.0]]]
        )
        eager = fn(x)
        counter = CompileCounter()
        compiled = torch._dynamo.optimize(counter)(fn)(x)
        self.assertEqual(eager, compiled)
        # Nothing to compile here
        self.assertEqual(counter.frame_count, 0)

    def test_inline_closure_not_loaded_by_parent(self):
        def outer(a):
            return a + 1

        def indirect(x):
            return direct(x)

        def direct(x):
            def deep2(c):
                return outer(c)

            def deep(c):
                return deep2(c)

            return deep(x)

        x = torch.randn(3)
        eager = indirect(x)
        counter = CompileCounter()
        compiled = torch._dynamo.optimize(counter)(indirect)(x)
        self.assertEqual(eager, compiled)
        self.assertEqual(counter.frame_count, 1)

    def test_deque_input(self):
        a = torch.randn([2, 3])
        b = torch.randn([2, 3])
        d1 = collections.deque([a, b])
        d1.insert(0, "foo")

        d2 = collections.deque([a, b])
        d2.insert(0, "foo")

        def fn(q):
            a = q.pop()
            b = q.pop()
            return a * b

        eager = fn(d1)
        counter = CompileCounter()
        compiled = torch._dynamo.optimize(counter)(fn)(d2)
        self.assertEqual(eager, compiled)
        self.assertEqual(counter.frame_count, 1)

    def test_deque_append_left(self):
        d1 = collections.deque([10, 10])
        d1.insert(0, "foo")

        d2 = collections.deque([10, 10])
        d2.insert(0, "foo")

        def fn(q, a, b):
            q.appendleft(a)
            q.appendleft(b)
            return q.popleft() * q.popleft()

        a = torch.randn([3, 3])
        b = torch.randn([3, 3])
        eager = fn(d1, a, b)
        counter = CompileCounter()
        compiled = torch._dynamo.optimize(counter)(fn)(d2, a, b)
        self.assertEqual(eager, compiled)
        self.assertEqual(counter.frame_count, 1)
        self.assertTrue(isinstance(compiled, torch.Tensor))

    def test_yield_from(self):
        def yield_from_fn(t_list, k):
            def yield_from_gen(l):
                l2 = [t * k for t in l]
                yield from l2

            return [t * k for t in yield_from_gen(t_list)]

        t_list = [torch.randn([2, 3]) for _ in range(3)]
        eager = yield_from_fn(t_list, 2)
        counter = CompileCounter()
        compiled = torch._dynamo.optimize(counter)(yield_from_fn)(t_list, 2)
        self.assertEqual(eager, compiled)
        self.assertEqual(counter.frame_count, 1)

    def test_yield_from_in_a_loop(self):
        def gen2():
            yield 1

        def gen1():
            for value in range(5):
                yield from gen2()

        def fn(x):
            c = 0
            for i in gen1():
                c = c + i
            return x + c

        opt_fn = torch.compile(fn, backend="eager")
        x = torch.zeros(4)
        self.assertEqual(fn(x), opt_fn(x))

    def test_yield_gen_and_from(self):
        def populate_and_multiply_sequence(n, multiplier):
            # Inline generator
            def tensor_generator():
                for i in range(n):
                    yield torch.tensor([i])

            # Use 'yield from' to iterate over tensors and multiply
            t_list = [tensor * multiplier for tensor in tensor_generator()]

            def yield_from_gen():
                yield from t_list

            return [t for t in yield_from_gen()]

        multiplier = torch.tensor([10])
        eager = populate_and_multiply_sequence(5, multiplier)
        counter = CompileCounter()
        compiled = torch._dynamo.optimize(counter)(populate_and_multiply_sequence)(
            5, multiplier
        )
        self.assertEqual(eager, compiled)
        self.assertEqual(counter.frame_count, 1)

    def test_yield_from_user_stop_iteration(self):
        class MyIter:
            def __init__(self, seq):
                self.seq = seq
                self.index = 0

            def __iter__(self):
                return self

            def __next__(self):
                self.index += 1
                if self.index <= len(self.seq):
                    return self.seq[self.index - 1]
                raise StopIteration(self.index)

        def yield_from_iter_fn(seq):
            def gen(seq):
                yield from MyIter(seq)

            return [i for i in gen(seq)]

        seq = [torch.randn([2, 3]) for _ in range(3)]
        eager = yield_from_iter_fn(seq)
        counter = CompileCounter()
        compiled = torch._dynamo.optimize(counter)(yield_from_iter_fn)(seq)
        self.assertEqual(eager, compiled)
        self.assertEqual(counter.frame_count, 0)

    def test_yield_send_to_subgenerator_graph_break(self):
        def subgenerator(tensor):
            multiplier = yield
            yield tensor * multiplier

        def main_generator(t_list):
            for tensor in t_list:
                subgen = subgenerator(tensor)
                next(subgen)
                yield from subgen.send(torch.tensor([10]))

        t_list = [torch.tensor([i]) for i in range(5)]
        eager = list(main_generator(t_list))

        counter = CompileCounter()
        compiled_fn = torch._dynamo.optimize(counter)(main_generator)
        compiled = list(compiled_fn(t_list))

        self.assertEqual(eager, compiled)
        self.assertEqual(counter.frame_count, 0)

    def test_derpy_nn_module_usage(self):
        def ff1(x):
            self = mod1
            return torch.sigmoid(self.mod2(x) + self.param1)

        def ff2(x):
            self = mod2
            return torch.cos(torch.sin(x) * self.param2 + 10)

        mod1 = torch.nn.Module()
        mod2 = torch.nn.Module()
        mod1.register_module("mod2", mod2)
        mod1.register_parameter("param1", torch.nn.Parameter(torch.randn(10)))
        mod1.forward = ff1
        mod2.register_parameter("param2", torch.nn.Parameter(torch.randn(10)))
        mod2.forward = ff2
        mod1.eval()

        x = torch.randn(10)
        expected = mod1(x)
        counter = CompileCounter()
        actual = torch.compile(mod1, backend=counter, fullgraph=True)(x)
        self.assertEqual(actual, expected)
        self.assertEqual(counter.op_count, 6)

    def test_default_args_device_dtype(self):
        class Foo:
            def __init__(
                self,
                dtype: torch.dtype = torch.float16,
                device: torch.device = torch.device("cpu"),
            ) -> None:
                self.value = torch.tensor(10, dtype=dtype, device=device)

        def fn():
            return Foo().value + 1

        opt_func = torch._dynamo.optimize("eager", nopython=True)(fn)
        ref = fn()
        res = opt_func()
        self.assertEqual(ref, res)

    def test_torch_device_python_type(self):
        for device, device_type, index in [
            ("cpu", "cpu", None),
            ("cuda:0", "cuda", 0),
        ]:
            if device == "cuda:0" and not TEST_CUDA:
                continue

            def fn(target):
                target_device = target.device
                a = torch.zeros(2, 3, device=target_device)
                # Constant assert at trace time
                assert isinstance(target_device, torch.device)
                assert target_device.type == device_type
                assert target_device.index == index
                b = torch.zeros(2, 3, device=target_device)
                c = torch.zeros(2, 3, device=target_device)
                return a + b + c

            from torch._dynamo.variables import ConstantVariable

            device = torch.device(device)
            expected_variable = ConstantVariable(device)
            self.assertEqual(expected_variable.python_type(), type(device))

            opt_func = torch._dynamo.optimize("eager", nopython=True)(fn)
            a = torch.tensor([2, 3], device=device)
            res = opt_func(a)
            self.assertIsInstance(res, torch.Tensor)

    def test_torch_dtype_python_type(self):
        def fn(target):
            target_dtype = target.dtype
            a = torch.zeros(2, 3, dtype=target_dtype)
            # Constant assert at trace time
            assert isinstance(target_dtype, torch.dtype)
            b = torch.zeros(2, 3, dtype=target_dtype)
            c = torch.zeros(2, 3, dtype=target_dtype)
            return a + b + c

        from torch._dynamo.variables import ConstantVariable

        dtype = torch.float16
        expected_variable = ConstantVariable(dtype)
        self.assertEqual(expected_variable.python_type(), type(dtype))

        opt_func = torch._dynamo.optimize("eager", nopython=True)(fn)
        a = torch.tensor([2, 3], dtype=dtype)
        res = opt_func(a)
        self.assertIsInstance(res, torch.Tensor)

<<<<<<< HEAD
=======
    def test_iterator_limit(self):
        def fn(x):
            def gen():
                while True:
                    yield x

            return list(gen())

        x = torch.randn([0, 1, 2, 3, 4, 5])
        compiled_fn = torch._dynamo.optimize(backend="eager", nopython=True)(fn)
        with self.assertRaisesRegex(
            torch._dynamo.exc.Unsupported, "infinite generator"
        ):
            compiled_fn(x)

        # FIXME(XuehaiPan): do not inline infinite generator if it does not raise errors in eager mode
        def fn(x):
            def gen():
                while True:
                    yield x

            return list(zip(range(10), gen()))

        x = torch.randn([0, 1, 2, 3, 4, 5])
        compiled_fn = torch._dynamo.optimize(backend="eager", nopython=True)(fn)
        with self.assertRaisesRegex(
            torch._dynamo.exc.Unsupported, "infinite generator"
        ):
            compiled_fn(x)

    def test_itertools_islice(self):
        counters.clear()

        def fn(x):
            return itertools.islice(x, 2, 5, 2)

        x = torch.randn([0, 1, 2, 3, 4, 5])
        eager = fn(x)

        compiled_fn = torch._dynamo.optimize(backend="eager", nopython=True)(fn)
        compiled = compiled_fn(x)

        self.assertEqual(list(eager), list(compiled))
        self.assertEqual(len(counters["graph_break"]), 0)

    def test_itertools_islice_default_step(self):
        counters.clear()

        def fn(x):
            return itertools.islice(x, 2, 5)

        x = torch.randn([0, 1, 2, 3, 4, 5])
        eager = fn(x)

        compiled_fn = torch._dynamo.optimize(backend="eager", nopython=True)(fn)
        compiled = compiled_fn(x)

        self.assertEqual(list(eager), list(compiled))
        self.assertEqual(len(counters["graph_break"]), 0)

    def test_itertools_islice_default_end(self):
        counters.clear()

        def fn(x):
            return itertools.islice(x, 2)

        x = torch.randn([0, 1, 2, 3, 4, 5])
        eager = fn(x)

        compiled_fn = torch._dynamo.optimize(backend="eager", nopython=True)(fn)
        compiled = compiled_fn(x)

        self.assertEqual(list(eager), list(compiled))
        self.assertEqual(len(counters["graph_break"]), 0)

>>>>>>> 416a7894
    def test_itertools_repeat(self):
        counters.clear()

        def fn(x):
            r = itertools.repeat(100.0, 5)
            for i in r:
                x += i
            return x

        x = torch.randn([2, 5])
        eager = fn(x)

        compiled_fn = torch._dynamo.optimize(backend="eager", nopython=True)(fn)
        compiled = compiled_fn(x)

        self.assertEqual(list(eager), list(compiled))
        self.assertEqual(len(counters["graph_break"]), 0)

    def test_itertools_infinite_repeat(self):
        counters.clear()

        def fn(x):
            r = itertools.repeat(100.0)
            idx = 0
            for i in r:
                x += i
                idx += 1
                if idx > 10:
                    break
            return x

        x = torch.randn([2, 5])
        eager = fn(x)

        compiled_fn = torch._dynamo.optimize(backend="eager", nopython=True)(fn)
        compiled = compiled_fn(x)

        self.assertEqual(list(eager), list(compiled))
        self.assertEqual(len(counters["graph_break"]), 0)

    def test_itertools_infinite_repeat_mutation(self):
        counters.clear()

        def fn(x):
            r = itertools.repeat(x)
            idx = 0
            for i in r:
                x += i
                i += 1
                idx += 1
                if idx > 10:
                    break
            return x

        x = torch.randn([2, 5])
        eager = fn(x)

        compiled_fn = torch._dynamo.optimize(backend="eager", nopython=True)(fn)
        compiled = compiled_fn(x)

        self.assertEqual(list(eager), list(compiled))
        self.assertEqual(len(counters["graph_break"]), 0)

    def test_itertools_infinite_count(self):
        for args in ([], [10], [5, -1]):
            counters.clear()

            def fn(x):
                r = itertools.count(*args)
                idx = 0
                for i in r:
                    x += i
                    idx += 1
                    if idx > 10:
                        break
                return x

            x = torch.randn([2, 5])
            eager = fn(x)

            compiled_fn = torch._dynamo.optimize(backend="eager", nopython=True)(fn)
            compiled = compiled_fn(x)

            self.assertEqual(list(eager), list(compiled))
            self.assertEqual(len(counters["graph_break"]), 0)

    def test_itertools_infinite_cycle(self):
        counters.clear()

        def fn(x):
            for iterator in (
                iter([]),
                iter([10, 11.0]),
                itertools.repeat(-1, 3),
                itertools.count(10),
            ):
                r = itertools.cycle(iterator)
                idx = 0
                x += 1
                for i in r:
                    x += i
                    idx += 1
                    if idx > 10:
                        break
            return x

        x = torch.randn([2, 5])
        eager = fn(x)

        compiled_fn = torch._dynamo.optimize(backend="eager", nopython=True)(fn)
        compiled = compiled_fn(x)

        self.assertEqual(list(eager), list(compiled))
        self.assertEqual(len(counters["graph_break"]), 0)

    def test_itertools_accumulate_symint_default_sum(self):
        # https://github.com/pytorch/pytorch/issues/110287
        counters.clear()

        def fn(x):
            r = itertools.accumulate([x.size(0), x.size(1)])
            for i in r:
                x *= i
            return x

        x = torch.randn(2, 3)
        eager = fn(x)

        compiled_fn = torch._dynamo.optimize(backend="eager", nopython=True)(fn)
        compiled = compiled_fn(x)

        self.assertEqual(list(eager), list(compiled))
        self.assertEqual(len(counters["graph_break"]), 0)

    def test_itertools_accumulate_tensors_default_sum(self):
        counters.clear()

        def fn(a, b, c, d, x):
            l = [a, b, c, d, x]
            for i, t in enumerate(l):
                l[i] = t * x
            return itertools.accumulate(l)

        t_list = [torch.tensor([i + 1]) for i in range(4)]
        x = torch.tensor([[1, 2], [3, 4]])
        eager = fn(*t_list, x)

        compiled_fn = torch._dynamo.optimize(backend="eager", nopython=True)(fn)
        compiled = compiled_fn(*t_list, x)

        self.assertEqual(list(eager), list(compiled))
        self.assertEqual(len(counters["graph_break"]), 0)

    def test_itertools_accumulate_tensors_builtins(self):
        for builtin_op in [operator.mul, operator.sub, operator.pow]:
            counters.clear()

            def fn(a, b, c, d, x):
                l = [a, b, c, d, x]
                for i, t in enumerate(l):
                    l[i] = t * x
                return itertools.accumulate(l, builtin_op)

            t_list = [torch.tensor([i + 1]) for i in range(4)]
            x = torch.tensor([[1, 2], [3, 4]])
            eager = fn(*t_list, x)

            compiled_fn = torch._dynamo.optimize(backend="eager", nopython=True)(fn)
            compiled = compiled_fn(*t_list, x)

            self.assertEqual(list(eager), list(compiled))
            self.assertEqual(len(counters["graph_break"]), 0)

    def test_itertools_accumulate_tensors_kwargs(self):
        from torch._dynamo.utils import counters

        for kwargs in [
            {"func": operator.mul},
            {"initial": 100},
            {"func": operator.sub, "initial": -1},
        ]:
            counters.clear()

            def fn(a, b, c, d, x):
                l = [a, b, c, d, x]
                for i, t in enumerate(l):
                    l[i] = t * x
                return itertools.accumulate(l, **kwargs)

            t_list = [torch.tensor([i + 1]) for i in range(4)]
            x = torch.tensor([[1, 2], [3, 4]])

            compiled_fn = torch._dynamo.optimize(backend="eager", nopython=True)(fn)
            compiled = compiled_fn(*t_list, x)
            eager = fn(*t_list, x)

            self.assertEqual(list(eager), list(compiled))
            self.assertEqual(len(counters["graph_break"]), 0)

    def test_packaging_version_parse(self):
        from packaging import version

        @torch.compile(backend="eager", fullgraph=True)
        def fn():
            x = torch.zeros(1)
            if version.parse(torch.__version__) >= version.parse("2.0.0"):
                return x + 1
            return x

        self.assertEqual(fn().item(), 1)

    def test_itertools_accumulate_tensors_user_defined(self):
        def udo_fn_0(a, b):
            return -1

        rando = random.randint(0, 1)

        def udo_fn_1(a, b):
            return a * rando + b * rando

        seen = []

        def udo_fn_2(a, b):
            seen.append(a)
            seen.append(b)
            return a * len(seen)

        for udo_fn in [udo_fn_0, udo_fn_1, udo_fn_2]:
            counters.clear()
            torch._dynamo.reset()

            def fn(a, b, c, d, x):
                l = [a, b, c, d, x]
                for i, t in enumerate(l):
                    l[i] = t * x
                return itertools.accumulate(l, udo_fn)

            t_list = [torch.tensor([i]) for i in range(4)]
            x = torch.tensor([[1, 2], [3, 4]])
            eager = fn(*t_list, x)

            compiled_fn = torch._dynamo.optimize(backend="eager", nopython=True)(fn)
            compiled = compiled_fn(*t_list, x)

            self.assertEqual(list(eager), list(compiled))
            self.assertEqual(len(counters["graph_break"]), 0)

    def test_pure_python_accumulate(self):
        def accumulate(iterable, func=lambda x, y: x + y):
            it = iter(iterable)
            try:
                # Initialize the accumulator with the first value from the iterable
                accumulator = next(it)
            except StopIteration:
                # If the iterable is empty, return an empty generator
                return
            yield accumulator

            for element in it:
                accumulator = func(accumulator, element)
                yield accumulator

        def fn(it):
            return accumulate(it)

        t_list = [torch.tensor([i]) for i in range(4)]
        eager = fn(t_list)

        counter = CompileCounter()
        compiled_fn = torch._dynamo.optimize(counter)(fn)
        compiled = compiled_fn(t_list)

        self.assertEqual(list(eager), list(compiled))
        self.assertEqual(counter.frame_count, 1)

    def test_itertools_groupby_pure_python_default_identify_func(self):
        counters.clear()

        def fn(l):
            return [(k, list(g)) for k, g in itertools.groupby(l)]

        l = [1, 2, 2, 3, 4, 4, 4, 1, 2]
        eager = fn(l)

        compiled_fn = torch._dynamo.optimize(backend="eager", nopython=True)(fn)
        compiled = compiled_fn(l)

        self.assertEqual(eager, compiled)
        self.assertEqual(len(counters["graph_break"]), 0)

    def test_itertools_groupby_pure_python_key_func(self):
        counters.clear()

        def fn(l):
            return [(k, list(g)) for k, g in itertools.groupby(l, key=operator.neg)]

        l = [1, 2, -2, 3, 4, 4, -4, 0, -2]
        eager = fn(l)

        compiled_fn = torch._dynamo.optimize(backend="eager", nopython=True)(fn)
        compiled = compiled_fn(l)

        self.assertEqual(eager, compiled)
        self.assertEqual(len(counters["graph_break"]), 0)

    def test_itertools_tee(self):
        counters.clear()

        def fn(l):
            a, b = itertools.tee(l)
            return list(a), list(b)

        l = [1, 2, 2, 3, 4, 4, 4, 1, 2]
        eager = fn(l)

        compiled_fn = torch._dynamo.optimize(backend="eager", nopython=True)(fn)
        compiled = compiled_fn(l)

        self.assertEqual(eager, compiled)
        self.assertEqual(len(counters["graph_break"]), 0)

    def test_list_iterator_contains(self):
        def fn(x):
            it = iter(["my_weight", "not_my_weight"])
            next(it)
            if "my_weight" in it:
                return x + 2
            return x + 1

        x = torch.zeros(3)
        compiled_fn = torch._dynamo.optimize(backend="eager", nopython=True)(fn)

        self.assertEqual(fn(x), compiled_fn(x))

    def test_storage_return(self):
        @torch.compile(backend="eager", fullgraph=True)
        def fn(x):
            y = torch.sin(x + 1)
            storage = x.untyped_storage()
            storage.resize_(0)
            y = torch.cos(y)
            return y, storage

        x = torch.randn(10)
        expected = torch.cos(torch.sin(x + 1))
        y, s = fn(x)
        self.assertEqual(y, expected)
        self.assertEqual(x.untyped_storage().size(), 0)
        self.assertIs(s, x.untyped_storage())

    def test_flat_name_to_original_fqn(self):
        class FooBarModule(torch.nn.Module):
            def __init__(self) -> None:
                super().__init__()
                self.register_parameter("0", torch.nn.Parameter(torch.randn(3, 4)))
                self.test_buf = torch.nn.Buffer(torch.randn(3, 4))
                self.register_parameter(
                    "test_param", torch.nn.Parameter(torch.randn(3, 4))
                )

            def forward(self, x):
                return ((x + self.test_buf) * getattr(self, "0")) / self.test_param

        class TestModule(torch.nn.Module):
            def __init__(self) -> None:
                super().__init__()
                self.foo_bar = FooBarModule()
                self.register_parameter(
                    "test_param", torch.nn.Parameter(torch.randn(3, 4))
                )
                self.test_buf = torch.nn.Buffer(torch.randn(3, 4))

            def forward(self, x):
                return (self.foo_bar(x) + self.test_param) * self.test_buf

        gm, _ = torch._dynamo.export(TestModule(), torch.randn(3, 4))
        self.assertIn("dynamo_flat_name_to_original_fqn", gm.meta)
        expected_fqn = {
            "L__self___test_param": "test_param",
            "L__self___test_buf": "test_buf",
            "getattr_L__self___foo_bar___0__": "foo_bar.0",
            "L__self___foo_bar_test_param": "foo_bar.test_param",
            "L__self___foo_bar_test_buf": "foo_bar.test_buf",
        }
        self.assertEqual(expected_fqn, gm.meta["dynamo_flat_name_to_original_fqn"])

    def test_shape_env_no_recording(self):
        main = ShapeEnv(should_record_events=False)

        # The main ShapeEnv should have no event recorded.
        self.assertEqual(len(main.events), 0)

        # Call create_symbolic_sizes_strides_storage_offset on both of them.
        r = main.create_symbolic_sizes_strides_storage_offset(
            torch.randn(3, 2), ConstantSource("x")
        )

        # Create a guard: size[0] == 3 (call evaluate_expr)
        #   - +1 guard entry
        #   - +1 replacement entry
        size = r[0]
        bool(size[0] == 3)

        # The main ShapeEnv should remain with no event recorded.
        self.assertEqual(len(main.events), 0)

        if torch.fx.experimental.validator.translation_validation_enabled():
            from torch.fx.experimental.symbolic_shapes import (
                CURRENT_NODE_KEY,
                SHAPEENV_EVENT_KEY,
            )

            # Check that we don't store any recording metadata on nodes
            # from the symbolic shape FX graph.
            for n in main.graph.nodes:
                self.assertFalse(SHAPEENV_EVENT_KEY in n.meta)
                self.assertFalse(CURRENT_NODE_KEY in n.meta)

    def _replay_and_check(self, shape_env: ShapeEnv):
        if shape_env.should_record_events:
            replayed = replay_shape_env_events(shape_env.events)
            shape_env.check_equal(replayed)

    def test_shape_env_equal_empty(self):
        main, other = ShapeEnv(), ShapeEnv()
        main.check_equal(other)
        self._replay_and_check(main)

    @onlyIfTranslationValidation
    def test_shape_env_equal_constructor(self):
        main, other = ShapeEnv(allow_scalar_outputs=False), ShapeEnv()
        self.assertExpectedRaisesInline(
            NotEqualError,
            lambda: main.check_equal(other),
            """\
ShapeEnv not equal: field values don't match:

==> settings: values don't match.
  >  Left: ShapeEnvSettings(allow_scalar_outputs=False, allow_dynamic_output_shape_ops=True, assume_static_by_default=False, specialize_zero_one=True, duck_shape=True, prefer_deferred_runtime_asserts_over_guards=False, allow_complex_guards_as_runtime_asserts=False)
  > Right: ShapeEnvSettings(allow_scalar_outputs=True, allow_dynamic_output_shape_ops=True, assume_static_by_default=False, specialize_zero_one=True, duck_shape=True, prefer_deferred_runtime_asserts_over_guards=False, allow_complex_guards_as_runtime_asserts=False)
""",
        )
        self._replay_and_check(main)

    @onlyIfTranslationValidation
    def test_shape_env_equal_create_symbolic_sizes_strides_storage_offset(self):
        main, other = ShapeEnv(), ShapeEnv()
        main.create_symbolic_sizes_strides_storage_offset(
            torch.randn(3, 2), ConstantSource("x")
        )
        self.assertExpectedRaisesInline(
            NotEqualError,
            lambda: main.check_equal(other),
            """\
ShapeEnv not equal: field values don't match:

==> name_to_node: values don't match.
  >  Left: {x_size_0_, x_size_1_, x_storage_offset, x_stride_0_, x_stride_1_}
  > Right: {}
==> source_to_symbol: values don't match.
  >  Left: {x.size()[0]: x.size()[0], x.size()[1]: x.size()[1], x.storage_offset(): x.storage_offset(), x.stride()[0]: x.stride()[0], x.stride()[1]: x.stride()[1]}
  > Right: {}
==> val_to_var: values don't match.
  >  Left: {0: 0, 1: 1, 2: s1, 3: s0}
  > Right: {0: 0, 1: 1}
==> var_to_range: values don't match.
  >  Left: {s0: VR[2, int_oo], s1: VR[2, int_oo]}
  > Right: {}
==> var_to_sources: values don't match.
  >  Left: {s0: [TensorPropertySource(base=ConstantSource(source_name='x'), prop=<TensorProperty.SIZE: 0>, idx=0)], s1: [TensorPropertySource(base=ConstantSource(source_name='x'), prop=<TensorProperty.SIZE: 0>, idx=1)]}
  > Right: {}
==> var_to_val: values don't match.
  >  Left: {s0: 3, s1: 2}
  > Right: {}
""",
        )
        self._replay_and_check(main)

    @onlyIfTranslationValidation
    def test_shape_env_equal_unbacked(self):
        main, other = ShapeEnv(), ShapeEnv()
        main.create_unbacked_symint()
        main.create_unbacked_symfloat()
        main.create_unbacked_symbool()
        self.assertExpectedRaisesInline(
            NotEqualError,
            lambda: main.check_equal(other),
            """\
ShapeEnv not equal: field values don't match:

==> name_to_node: values don't match.
  >  Left: {u0, u1, zuf0}
  > Right: {}
==> unbacked_symfloat_counter: values don't match.
  >  Left: 1
  > Right: 0
==> unbacked_symint_counter: values don't match.
  >  Left: 2
  > Right: 0
==> var_to_range: values don't match.
  >  Left: {u0: VR[-int_oo, int_oo], u1: VR[0, 1], zuf0: VR[-oo, oo]}
  > Right: {}
""",
        )
        self._replay_and_check(main)

    @onlyIfTranslationValidation
    def test_shape_env_equal_evaluate_expr_divisible(self):
        main, other = ShapeEnv(), ShapeEnv()

        # Call create_symbolic_sizes_strides_storage_offset on both of them.
        r = main.create_symbolic_sizes_strides_storage_offset(
            torch.randn(3, 2), ConstantSource("x")
        )
        other.create_symbolic_sizes_strides_storage_offset(
            torch.randn(3, 2), ConstantSource("x")
        )

        # Create a guard: size[0] % 3 == 0 (only in the main ShapeEnv)
        #   - +1 guard entry
        #   - +1 divisible entry
        size = r[0]
        bool(size[0] % 3 == 0)

        self.assertExpectedRaisesInline(
            NotEqualError,
            lambda: main.check_equal(other),
            """\
ShapeEnv not equal: field values don't match:

==> divisible: values don't match.
  >  Left: {Mod(s0, 3)}
  > Right: {}
==> guards: values don't match.
  >  Left: [Eq(Mod(s0, 3), 0)]
  > Right: []
==> name_to_node: values don't match.
  >  Left: {_assert, eq, mod, x_size_0_, x_size_1_, x_storage_offset, x_stride_0_, x_stride_1_}
  > Right: {x_size_0_, x_size_1_, x_storage_offset, x_stride_0_, x_stride_1_}
""",
        )
        self._replay_and_check(main)

    @onlyIfTranslationValidation
    def test_shape_env_equal_evaluate_expr_replacement(self):
        main, other = ShapeEnv(), ShapeEnv()

        # Call create_symbolic_sizes_strides_storage_offset on both of them.
        r = main.create_symbolic_sizes_strides_storage_offset(
            torch.randn(3, 2), ConstantSource("x")
        )
        other.create_symbolic_sizes_strides_storage_offset(
            torch.randn(3, 2), ConstantSource("x")
        )

        # Create a guard: size[0] == 3 (only in the main ShapeEnv)
        #   - +1 guard entry
        #   - +1 replacement entry
        size = r[0]
        bool(size[0] == 3)

        self.assertExpectedRaisesInline(
            NotEqualError,
            lambda: main.check_equal(other),
            """\
ShapeEnv not equal: field values don't match:

==> guards: values don't match.
  >  Left: [Eq(s0, 3)]
  > Right: []
==> name_to_node: values don't match.
  >  Left: {_assert, eq, x_size_0_, x_size_1_, x_storage_offset, x_stride_0_, x_stride_1_}
  > Right: {x_size_0_, x_size_1_, x_storage_offset, x_stride_0_, x_stride_1_}
==> replacements: values don't match.
  >  Left: {s0: 3}
  > Right: {}
==> var_to_range: values don't match.
  >  Left: {s0: VR[3, 3], s1: VR[2, int_oo]}
  > Right: {s0: VR[2, int_oo], s1: VR[2, int_oo]}
""",
        )
        self._replay_and_check(main)

    @onlyIfTranslationValidation
    def test_shape_env_equal_evaluate_expr_refinement(self):
        main, other = ShapeEnv(), ShapeEnv()

        # Call create_symbolic_sizes_strides_storage_offset on both of them.
        r = main.create_symbolic_sizes_strides_storage_offset(
            torch.randn(3, 2), ConstantSource("x")
        )
        other.create_symbolic_sizes_strides_storage_offset(
            torch.randn(3, 2), ConstantSource("x")
        )

        # Create a guard: size[0] >= 3 (only in the main ShapeEnv)
        #   - +1 guard entry
        #   - +1 var_to_guard entry
        #   - Change: var_to_range
        size = r[0]
        bool(size[0] >= 3)

        self.assertExpectedRaisesInline(
            NotEqualError,
            lambda: main.check_equal(other),
            """\
ShapeEnv not equal: field values don't match:

==> guards: values don't match.
  >  Left: [s0 >= 3]
  > Right: []
==> name_to_node: values don't match.
  >  Left: {_assert, ge, x_size_0_, x_size_1_, x_storage_offset, x_stride_0_, x_stride_1_}
  > Right: {x_size_0_, x_size_1_, x_storage_offset, x_stride_0_, x_stride_1_}
==> var_to_range: values don't match.
  >  Left: {s0: VR[3, int_oo], s1: VR[2, int_oo]}
  > Right: {s0: VR[2, int_oo], s1: VR[2, int_oo]}
""",
        )
        self._replay_and_check(main)

    @onlyIfTranslationValidation
    def test_shape_env_equal_runtime_assert(self):
        main, other = ShapeEnv(), ShapeEnv()

        # Call create_unbacked_symint on both of them.
        r = main.create_unbacked_symint()
        other.create_unbacked_symint()

        # Create a runtime assert: r % 3 == 0 (only in the main ShapeEnv)
        #   - +1 deferred_runtime_asserts entry
        #   - Change: num_deferred_runtime_asserts
        expect_true(r % 3 == 0)

        self.assertExpectedRaisesInline(
            NotEqualError,
            lambda: main.check_equal(other),
            """\
ShapeEnv not equal: field values don't match:

==> deferred_runtime_asserts: values don't match.
  >  Left: {u0: [Eq(PythonMod(u0, 3), 0)]}
  > Right: {}
==> name_to_node: values don't match.
  >  Left: {_assert, eq, mod, u0}
  > Right: {u0}
==> num_deferred_runtime_asserts: values don't match.
  >  Left: 1
  > Right: 0
""",
        )
        self._replay_and_check(main)

    def test_shape_env_recorded_function_fallback(self):
        # Make sure the record/replay mechanism for ShapeEnv will fallback
        # if no ShapeEnv instance is found.
        constrain_range(5, min=2, max=10)
        constrain_unify(5, 5)

        self.assertExpectedRaisesInline(
            AssertionError,
            lambda: _constrain_range_for_size(5, min=2, max=10),
            """can only constrain range for SymInt""",
        )

    def test_default_dtype_change(self):
        @torch.compile
        def foo():
            def inner(a, b, res_dtype):
                print(a, b, res_dtype)
                self.assertEqual(torch.result_type(a, b), res_dtype)

            inner(torch.tensor(1, device="cpu"), 1.0, torch.get_default_dtype())

        with set_default_dtype(torch.float):
            foo()
        with set_default_dtype(torch.double):
            foo()

    def test_numpy_ufunc_out(self):
        @torch.compile(backend="eager")
        def foo():
            x = np.arange(5)
            out = np.empty((x.shape[0], x.shape[0]))
            res_out = np.sin(x, out=out)
            assert res_out is out

        foo()

    # Unfortunately, we don't currently preserve the ids of
    # res_out and out correctly across the graph break
    @unittest.expectedFailure
    def test_numpy_ufunc_out_graph_break(self):
        @torch.compile(backend="eager")
        def foo():
            x = np.arange(5)
            out = np.empty((x.shape[0], x.shape[0]))
            res_out = np.sin(x, out=out)
            torch._dynamo.graph_break()
            assert res_out is out

        foo()

    def test_dict_subclass_cannot_be_initialized_in_graph(self):
        for super_class in (
            collections.OrderedDict,
            dict,
        ):

            class CustomDict(super_class):
                def __init__(self, *args, **kwargs):
                    super().__init__(*args, **kwargs)

            def fn(x):
                c = CustomDict()
                c["key"] = x
                assert "key" in c
                return c["key"] + 1

            fn_opt = torch.compile(fn, backend="eager", fullgraph=True)
            with self.assertRaisesRegex(
                torch._dynamo.exc.Unsupported, "call_function UserDefinedClassVariable"
            ):
                print(fn_opt(torch.zeros(1)))

    @wrapDeterministicFlagAPITest
    def test_backward_deterministic_mode_mismatch_warning(self):
        @torch.compile
        def func(a, b):
            return a + b

        for forward_deterministic, backward_deterministic in itertools.product(
            [True, False], [True, False]
        ):
            torch.use_deterministic_algorithms(forward_deterministic)
            a = torch.randn(10, requires_grad=True)
            res = func(a, 1)
            grad = torch.ones_like(res)
            torch.use_deterministic_algorithms(backward_deterministic)

            if not forward_deterministic and backward_deterministic:
                with self.assertRaisesRegex(
                    RuntimeError,
                    r"^This compiled backward function is being run with torch\.use_deterministic_algorithms",
                ):
                    res.backward(grad)

            else:
                res.backward(grad)

    @skipIfWindows(
        msg="AssertionError: False is not true : Encountered an unexpected fallback to 'aten pow' in dynamo compiled code"
    )
    def test_torch_dynamo_codegen_pow(self):
        def pow(x):
            return x**2

        x = np.arange(8)
        pow_opt = torch.compile(pow)

        actual, source_code = run_and_get_code(pow_opt, x)
        expect = pow(x)

        self.assertEqual(expect, actual)

        self.assertTrue(
            all("aten.pow" not in code for code in source_code),
            msg="Encountered an unexpected fallback to 'aten pow' in dynamo compiled code",
        )

    def test_graph_break_compilation_metrics(self):
        def fn(x):
            x.cos()
            torch._dynamo.graph_break()
            x.sin()
            torch._dynamo.graph_break()
            return x.cos()

        torch._dynamo.utils.clear_compilation_metrics()
        x = torch.rand((4, 4))
        f = torch.compile(fn, backend="eager")
        f(x)
        metrics = torch._dynamo.utils.get_compilation_metrics()
        # Should only be one restart per event
        (restart_reason,) = metrics[0].restart_reasons
        self.assertTrue(
            "skip function graph_break" in restart_reason,
            "Should have logged graph break reason",
        )
        self.assertTrue(
            metrics[0].dynamo_time_before_restart_s
            <= metrics[0].entire_frame_compile_time_s
        )

        (restart_reason,) = metrics[1].restart_reasons
        self.assertTrue(
            "skip function graph_break" in restart_reason,
            "Should have logged graph break reason",
        )
        self.assertTrue(
            metrics[1].dynamo_time_before_restart_s
            <= metrics[1].entire_frame_compile_time_s
        )

        # No restarts
        self.assertTrue(
            len(metrics[2].restart_reasons) == 0, "Last compile has no graph break"
        )
        self.assertTrue(metrics[2].dynamo_time_before_restart_s == 0)

    def test_graph_break_compilation_metrics_on_failure(self):
        def fn(x):
            return x.sin()

        def broken_backend(gm, example_inputs):
            raise RuntimeError("broken backend")

        x = torch.rand((4, 4))
        f = torch.compile(fn, backend=broken_backend)
        with unittest.mock.patch("torch._dynamo.config.suppress_errors", True):
            torch._dynamo.utils.clear_compilation_metrics()
            f(x)
            metrics = torch._dynamo.utils.get_compilation_metrics()
            for metric in metrics:
                self.assertTrue(metric.dynamo_time_before_restart_s > 0)
                self.assertTrue(
                    "RuntimeError: broken backend" in metric.fail_reason,
                    "Should have logged fail reason",
                )

    def test_compilation_metrics_size_limit(self):
        def fn1(x):
            return x.relu()

        def fn2(x):
            return x.cos()

        def fn3(x):
            return x.sin()

        def fn4(x):
            return x.exp()

        import contextlib

        @contextlib.contextmanager
        def metrics_limit_ctx():
            try:
                torch._dynamo.utils.set_compilation_metrics_limit(3)
                yield
            finally:
                torch._dynamo.utils.set_compilation_metrics_limit(
                    torch._dynamo.utils.DEFAULT_COMPILATION_METRICS_LIMIT
                )

        x = torch.rand((4, 4))
        torch._dynamo.reset()
        torch.compile(fn1, backend="eager")(x)
        torch.compile(fn2, backend="eager")(x)
        torch.compile(fn3, backend="eager")(x)
        torch.compile(fn4, backend="eager")(x)

        with metrics_limit_ctx():
            torch._dynamo.utils.clear_compilation_metrics()
            torch._dynamo.reset()
            self.assertEqual(0, len(torch._dynamo.utils.get_compilation_metrics()))
            torch.compile(fn1, backend="eager")(x)
            self.assertEqual(1, len(torch._dynamo.utils.get_compilation_metrics()))
            torch.compile(fn2, backend="eager")(x)
            self.assertEqual(2, len(torch._dynamo.utils.get_compilation_metrics()))
            torch.compile(fn3, backend="eager")(x)
            self.assertEqual(3, len(torch._dynamo.utils.get_compilation_metrics()))
            torch.compile(fn4, backend="eager")(x)
            self.assertEqual(3, len(torch._dynamo.utils.get_compilation_metrics()))

    @skipIfWindows(
        msg="TypeError: sequence item 0: expected str instance, NoneType found"
    )
    def test_funcname_cache(self):
        src = """\
import torch
if True:
    test = 3

class AAA:
    class DUMMY:
        class DUMMY2:
            pass

    def dummy(self):
        def dummy2():
            pass
    class BBB:
        @staticmethod
        def CCC():
            class DDD:
                if True:
                    @staticmethod
                    def EEE():
                        x = [torch.ones(3, 3) for _ in range(5)]
                        return x
            return DDD
def fn():
    return 3
"""
        with tempfile.NamedTemporaryFile(mode="w") as f:
            f.write(src)
            f.flush()
            from torch._dynamo.funcname_cache import get_funcname

            names = [get_funcname(f.name, i + 1) for i in range(src.count("\n") + 1)]

        self.assertExpectedInline(
            "\n".join(names),
            """\




AAA
AAA.DUMMY
AAA.DUMMY.DUMMY2
AAA.DUMMY.DUMMY2
AAA.DUMMY.DUMMY2
AAA.dummy
AAA.dummy.dummy2
AAA.dummy.dummy2
AAA.BBB
AAA.BBB
AAA.BBB.CCC
AAA.BBB.CCC.DDD
AAA.BBB.CCC.DDD
AAA.BBB.CCC.DDD
AAA.BBB.CCC.DDD.EEE
AAA.BBB.CCC.DDD.EEE
AAA.BBB.CCC.DDD.EEE
AAA.BBB.CCC
fn
fn
""",
        )

    def test_return_dict_with_graph_break_and_update(self):
        def create():
            torch._dynamo.graph_break()
            return {0: torch.tensor(3)}

        def fn():
            return {**create()}

        opt_fn = torch.compile(backend="eager")(fn)
        result = opt_fn()
        self.assertIn(0, result)
        self.assertTrue(same(result[0], torch.tensor(3)))

    def test_dynamo_reset_clears_cache(self):
        """Test that dynamo bytecode cache is freed
        when dynamo reset is called
        """

        def fn(x):
            return torch.sin(x)

        opt_fn = torch.compile(backend="eager")(fn)
        opt_fn(torch.randn(3, 3))

        c1 = _debug_get_cache_entry_list(fn.__code__)
        self.assertEqual(len(c1), 1)

        torch._dynamo.reset()
        c2 = _debug_get_cache_entry_list(fn.__code__)
        self.assertEqual(len(c2), 0)

    @torch._dynamo.config.patch(capture_scalar_outputs=True)
    def test_guard_size_oblivious(self):
        # This code, in fact, does NOT work in eager
        @torch.compile(backend="eager", fullgraph=True)
        def fn(x):
            y = torch.zeros(x.item())
            if guard_size_oblivious(y.size(0) == 0):
                assert False
            return y

        self.assertEqual(fn(torch.tensor([0])), torch.zeros(0))

    def test_guard_size_oblivious_backed(self):
        @torch.compile(backend="eager", fullgraph=True)
        def f(x):
            y = x.size(0)
            # This doesn't actually do anything
            if guard_size_oblivious(y == 0):
                return torch.randn(1)
            else:
                return torch.randn(2)

        # Should not fail in either case
        self.assertEqual(f(torch.randn(0)).shape, (1,))
        self.assertEqual(f(torch.randn(2)).shape, (2,))

    def _test_compile_model_free(self, model_inp_ctr, weakref_watch):
        """
        Args:
        model_inp_ctr
            - constructor that returns a new model and inputs to that model
        weakref_watch
            - function that returns a layer of the model for weakref to
              finalize on, so we can check that the layer is freed after
              the model goes out of scope
        """
        cleared = False

        def finalize():
            nonlocal cleared
            cleared = True

        def run():
            mod, inp = model_inp_ctr()
            weakref.finalize(weakref_watch(mod), finalize)
            torch.compile(mod, backend="eager")(inp)

        run()
        gc.collect()
        self.assertTrue(cleared)

    def test_custom_module_free(self):
        """Test that a model is freed when it goes out of scope"""

        class Mod(torch.nn.Module):
            def __init__(self) -> None:
                super(Mod, self).__init__()
                self.fc = torch.nn.Linear(100, 100)

            def forward(self, out):
                return self.fc(out)

        self._test_compile_model_free(
            lambda: (Mod(), torch.randn(100, 100)),
            lambda mod: mod.fc,
        )

    def test_sequential_module_free(self):
        self._test_compile_model_free(
            lambda: (
                torch.nn.Sequential(
                    torch.nn.Linear(100, 100),
                    torch.nn.ReLU(),
                ),
                torch.randn(100, 100),
            ),
            lambda mod: mod[0],
        )

    def test_linear_module_free(self):
        self._test_compile_model_free(
            lambda: (torch.nn.Linear(100, 100), torch.randn(100, 100)),
            lambda mod: mod,
        )

    def test_outside_linear_module_free(self):
        # Compared to test_linear_module_free, the linear
        # layer is not the code object that is directly compiled.

        # This test does not use _test_compile_model_free because of difficulty
        # in handling variable fc.

        cleared = False

        def finalize():
            nonlocal cleared
            cleared = True

        def run():
            fc = torch.nn.Linear(100, 100)

            class Mod(torch.nn.Module):
                def __init__(self) -> None:
                    super().__init__()
                    self.fc_ref = fc

                def forward(self, x):
                    return self.fc_ref(x)

            mod = Mod()
            inp = torch.randn(100, 100)
            weakref.finalize(fc, finalize)
            torch.compile(mod, backend="eager")(inp)

        run()
        # del fc  # This should delete all the references
        gc.collect()
        self.assertTrue(cleared)

    def test_parameter_free(self):
        def model_inp_ctr():
            param = torch.nn.Parameter(torch.randn(100, 100))

            class Mod(torch.nn.Module):
                def __init__(self) -> None:
                    super().__init__()
                    self.param = param

                def forward(self, x):
                    return self.param * x[0]

            # return param to keep it alive in _test_compile_model_free
            return Mod(), (torch.randn(100, 100), param)

        self._test_compile_model_free(model_inp_ctr, lambda mod: mod.param)

    def test_conditional_list_comp_in_context(self):
        def fn(inp):
            try:
                return [torch.sin(x) for x in inp if x is not None]
            except Exception:
                pass

        inp = [torch.randn(3, 3) for _ in range(3)] + [None]
        opt_fn = torch.compile(fn, backend="eager")
        opt_fn(inp)

    def test_312_binary_slice_with_graph_break1(self):
        l1 = torch.nn.Linear(5, 5)
        l2 = torch.nn.Linear(5, 5)

        def fn(x):
            # causes a graph break with items in the stack
            n = torch.nn.Sequential(l1, l2)
            out = n[1:](x)
            return out

        opt_fn = torch.compile(fn, backend="eager")
        opt_fn(torch.randn(5, 5))

    def test_312_binary_slice_with_graph_break2(self):
        class Foo:
            def __setitem__(self, key, val):
                pass

            def __getitem__(self, key):
                torch._dynamo.graph_break()
                return 1

        foo = Foo()

        def fn(x):
            # graph break in a STORE_SLICE instruction
            foo[:] = x
            # graph break in BINARY_SLICE with has_backedge check
            x = x + foo[:]
            if x is None:
                x = x + 1
            else:
                x = x + 1
            return x

        opt_fn = torch.compile(fn, backend="eager")
        opt_fn(torch.randn(5, 5))

    def test_super_after_graph_break(self):
        class Foo(torch.nn.Sequential):
            def __init__(self, layers):
                torch._dynamo.graph_break()
                super().__init__(*layers)

        def fn(x):
            layers = [torch.nn.Linear(3, 3) for _ in range(3)]
            mod = Foo(layers)
            return mod(x)

        opt_fn = torch.compile(fn, backend="eager")
        opt_fn(torch.randn(3, 3))

    def test_load_fast_and_clear_graph_break(self):
        # Can result in a segfault in 3.12+ if LOAD_FAST_AND_CLEAR
        # is not handled properly in a graph break
        def fn():
            out = torch.cat([torch.randn(r, 5) for r in range(3)])
            torch._dynamo.graph_break()
            out = torch.cat([torch.randn(r, 5) for r in range(3)])
            return out

        self.assertEqual(torch._dynamo.optimize("eager")(fn)().shape, (3, 5))

    def test_raises_importerror1(self):
        @torch.compile(backend="eager")
        def fn(x):
            try:
                import some_module_that_surely_does_not_exist

                return
            except ImportError:
                pass
            return x.sin()

        x = torch.randn(8)
        self.assertEqual(fn(x), x.sin())

    def test_raises_importerror2(self):
        @torch.compile(backend="eager")
        def fn(x):
            import some_module_that_surely_does_not_exist

            return x + 1

        x = torch.randn(8)
        with self.assertRaises(ImportError):
            fn(x)

    def test_dynamo_cache_move_to_front(self):
        def fn(x, const):
            return x + const

        # dynamic=False forces Dynamo to recompile
        opt_fn = torch.compile(fn, backend="eager", dynamic=False)

        inp = torch.randn(3, 3)

        # NOTE: assumes that each cache entry is guarded
        # on unique Mod instance
        opt_fn(inp, 1)
        opt_fn(inp, 2)
        opt_fn(inp, 3)

        c1 = _debug_get_cache_entry_list(fn.__code__)
        self.assertEqual(len(c1), 3)

        # move cache entry to front
        opt_fn(inp, 2)
        c2 = _debug_get_cache_entry_list(fn.__code__)
        self.assertIs(c1[1], c2[0])

    @torch._dynamo.config.patch(inline_inbuilt_nn_modules=False)
    def test_dynamo_cache_invalidate(self):
        class Mod(torch.nn.Module):
            def __init__(self) -> None:
                super(Mod, self).__init__()
                self.fc = torch.nn.Linear(3, 3)

            def forward(self, out):
                return self.fc(out)

        def fn(x, mod):
            return mod(x)

        opt_fn = torch.compile(fn, backend="eager")

        m1 = Mod()
        m2 = Mod()
        m3 = Mod()
        inp = torch.randn(3, 3)

        # NOTE: assumes that each cache entry is guarded
        # on unique Mod instance
        opt_fn(inp, m1)
        opt_fn(inp, m2)
        opt_fn(inp, m3)

        c1 = _debug_get_cache_entry_list(fn.__code__)
        self.assertEqual(len(c1), 3)

        # move cache entry to front
        opt_fn(inp, m2)
        c2 = _debug_get_cache_entry_list(fn.__code__)
        self.assertIs(c1[1], c2[0])

        # delete center of cache
        del m3
        c3 = _debug_get_cache_entry_list(fn.__code__)
        self.assertEqual(len(c3), 2)
        self.assertIs(c3[0], c2[0])
        self.assertIs(c3[1], c2[2])

        # delete end of cache
        del m1
        c4 = _debug_get_cache_entry_list(fn.__code__)
        self.assertEqual(len(c4), 1)
        self.assertIs(c4[0], c3[0])

        del m2
        c5 = _debug_get_cache_entry_list(fn.__code__)
        self.assertEqual(len(c5), 0)

    def test_inspect_signature_bind(self):
        import inspect

        def inner(a, b, *ar, c=10, d=11, **kw):
            pass

        def fn(x, apply_defaults):
            sig = inspect.signature(inner)
            bound = sig.bind(1, 2, 3, d=12, e=15)
            bound.arguments["d"] = 13
            if apply_defaults:
                bound.apply_defaults()
            return (
                sig,
                bound.signature,
                bound,
                bound.arguments,
                bound.args,
                bound.kwargs,
                x + 1,
            )

        opt_fn = torch.compile(fn, backend="eager", fullgraph=True)

        for apply_defaults in (True, False):
            _, _, bound0, arguments0, args0, kwargs0, _ = fn(
                torch.ones(3, 3), apply_defaults
            )
            _, _, bound1, arguments1, args1, kwargs1, _ = opt_fn(
                torch.ones(3, 3), apply_defaults
            )

            self.assertEqual(bound0, bound1)
            self.assertEqual(arguments0, arguments1)
            self.assertEqual(args0, args1)
            self.assertEqual(kwargs0, kwargs1)
            self.assertTrue(args1)
            self.assertTrue(kwargs1)

    def test_inspect_signature_bind_non_user_function(self):
        import inspect

        class Foo:
            def __init__(self, a, b, *ar, c=10, d=11, **kw):
                pass

        def fn(x):
            sig = inspect.signature(Foo)
            bound = sig.bind(1, 2, 3, d=12, e=15)
            return bound, x + 1

        opt_fn = torch.compile(fn, backend="eager")
        bound0, _ = fn(torch.ones(3, 3))
        bound1, _ = opt_fn(torch.ones(3, 3))

        self.assertEqual(bound0, bound1)

        import traceback

        # choose a function that is skipped but has defaults
        self.assertTrue(hasattr(traceback.print_exc, "__kwdefaults__"))
        self.assertIs(
            torch._dynamo.trace_rules.lookup(traceback.print_exc),
            torch._dynamo.variables.SkipFunctionVariable,
        )

        def gn(x):
            sig = inspect.signature(traceback.print_exc)
            bound = sig.bind()
            return bound, x + 1

        opt_gn = torch.compile(gn, backend="eager", fullgraph=True)
        bound0, _ = gn(torch.ones(3, 3))
        bound1, _ = opt_gn(torch.ones(3, 3))

        self.assertEqual(bound0, bound1)

    def test_inspect_signature_parameters(self):
        import inspect

        def fn(x, gn):
            d = inspect.signature(gn).parameters
            if d["a"].default is inspect.Parameter.empty:
                return torch.sin(x + 1)
            else:
                return torch.cos(x + 1)

        def gn(a: torch.Tensor, b: int) -> torch.Tensor:
            return a + b

        x = torch.randn(2, 3)
        opt_fn = torch.compile(backend="eager", fullgraph=True)(fn)
        self.assertEqual(fn(x, gn), opt_fn(x, gn))

    def test_grad_none(self):
        def fn(x, y):
            x.grad = torch.abs(y)
            x.grad.add_(y)
            return torch.abs(y)

        y = torch.arange(4).reshape(2, 2).to(torch.float)
        x = torch.randn(2, 2)
        x.grad = None

        z = fn(x, y)
        ref_y = torch.clone(z).detach()
        ref_x_grad = torch.clone(x.grad).detach()

        y = torch.arange(4).reshape(2, 2).to(torch.float)
        x = torch.randn(2, 2)
        x.grad = None

        opt_fn = torch.compile(fn, backend="eager")
        z = opt_fn(x, y)
        self.assertEqual(z, ref_y)
        self.assertEqual(x.grad, ref_x_grad)

    def test_grad_non_none(self):
        def fn(x, y):
            x.grad.add_(y)
            return torch.abs(y)

        y = torch.ones(2, 2)
        x = torch.randn(2, 2)
        x.grad = torch.arange(4).reshape(2, 2).to(torch.float)

        z = fn(x, y)
        ref_y = torch.clone(z).detach()
        ref_x_grad = torch.clone(x.grad).detach()

        y = torch.ones(2, 2)
        x = torch.randn(2, 2)
        x.grad = torch.arange(4).reshape(2, 2).to(torch.float)

        cnt = torch._dynamo.testing.CompileCounterWithBackend("eager")
        opt_fn = torch.compile(fn, backend=cnt)
        z = opt_fn(x, y)

        # Ensure that the generated graph returns only one output. We want the
        # add_ on the grad to be part of the graph itself, so that inductor can
        # theoretically move the add_ and resutling copy_ nodes at the right
        # place to free memory.
        self.assertEqual(len(list(cnt.graphs[0].graph.nodes)[-1].all_input_nodes), 1)
        self.assertEqual(z, ref_y)
        self.assertEqual(x.grad, ref_x_grad)

    def test_new_with_int_list(self):
        # Make sure torch.Tensor.new(int argument list) behaves the same on dynamo.
        def fn(x):
            return x.new(*x.size()) + 5

        optfn = torch.compile(backend="eager")(fn)

        x = torch.arange(10).view(2, 5)

        expected = fn(x)
        actual = optfn(x)

        self.assertEqual(expected.dtype, actual.dtype)
        self.assertEqual(expected.shape, actual.shape)
        self.assertEqual(expected.stride(), actual.stride())
        self.assertEqual(expected.storage_offset(), actual.storage_offset())

    @torch._dynamo.config.patch(guard_nn_modules=True)
    def test_hasattr_nn_module_guard(self):
        class M(torch.nn.Module):
            def __init__(self) -> None:
                super().__init__()
                self.a = torch.nn.Linear(3, 3)

            def forward(self, x):
                if hasattr(self, "a"):
                    return self.a(x)
                else:
                    return x

        m = M()
        x = torch.randn(3, 3)
        ref = m(x)

        opt_m = torch.compile(backend="eager")(m)
        res = opt_m(x)
        self.assertEqual(ref, res)

    def test_ordered_dict_move_to_end(self):
        d = {
            "foo": 1,
            "bar": 2,
        }

        d = collections.OrderedDict(d)
        d.move_to_end("foo")

        @torch.compile(backend="eager")
        def fn(x, d):
            return x * d["foo"] * d["bar"]

        fn(torch.randn(4), d)
        with unittest.mock.patch("torch._dynamo.config.error_on_recompile", True):
            fn(torch.randn(4), d)

    def test_defaultdict(self):
        d = collections.defaultdict()
        d["foo"] = 1
        d["bar"] = 2

        @torch.compile(backend="eager")
        def fn(x, d):
            return x * d["foo"] * d["bar"]

        fn(torch.randn(4), d)
        with unittest.mock.patch("torch._dynamo.config.error_on_recompile", True):
            fn(torch.randn(4), d)

    def test_custom_dict(self):
        class MyDict(dict):
            pass

        d = {
            "foo": 1,
            "bar": 2,
        }

        d = MyDict(d)

        @torch.compile(backend="eager")
        def fn(x, d):
            return x * d["foo"] * d["bar"]

        fn(torch.randn(4), d)
        with unittest.mock.patch("torch._dynamo.config.error_on_recompile", True):
            fn(torch.randn(4), d)

    @unittest.skipIf(not TEST_CUDA, "requires cuda")
    @torch._dynamo.config.patch(
        capture_scalar_outputs=True, capture_dynamic_output_shape_ops=True
    )
    @torch._functorch.config.patch(fake_tensor_propagate_real_tensors=True)
    def test_interpolate_propagate_real_tensors(self):
        @torch.compile(backend="eager", fullgraph=True)
        def f(mask, box):
            # u0, u1 = mask.tolist()
            mask = torch.randn(1, 1, 30, 30, device="cuda")
            h, w = box.tolist()
            return torch.nn.functional.interpolate(
                mask, (h, w), mode="bilinear", align_corners=False
            )

        f(torch.tensor([30, 30], device="cuda"), torch.tensor([68, 32], device="cuda"))

    def test_custom_iter_dict(self):
        class ReversedDict(dict):
            def __iter__(self):
                return reversed(list(self.keys()))

        d = {
            "foo": 1,
            "bar": 2,
        }

        d = ReversedDict(d)

        @torch.compile(backend="eager")
        def fn(x, d):
            return x * d["foo"] * d["bar"]

        fn(torch.randn(4), d)
        with unittest.mock.patch("torch._dynamo.config.error_on_recompile", True):
            fn(torch.randn(4), d)

    def test_custom_keys_iter_dict(self):
        class ReversedDict(dict):
            def keys(self):
                return ["bar", "foo"]

        d = {
            "foo": 1,
            "bar": 2,
        }

        d = ReversedDict(d)

        @torch.compile(backend="eager")
        def fn(x, d):
            return x * d["foo"] * d["bar"]

        fn(torch.randn(4), d)
        with unittest.mock.patch("torch._dynamo.config.error_on_recompile", True):
            fn(torch.randn(4), d)

    def test_dict_guard_on_keys_order(self):
        d = {
            2: 4,
            3: 5,
        }

        cnts = torch._dynamo.testing.CompileCounter()

        def fn(x, d):
            for key, value in d.items():
                x = x * key + value
            return x

        opt_fn = torch.compile(fn, backend=cnts)
        opt_fn(torch.randn(4), d)
        opt_fn(torch.randn(4), d)
        # No recompilation
        self.assertEqual(cnts.frame_count, 1)

        # move 2 to the end
        d[2] = d.pop(2)

        x = torch.randn(4)
        res = opt_fn(x, d)
        # Check recompilation
        self.assertEqual(cnts.frame_count, 2)
        self.assertEqual(res, fn(x, d))

    def test_dict_guard_on_keys_order2(self):
        d = {
            2: 4,
            3: 5,
        }

        cnts = torch._dynamo.testing.CompileCounter()

        def fn(x, d):
            for key in d:
                value = d[key]
                x = x * key + value
            return x

        opt_fn = torch.compile(fn, backend=cnts)
        opt_fn(torch.randn(4), d)
        opt_fn(torch.randn(4), d)
        # No recompilation
        self.assertEqual(cnts.frame_count, 1)

        # move 2 to the end
        d[2] = d.pop(2)

        x = torch.randn(4)
        res = opt_fn(x, d)
        # Check recompilation
        self.assertEqual(cnts.frame_count, 2)
        self.assertEqual(res, fn(x, d))

    def test_contains_dunder_dict(self):
        class UserDefined:
            def __init__(self) -> None:
                self.a = 3
                self.b = 5

            def run(self, x):
                if "a" in self.__dict__:
                    x = x * self.a
                if "b" in self.__dict__:
                    x = x * self.b
                self.c = 7
                if "c" in self.__dict__:
                    x = x * self.c
                return x * self.__dict__.get("a") * self.__dict__.get("z", 2)

        obj = UserDefined()

        def fn(x):
            return obj.run(x)

        x = torch.randn(4)
        ref = fn(x)
        opt_fn = torch.compile(fn, backend="eager", fullgraph=True)
        res = opt_fn(x)
        self.assertEqual(ref, res)

    def test_iter_type(self):
        @torch.compile(fullgraph=True)
        def fn(y):
            x = iter([])
            if isinstance(x, list):
                return y + 1
            else:
                return y + 2

        res = fn(torch.ones(2))
        self.assertEqual(torch.ones(2) + 2, res)

    def test_descriptor(self):
        class lazy_property:
            def __init__(self, wrapped):
                self.wrapped = wrapped

            def __get__(self, instance, obj_type=None):
                value = self.wrapped(instance)
                setattr(instance, self.wrapped.__name__, value)
                return value

        class UserDefined:
            def __init__(self) -> None:
                self.a = 3

            @lazy_property
            def length(self):
                return 3

            def run(self, x):
                return x * self.length

        obj = UserDefined()

        def fn(x):
            return obj.run(x)

        opt_fn = torch.compile(fn, backend="eager", fullgraph=True)
        x = torch.randn(4)
        self.assertEqual(fn(x), opt_fn(x))
        self.assertEqual(fn(x), opt_fn(x))

    def test_assert_size_stride(self):
        x = torch.randn(2, 3, 4)
        with self.assertRaisesRegex(
            AssertionError,
            "expected size 2==5, stride 12==9 at dim=0; expected size 3==6, stride 4==9 at dim=1; expected size 4==7, stride 1==10 at dim=2",
        ):
            torch._C._dynamo.guards.assert_size_stride(x, (5, 6, 7), (9, 9, 10))

    def test_module_dunder_dict(self):
        class MyModule(torch.nn.Module):
            def __init__(self) -> None:
                super().__init__()
                self.foo = 1
                self.bar = 2
                self.baz = 3

            def forward(self, x):
                if "foo" in self.__dict__:
                    return x * self.bar
                return x * self.baz

        mod = MyModule()
        x = torch.randn(10)
        opt_mod = torch.compile(mod, backend="eager", fullgraph=True)
        self.assertEqual(mod(x), opt_mod(x))

    def test_frozen_dict(self):
        # A pattern from StableDiffusion
        class FrozenDict(collections.OrderedDict):
            def __init__(self, *args, **kwargs):
                super().__init__(*args, **kwargs)

                for key, value in self.items():
                    setattr(self, key, value)

                self.__frozen = True

            def __delitem__(self, *args, **kwargs):
                raise Exception(
                    f"You cannot use ``__delitem__`` on a {self.__class__.__name__} instance."
                )

            def setdefault(self, *args, **kwargs):
                raise Exception(
                    f"You cannot use ``setdefault`` on a {self.__class__.__name__} instance."
                )

            def pop(self, *args, **kwargs):
                raise Exception(
                    f"You cannot use ``pop`` on a {self.__class__.__name__} instance."
                )

            def update(self, *args, **kwargs):
                raise Exception(
                    f"You cannot use ``update`` on a {self.__class__.__name__} instance."
                )

            def __setattr__(self, name, value):
                if hasattr(self, "__frozen") and self.__frozen:
                    raise Exception(
                        f"You cannot use ``__setattr__`` on a {self.__class__.__name__} instance."
                    )
                super().__setattr__(name, value)

            def __setitem__(self, name, value):
                if hasattr(self, "__frozen") and self.__frozen:
                    raise Exception(
                        f"You cannot use ``__setattr__`` on a {self.__class__.__name__} instance."
                    )
                super().__setitem__(name, value)

        d = {"a": 1}
        frozen_d = FrozenDict(d)

        @torch.compile(backend="eager", fullgraph=True)
        def fn(x):
            dict(frozen_d).items()
            return torch.sin(x)

        fn(torch.randn(4))


class TestTracer(JitTestCase):
    def test_jit_save(self):
        def fn():
            class Foo(torch.nn.Module):
                def __init__(self) -> None:
                    super().__init__()
                    self.a = 3

                @torch.jit.export
                def __getstate__(self):
                    return (3, self.training)

                @torch.jit.export
                def __setstate__(self, state):
                    self.a = state[0]
                    self.training = state[1]

                def forward(self, x):
                    return x + self.a

            f = Foo()

            return torch.jit.trace(f, (torch.rand(3, 4),))

        fn()
        opt_fn = torch._dynamo.optimize("eager")(fn)
        opt_fn()


if __name__ == "__main__":
    from torch._dynamo.test_case import run_tests

    run_tests()<|MERGE_RESOLUTION|>--- conflicted
+++ resolved
@@ -1,6 +1,7 @@
 # Owner(s): ["module: dynamo"]
 import abc
 import collections
+import collections.abc
 import copy
 import dataclasses
 import dis
@@ -94,6 +95,10 @@
 T = typing.TypeVar("T")
 
 
+# Defined in CPython's Include/object.h
+TPFLAGS_MAPPING = 1 << 6
+
+
 # Specializes a test to run only if translation validation is set.
 def onlyIfTranslationValidation(fn: typing.Callable) -> typing.Callable:
     @functools.wraps(fn)
@@ -105,16 +110,6 @@
         raise unittest.SkipTest(f"only works when TV is True.")
 
     return wrapper
-
-
-def cleanup_op(opname):
-    ns, name = opname.split("::")
-    if not hasattr(torch.ops, ns):
-        return
-    actual_ns = getattr(torch.ops, ns)
-    if not hasattr(actual_ns, name):
-        return
-    delattr(actual_ns, name)
 
 
 class MyPickledModule(torch.nn.Module):
@@ -313,6 +308,7 @@
         )
 
     @skipIfNNModuleInlined("fails internal CI")
+    @unittest.skipIf(IS_FBCODE, "inline cpp_extension doesn't work in fbcode")
     def test_cpp_extension_recommends_custom_ops(self):
         cpp_source = """
         #include <torch/extension.h>
@@ -503,8 +499,7 @@
 
     @torch._dynamo.config.patch(only_allow_pt2_compliant_ops=True)
     def test_pt2_compliant_ops_are_allowed(self):
-        lib = torch.library.Library("mylib", "FRAGMENT")
-        try:
+        with torch.library._scoped_library("mylib", "FRAGMENT") as lib:
             torch.library.define(
                 "mylib::bar",
                 "(Tensor x) -> Tensor",
@@ -532,14 +527,10 @@
 
             optimized_g = torch._dynamo.optimize(counts, nopython=True)(f)
             _ = optimized_g(x)
-        finally:
-            cleanup_op("mylib::bar")
-            del lib
 
     @torch._dynamo.config.patch(only_allow_pt2_compliant_ops=True)
     def test_non_pt2_compliant_ops_graph_break(self):
-        lib = torch.library.Library("mylib", "FRAGMENT")
-        try:
+        with torch.library._scoped_library("mylib", "FRAGMENT") as lib:
             torch.library.define("mylib::bar2", "(Tensor x) -> Tensor", lib=lib)
             torch.library.impl(
                 "mylib::bar2", "CompositeImplicitAutograd", torch.sin, lib=lib
@@ -568,14 +559,10 @@
             ):
                 optimized_g = torch._dynamo.optimize(counts, nopython=True)(f)
                 y = optimized_g(x)
-        finally:
-            cleanup_op("mylib::bar2")
-            del lib
 
     @torch._dynamo.config.patch(only_allow_pt2_compliant_ops=True)
     def test_pt2_compliant_overload(self):
-        lib = torch.library.Library("mylib", "FRAGMENT")
-        try:
+        with torch.library._scoped_library("mylib", "FRAGMENT") as lib:
             torch.library.define(
                 "mylib::bar3.tensor",
                 "(Tensor x) -> Tensor",
@@ -624,70 +611,6 @@
             with self.assertRaisesRegex(torch._dynamo.exc.Unsupported, "failed to"):
                 y = optimized_h(x)
 
-        finally:
-            cleanup_op("mylib::bar3")
-            del lib
-
-    def test_auto_functionalize_can_with_default(self):
-        lib = torch.library.Library("mylib", "FRAGMENT")
-        torch.library.define(
-            "mylib::foo",
-            "(Tensor a, int b, Tensor(d!)? c=None, Tensor? d=None, int e=-1) -> ()",
-            tags=torch.Tag.pt2_compliant_tag,
-            lib=lib,
-        )
-
-        @torch.library.impl("mylib::foo", "cpu", lib=lib)
-        def foo_impl(a, b, c=None, d=None, e=-1):
-            a + b
-            return
-
-        def f(a, mode):
-            return torch.ops.mylib.foo(
-                a,
-                0,
-            )
-
-        a = torch.tensor([10, 10, 10], dtype=torch.int64)
-
-        torch.compile(f)(a, 0)
-
-        cleanup_op("mylib::foo")
-        del lib
-
-    def test_auto_functionalize_can_with_none_return(self):
-        with torch.library._scoped_library("mylib", "FRAGMENT") as lib:
-            lib.define("foo(Tensor x, Tensor(a!) out) -> None")
-
-            def foo_impl(x, out):
-                out.copy_(x)
-
-            lib.impl("foo", foo_impl, "CompositeExplicitAutograd")
-            x = torch.randn(3)
-            out = torch.zeros(3)
-
-            @torch.compile
-            def f(x, out):
-                torch.ops.mylib.foo(x, out)
-
-            f(x, out)
-
-    def test_auto_functionalize_self_as_mutate_arg(self):
-        with torch.library._scoped_library("mylib", "FRAGMENT") as lib:
-            lib.define("foo(Tensor(a!) self) -> None")
-
-            def foo_impl(self: torch.Tensor) -> None:
-                self.sin_()
-
-            x = torch.randn(3)
-            lib.impl("foo", foo_impl, "CompositeExplicitAutograd")
-
-            @torch.compile(backend="inductor", fullgraph=True)
-            def f(x):
-                torch.ops.mylib.foo(x)
-
-            f(x)
-
     def test_user_defined_setattr1(self):
         @torch.compile(backend="eager", fullgraph=True)
         def fn(obj):
@@ -736,8 +659,7 @@
         self.assertEqual(cnt.frame_count, 2)
 
     def test_generate_trivial_abstract_impl(self):
-        try:
-            lib = torch.library.Library("mylib", "FRAGMENT")
+        with torch.library._scoped_library("mylib", "FRAGMENT") as lib:
             torch.library.define(
                 "mylib::foo",
                 "(Tensor x, Tensor[] y, Tensor(a!)? z, SymInt w) -> ()",
@@ -762,291 +684,6 @@
 
             output = torch.compile(f, backend="eager", fullgraph=True)(*args)
             self.assertEqual(output, None)
-        finally:
-            cleanup_op("mylib::foo")
-            del lib
-
-    def test_can_auto_functionalize(self):
-        from torch._higher_order_ops.auto_functionalize import can_auto_functionalize
-
-        expected_true = [
-            "(Tensor(a!) x) -> ()",
-            "(Tensor(a!) x, Tensor y, Tensor(b!) z, SymInt w, Tensor(c!)? n) -> ()",
-            "(Tensor(a!) x, Tensor[] y, Tensor(b!) z, SymInt w, Tensor(c!)? n) -> ()",
-            "(Tensor(a!) x, Tensor y, Tensor(b!)[] z, SymInt w) -> ()",
-            "(Tensor(a!) x, Tensor y, Tensor(b!) z, SymInt w, Tensor(c!)? n) -> Tensor",
-            "(Tensor(a!) x, Tensor y, Tensor(b!) z, SymInt w, Tensor(c!)? n) -> (Tensor, Tensor)",
-        ]
-        expected_false = [
-            "(Tensor x) -> ()",
-            "(Tensor(a) x) -> Tensor(a)",
-            "(Tensor(a!) x) -> Tensor(a!)",
-            "(Tensor(a!) x, Tensor y, Tensor(b!) z, SymInt w, Tensor(c!)? n) -> Tensor(a)",
-            "(Tensor(a!) x, Tensor y, Tensor(b!) z, SymInt w, Tensor(c!)? n) -> (Tensor, Tensor(a))",
-            "(Tensor(a) x, Tensor y, Tensor(b!) z, SymInt w, Tensor(c!)? n) -> (Tensor, Tensor(a))",
-            "(Tensor(a!) x, Tensor y, Tensor(b!) z, SymInt w, Tensor(c!)? n) -> (Tensor, Tensor[])",
-        ]
-        for schema in expected_true:
-            try:
-                lib = torch.library.Library("mylib", "FRAGMENT")
-                torch.library.define("mylib::a", schema, lib=lib)
-                self.assertTrue(
-                    can_auto_functionalize(torch.ops.mylib.a.default), msg=schema
-                )
-                self.assertFalse(can_auto_functionalize(torch.ops.mylib.a))
-            finally:
-                cleanup_op("mylib::a")
-                del lib
-        for schema in expected_false:
-            try:
-                lib = torch.library.Library("mylib", "FRAGMENT")
-                torch.library.define("mylib::a", schema, lib=lib)
-                self.assertFalse(
-                    can_auto_functionalize(torch.ops.mylib.a.default), msg=schema
-                )
-                self.assertFalse(can_auto_functionalize(torch.ops.mylib.a))
-            finally:
-                cleanup_op("mylib::a")
-                del lib
-
-    def test_auto_functionalize(self):
-        try:
-            lib = torch.library.Library("mylib", "FRAGMENT")
-            torch.library.define(
-                "mylib::foo",
-                "(Tensor(a!) x, Tensor[] y, Tensor(b!) z, SymInt w, Tensor n) -> ()",
-                tags=torch.Tag.pt2_compliant_tag,
-                lib=lib,
-            )
-
-            @torch.library.impl("mylib::foo", "cpu", lib=lib)
-            @torch._dynamo.disable
-            def foo_impl(x, y, z, w, n):
-                x.add_(y[0] + w)
-                z.add_(y[1] + n)
-
-            def f(x, y, z, n):
-                torch.ops.mylib.foo(x, y, z, 2, n)
-
-            x = torch.randn(3)
-            y = (torch.randn(3), torch.randn(3))
-            z = torch.randn(3)
-            n = torch.randn(3)
-            orig_args = (x, y, z, n)
-
-            compiled_args = pytree.tree_map_only(torch.Tensor, torch.clone, orig_args)
-
-            log_stream, ctx = logs_to_string(
-                "torch._inductor.compile_fx", "post_grad_graphs"
-            )
-            with ctx():
-                torch.compile(f, backend="inductor", fullgraph=True)(*compiled_args)
-
-            post_grad_graphs = "\n".join(
-                log_stream.getvalue().strip().split("\n")[3:]
-            ).strip()
-
-            # Check the graph under static shapes
-            if torch._dynamo.config.assume_static_by_default:
-                self.assertExpectedInline(
-                    post_grad_graphs,
-                    """\
-def forward(self, arg0_1: "f32[3][1]cpu", arg1_1: "f32[3][1]cpu", arg2_1: "f32[3][1]cpu", arg3_1: "f32[3][1]cpu", arg4_1: "f32[3][1]cpu"):
-        # No stacktrace found for following nodes
-        foo_default = torch.ops.mylib.foo.default(arg4_1, [arg2_1, arg3_1], arg1_1, 2, arg0_1);  arg4_1 = arg2_1 = arg3_1 = arg1_1 = arg0_1 = foo_default = None
-        return ()""",
-                )
-
-            eager_args = pytree.tree_map_only(torch.Tensor, torch.clone, orig_args)
-            f(*eager_args)
-            self.assertEqual(compiled_args, eager_args)
-        finally:
-            cleanup_op("mylib::foo")
-            del lib
-
-    def test_auto_functionalize_with_returns(self):
-        try:
-            lib = torch.library.Library("mylib", "FRAGMENT")
-            torch.library.define(
-                "mylib::foo",
-                "(Tensor(a!) x, Tensor[] y, Tensor(b!) z, SymInt w, Tensor n) -> (Tensor, Tensor)",
-                tags=torch.Tag.pt2_compliant_tag,
-                lib=lib,
-            )
-
-            @torch.library.impl("mylib::foo", "cpu", lib=lib)
-            @torch._dynamo.disable
-            def foo_impl(x, y, z, w, n):
-                x.add_(y[0] + w)
-                z.add_(y[1] + n)
-                return y[0] + w, y[1] + n
-
-            @torch.library.impl_abstract("mylib::foo", lib=lib)
-            def foo_abstract(x, y, z, w, n):
-                return y[0] + w, y[1] + n
-
-            def f(x, y, z, n):
-                return torch.ops.mylib.foo(x, y, z, 2, n)
-
-            x = torch.randn(3)
-            y = (torch.randn(3), torch.randn(3))
-            z = torch.randn(3)
-            n = torch.randn(3)
-            orig_args = (x, y, z, n)
-
-            compiled_args = pytree.tree_map_only(torch.Tensor, torch.clone, orig_args)
-            log_stream, ctx = logs_to_string(
-                "torch._inductor.compile_fx", "post_grad_graphs"
-            )
-            with ctx():
-                compiled_out = torch.compile(f, backend="inductor", fullgraph=True)(
-                    *compiled_args
-                )
-
-            if torch._dynamo.config.assume_static_by_default:
-                post_grad_graphs = "\n".join(
-                    log_stream.getvalue().strip().split("\n")[3:]
-                ).strip()
-                self.assertExpectedInline(
-                    post_grad_graphs,
-                    """\
-def forward(self, arg0_1: "f32[3][1]cpu", arg1_1: "f32[3][1]cpu", arg2_1: "f32[3][1]cpu", arg3_1: "f32[3][1]cpu", arg4_1: "f32[3][1]cpu"):
-        # No stacktrace found for following nodes
-        foo_default = torch.ops.mylib.foo.default(arg4_1, [arg2_1, arg3_1], arg1_1, 2, arg0_1);  arg4_1 = arg2_1 = arg3_1 = arg1_1 = arg0_1 = None
-        getitem_4: "f32[3][1]cpu" = foo_default[0]
-        getitem_5: "f32[3][1]cpu" = foo_default[1];  foo_default = None
-        return (getitem_4, getitem_5)""",
-                )
-
-            eager_args = pytree.tree_map_only(torch.Tensor, torch.clone, orig_args)
-            eager_out = f(*eager_args)
-            self.assertEqual(compiled_args, eager_args)
-            self.assertEqual(compiled_out, eager_out)
-        finally:
-            cleanup_op("mylib::foo")
-            del lib
-
-    def test_auto_functionalize_on_view(self):
-        try:
-            lib = torch.library.Library("mylib", "FRAGMENT")
-            torch.library.define(
-                "mylib::foo",
-                "(Tensor(a!) x) -> ()",
-                tags=torch.Tag.pt2_compliant_tag,
-                lib=lib,
-            )
-
-            @torch.library.impl("mylib::foo", "cpu", lib=lib)
-            @torch._dynamo.disable
-            def foo_impl(x):
-                x_np = x.detach().numpy()  # view
-                np.sin(x_np, out=x_np)
-                return
-
-            x = torch.randn(3)
-            expected = x.sin()
-            torch.ops.mylib.foo(x)
-            assert torch.allclose(x, expected)
-
-            @torch.compile(backend="aot_eager_decomp_partition", fullgraph=True)
-            def f(x):
-                x = x.clone()
-                y = x[:]
-                torch.ops.mylib.foo(y)
-                return x
-
-            y = f(x)
-            self.assertEqual(y, x.sin())
-        finally:
-            cleanup_op("mylib::foo")
-            del lib
-
-    def test_auto_functionalize_optional(self):
-        try:
-            lib = torch.library.Library("mylib", "FRAGMENT")
-            torch.library.define(
-                "mylib::foo",
-                "(Tensor(a!)? x, Tensor[] y, Tensor(b!)? z, SymInt w, Tensor n) -> ()",
-                tags=torch.Tag.pt2_compliant_tag,
-                lib=lib,
-            )
-
-            @torch.library.impl("mylib::foo", "cpu", lib=lib)
-            @torch._dynamo.disable
-            def foo_impl(x, y, z, w, n):
-                if x is not None:
-                    x.add_(y[0] + w)
-                if z is not None:
-                    z.add_(y[1] + n)
-
-            def f(x, y, z, n):
-                torch.ops.mylib.foo(x, y, z, 2, n)
-
-            x = None
-            y = (torch.randn(3), torch.randn(3))
-            z = torch.randn(3)
-            n = torch.randn(3)
-            orig_args = (x, y, z, n)
-
-            compiled_args = pytree.tree_map_only(torch.Tensor, torch.clone, orig_args)
-            log_stream, ctx = logs_to_string(
-                "torch._inductor.compile_fx", "post_grad_graphs"
-            )
-            with ctx():
-                torch.compile(f, backend="inductor", fullgraph=True)(*compiled_args)
-
-            if torch._dynamo.config.assume_static_by_default:
-                post_grad_graphs = "\n".join(
-                    log_stream.getvalue().strip().split("\n")[3:]
-                ).strip()
-                self.assertExpectedInline(
-                    post_grad_graphs,
-                    """\
-def forward(self, arg0_1: "f32[3][1]cpu", arg1_1: "f32[3][1]cpu", arg2_1: "f32[3][1]cpu", arg3_1: "f32[3][1]cpu"):
-        # No stacktrace found for following nodes
-        foo_default = torch.ops.mylib.foo.default(None, [arg2_1, arg3_1], arg1_1, 2, arg0_1);  arg2_1 = arg3_1 = arg1_1 = arg0_1 = foo_default = None
-        return ()""",
-                )
-
-            eager_args = pytree.tree_map_only(torch.Tensor, torch.clone, orig_args)
-            f(*eager_args)
-            self.assertEqual(compiled_args, eager_args)
-        finally:
-            cleanup_op("mylib::foo")
-            del lib
-
-    def test_auto_functionalize_tensorlist(self):
-        with torch.library._scoped_library("mylib", "FRAGMENT") as lib:
-            torch.library.define(
-                "mylib::foo",
-                "(Tensor all_gather_output, SymInt[] all_gather_input_split_sizes, int dim, Tensor(a!)[] out) -> ()",
-                tags=torch.Tag.pt2_compliant_tag,
-                lib=lib,
-            )
-
-            @torch.library.impl("mylib::foo", "cpu", lib=lib)
-            @torch._dynamo.disable
-            def foo_impl(all_gather_output, all_gather_input_split_sizes, dim, out):
-                for o in out:
-                    o.copy_(all_gather_output)
-
-            def f(all_gather_output, all_gather_input_split_sizes, dim, out):
-                torch.ops.mylib.foo(
-                    all_gather_output, all_gather_input_split_sizes, dim, out
-                )
-
-            a = torch.ones(4)
-            b = [2, 3]
-            c = 0
-            d = [torch.empty(4) for _ in range(2)]
-            orig_args = (a, b, c, d)
-
-            compiled_args = pytree.tree_map_only(torch.Tensor, torch.clone, orig_args)
-            torch.compile(f, backend="inductor", fullgraph=True)(*compiled_args)
-
-            eager_args = pytree.tree_map_only(torch.Tensor, torch.clone, orig_args)
-            f(*eager_args)
-            self.assertEqual(compiled_args, eager_args)
 
     def test_shape_int_inplace_binops(self):
         def fn(x):
@@ -3302,10 +2939,12 @@
 
         self.assertEqual(fn(x), opt_fn(x))
 
-    def test_dunder_new_function_inlining4(self):
-        class Mock(object):
-            def __new__(cls, *args):
-                return object.__new__(cls)
+    def test_dunder_new_function_inlining3(self):
+        class Foo:
+            def __new__(cls):
+                instance = object.__new__(cls)
+                instance.a = 3
+                return instance
 
             def __init__(self):
                 self.a = 5
@@ -3313,9 +2952,21 @@
             def run(self, x):
                 return torch.sin(x) * self.a
 
-        def fn(x):
-            mock = Mock()
-            return mock.run(x)
+        class Bar:
+            def __new__(cls):
+                instance = object.__new__(Foo)  # not returning a new instance of Bar
+                instance.a = 7
+                return instance
+
+            def __init__(self):
+                self.a = 11  # not called in Bar()
+
+            def run(self, x):
+                return torch.sin(x) * self.a
+
+        def fn(x):
+            bar = Bar()
+            return bar.run(x)
 
         opt_fn = torch.compile(fn, backend="eager", fullgraph=True)
         x = torch.randn(4)
@@ -3323,6 +2974,51 @@
         res = opt_fn(x)
         self.assertEqual(ref, res)
 
+    def test_dunder_new_function_inlining4(self):
+        class Mock(object):
+            def __new__(cls, *args):
+                return object.__new__(cls)
+
+            def __init__(self):
+                self.a = 5
+
+            def run(self, x):
+                return torch.sin(x) * self.a
+
+        def fn(x):
+            mock = Mock()
+            return mock.run(x)
+
+        opt_fn = torch.compile(fn, backend="eager", fullgraph=True)
+        x = torch.randn(4)
+        ref = fn(x)
+        res = opt_fn(x)
+        self.assertEqual(ref, res)
+
+    def test_user_defined_object_class_interaction(self):
+        class Foo:
+            x = 5
+
+        class Mock:
+            # This is a class variable
+            class_variable = Foo()
+
+            @classmethod
+            def get_class_variable(cls):
+                # Accessing the class variable using the cls parameter
+                return cls.class_variable.x
+
+            def run(self, x):
+                return self.get_class_variable() * x
+
+        def fn(x):
+            mock = Mock()
+            return mock.run(x)
+
+        x = torch.randn(4)
+        opt_fn = torch.compile(fn, backend="eager", fullgraph=True)
+        self.assertEqual(fn(x), opt_fn(x))
+
     def test_multiple_inheritance(self):
         class Base1:
             def __new__(cls):
@@ -3376,6 +3072,37 @@
 
         x = torch.rand(2, 3)
         mod = ModuleB()
+        opt_fn = torch.compile(backend="eager", fullgraph=True)(fn)
+        ref = fn(x, mod)
+        res = opt_fn(x, mod)
+        self.assertTrue(same(ref, res))
+
+    def test_class_duner_flags(self):
+        class ModuleA(torch.nn.ModuleDict, collections.abc.MutableMapping):
+            def __hash__(self):
+                return id(self)
+
+        def fn(x, mod_class):
+            if mod_class.__flags__ & TPFLAGS_MAPPING:
+                return x + 1
+            else:
+                return x - 1
+
+        x = torch.rand(2, 3)
+        mod_class = ModuleA
+        opt_fn = torch.compile(backend="eager", fullgraph=True)(fn)
+        ref = fn(x, mod_class)
+        res = opt_fn(x, mod_class)
+        self.assertTrue(same(ref, res))
+
+        def fn(x, mod):
+            if type(mod).__flags__ & TPFLAGS_MAPPING:
+                return x + 1
+            else:
+                return x - 1
+
+        x = torch.rand(2, 3)
+        mod = ModuleA()
         opt_fn = torch.compile(backend="eager", fullgraph=True)(fn)
         ref = fn(x, mod)
         res = opt_fn(x, mod)
@@ -8865,25 +8592,6 @@
     @torch._dynamo.config.patch(
         capture_scalar_outputs=True, capture_dynamic_output_shape_ops=True
     )
-    def test_unbacked_auto_functionalize_op(self):
-        @torch.library.custom_op(
-            "mylib::mk_image", mutates_args=("decoder",), device_types=["cpu"]
-        )
-        def mk_image(decoder: Tensor) -> Tensor:
-            return torch.randn(2, 3, 4, 5)
-
-        @torch.library.register_fake("mylib::mk_image")
-        def _(decoder: Tensor) -> Tensor:
-            image_size = [torch.library.get_ctx().new_dynamic_size() for _ in range(4)]
-            return torch.empty(image_size)
-
-        @torch.compile(fullgraph=True)
-        def f(x):
-            return torch.ops.mylib.mk_image.default(x)
-
-        x = torch.zeros(100, dtype=torch.int64)
-        f(x)
-
     def test_out_variant_custom_op(self):
         with torch.library._scoped_library("mylib", "FRAGMENT") as lib:
             lib.define(
@@ -9585,8 +9293,6 @@
         res = opt_func(a)
         self.assertIsInstance(res, torch.Tensor)
 
-<<<<<<< HEAD
-=======
     def test_iterator_limit(self):
         def fn(x):
             def gen():
@@ -9662,7 +9368,6 @@
         self.assertEqual(list(eager), list(compiled))
         self.assertEqual(len(counters["graph_break"]), 0)
 
->>>>>>> 416a7894
     def test_itertools_repeat(self):
         counters.clear()
 
