# Owner(s): ["module: linear algebra"]

import unittest
from functools import partial
from typing import Optional
<<<<<<< HEAD
from itertools import product
=======
import re
>>>>>>> 1a6d893a

import torch

from torch.quantization._quantized_conversions import (
    pack_int4_to_int8,
    quantized_weight_reorder_for_mixed_dtypes_linear_cutlass,
)

from torch.testing import make_tensor
from torch.testing._internal.common_cuda import (
    SM53OrLater,
    SM90OrLater,
    _get_torch_cuda_version,
    PLATFORM_SUPPORTS_FP8
)
from torch.testing._internal.common_device_type import (
    dtypes,
    instantiate_device_type_tests,
    onlyCUDA,
    tol as xtol,
    toleranceOverride,
)

from torch.testing._internal.common_utils import (
    IS_ARM64,
    IS_JETSON,
    IS_WINDOWS,
    parametrize,
    run_tests,
    skipIfRocmVersionLessThan,
    TEST_WITH_ROCM,
    skipIfRocm,
    TestCase,
)

_IS_SM8X = False
if torch.cuda.is_available():
    _IS_SM8X = torch.cuda.get_device_capability(0)[0] == 8

# Protects against includes accidentally setting the default dtype
assert torch.get_default_dtype() is torch.float32


@unittest.skipIf(IS_ARM64, "Issue with numpy version on arm")
class TestMatmulCuda(TestCase):
    def setUp(self):
        super(self.__class__, self).setUp()
        torch.backends.cuda.matmul.allow_tf32 = False

    def tearDown(self):
        torch.backends.cuda.matmul.allow_tf32 = True
        super(self.__class__, self).tearDown()

    def cublas_addmm(self, size: int, dtype: torch.dtype, reduced_precision: bool = False):
        #
        # Check for catastrophic cuBLAS inaccuracy by measuring the deviation between
        # results from the CUDA invocation of torch.addmm and the CPU invocation
        # (which does not use CUDA backend).
        #
        # Get dims
        n, m, p = (size + 1, size, size + 2)
        # Disable reduced precision reductions in BFloat16 to bypass some kernels
        # which fail the threshold check
        orig_bf16 = torch.backends.cuda.matmul.allow_bf16_reduced_precision_reduction
        orig_fp16 = torch.backends.cuda.matmul.allow_fp16_reduced_precision_reduction
        torch.backends.cuda.matmul.allow_bf16_reduced_precision_reduction = reduced_precision
        torch.backends.cuda.matmul.allow_fp16_reduced_precision_reduction = reduced_precision
        # Make random tensors on CPU (seed set on common_utils.py import)
        # (Not using numpy because it does not support bfloat16)
        make_arg = partial(make_tensor, dtype=dtype, device="cpu")
        m_beta = make_arg(1)
        m_input = make_arg((n, p))
        m_1 = make_arg((n, m))
        m_2 = make_arg((m, p))
        # *(B)FLOAT16 Special Handling*
        # Backend does not tensorize float16 on CPU,
        # and bloat16 may present accuracy issues,
        # so convert to float32 for these cases
        # (but keep same for other types, e.g. float32 and int*)
        if dtype == torch.float16 or dtype == torch.bfloat16:
            m_beta = m_beta.to(dtype=torch.float32)
            m_input = m_input.to(dtype=torch.float32)
            m_1 = m_1.to(dtype=torch.float32)
            m_2 = m_2.to(dtype=torch.float32)
        # Get CPU result
        res_cpu = torch.addmm(m_input, m_1, m_2, beta=m_beta.item())
        # *(B)FLOAT16 Special Handling*``
        # Convert back to (b)float16
        if dtype == torch.float16 or dtype == torch.bfloat16:
            m_beta = m_beta.to(dtype=dtype)
            m_input = m_input.to(dtype=dtype)
            m_1 = m_1.to(dtype=dtype)
            m_2 = m_2.to(dtype=dtype)
            res_cpu = res_cpu.to(dtype=dtype)
        # Move arg tensors to CUDA
        m_beta = m_beta.to("cuda")
        m_input = m_input.to("cuda")
        m_1 = m_1.to("cuda")
        m_2 = m_2.to("cuda")
        # Get CUDA result
        res_cuda = torch.addmm(m_input, m_1, m_2, beta=m_beta.item())
        # Move to CPU for comparison
        res_cuda = res_cuda.to("cpu")
        # Compare
        self.assertEqual(res_cpu, res_cuda)
        torch.backends.cuda.matmul.allow_bf16_reduced_precision_reduction = orig_bf16
        torch.backends.cuda.matmul.allow_fp16_reduced_precision_reduction = orig_fp16

    @onlyCUDA
    @skipIfRocmVersionLessThan((5, 2))
    # imported 'tol' as 'xtol' to avoid aliasing in code above
    @toleranceOverride({torch.float16: xtol(atol=1e-1, rtol=1e-1),
                        torch.bfloat16: xtol(atol=1e-1, rtol=1e-1),
                        torch.float32: xtol(atol=1e-1, rtol=1e-1)})
    @dtypes(torch.float16, torch.bfloat16, torch.float32)
    @parametrize("size", [100, 1000, 10000])
    def test_cublas_addmm(self, size: int, dtype: torch.dtype):
        self.cublas_addmm(size, dtype, False)

    @onlyCUDA
    @skipIfRocmVersionLessThan((5, 2))
    # imported 'tol' as 'xtol' to avoid aliasing in code above
    @toleranceOverride({torch.float16: xtol(atol=7e-1, rtol=2e-1),
                        torch.bfloat16: xtol(atol=1e1, rtol=2e-1)})
    @dtypes(torch.float16, torch.bfloat16)
    @parametrize("size", [100, 1000, 10000])
    def test_cublas_addmm_reduced_precision(self, size: int, dtype: torch.dtype):
        self.cublas_addmm(size, dtype, True)

    @onlyCUDA
    @toleranceOverride({torch.float16: xtol(atol=1e-3, rtol=2e-3)})
    @dtypes(torch.float16)
    def test_cublas_addmm_alignment(self, dtype):
        device = 'cuda'
        # perturb X, A, or B alignment
        for idx in range(0, 3):
            for offset in range(1, 3):
                offsets = [0, 0, 0]
                offsets[idx] = offset
                x_offset, a_offset, b_offset = offsets
                A = torch.rand((5120 * 2560 + a_offset), requires_grad=True, dtype=dtype, device=device)
                A = A[a_offset:].reshape(5120, 2560)
                X = torch.rand((26 * 2560 + x_offset), requires_grad=True, dtype=dtype, device=device)
                X = X[x_offset:].reshape(26, 1, 2560)
                B = torch.rand((5120 + b_offset), requires_grad=True, dtype=dtype, device=device)
                B = B[b_offset:].reshape(5120)
                out = torch.nn.functional.linear(X, A, B)
                self.assertEqual(out, torch.matmul(X, A.transpose(1, 0)) + B)

    @onlyCUDA
    @unittest.skipIf(IS_JETSON, "Too large for Jetson")
    @toleranceOverride({torch.float32: xtol(atol=1e-5, rtol=1.1e-5)})
    @dtypes(*([torch.float32, torch.float16] +
              [torch.bfloat16] if TEST_WITH_ROCM or SM53OrLater else []))
    @parametrize(
        "batch_size, N, M, P",
        [(2, 100, 100, 100),
         (2, 1000, 1000, 1000),
         (1, 10000, 1000, 10000),
         (1, 10000, 10000, 10000)],
        name_fn=lambda batch_size, N, M, P: f"{batch_size}_{N}_{M}_{P}",
    )
    @skipIfRocm
    def test_cublas_baddbmm_large_input(self, device, batch_size, N, M, P, dtype):
        cpu_dtype = dtype
        if dtype == torch.float16 or dtype == torch.bfloat16:
            cpu_dtype = torch.float32

        M1 = torch.rand((N, M), device=device, dtype=dtype)
        M2 = torch.rand((M, P), device=device, dtype=dtype)
        A = torch.rand((N, P), device=device, dtype=dtype)

        def _convert_to_cpu(t):
            return t.to(device='cpu', dtype=cpu_dtype)
        M1_cpu, M2_cpu, A_cpu = map(_convert_to_cpu, [M1, M2, A])

        # linear
        out1_cpu = torch.nn.functional.linear(M1_cpu, M2_cpu.t(), A_cpu).to(dtype=dtype)
        out1_gpu = torch.nn.functional.linear(M1, M2.t(), A).cpu()
        self.assertEqual(out1_cpu, out1_gpu)
        # test multiply the identity matrix
        if N == M and M == P:
            M2_eye = torch.eye(N, device=device, dtype=dtype)
            out1_eye_gpu = torch.nn.functional.linear(M1, M2_eye.t(), torch.zeros_like(A))
            self.assertEqual(M1_cpu.to(dtype=dtype), out1_eye_gpu.cpu())

        # baddbmm
        def _expand_to_batch(t: torch.Tensor):
            return t.expand((batch_size, ) + t.size())
        alpha, beta = 1.0, 1.0
        M1, M2, A, M1_cpu, M2_cpu, A_cpu = map(_expand_to_batch, [M1, M2, A, M1_cpu, M2_cpu, A_cpu])

        out2_cpu = torch.baddbmm(A_cpu, M1_cpu, M2_cpu, beta=beta, alpha=alpha).to(dtype=dtype)
        out2_gpu = torch.baddbmm(A, M1, M2, beta=beta, alpha=alpha).cpu()
        self.assertEqual(out2_cpu, out2_gpu)
        # test multiply the identity matrix
        if N == M and M == P:
            M2_eye = torch.eye(N, device=device, dtype=dtype).expand(batch_size, N, N)
            out2_eye_gpu = torch.baddbmm(torch.zeros_like(A), M1, M2_eye, beta=beta, alpha=alpha)
            self.assertEqual(M1_cpu.to(dtype=dtype), out2_eye_gpu.cpu())

        # cross comparison
        self.assertEqual(out1_gpu, out2_gpu[0])


f8_msg = "FP8 is only supported on H100+ and sm_89 and MI300+ devices"

if torch.version.hip:
    e4m3_type = torch.float8_e4m3fnuz
    e5m2_type = torch.float8_e5m2fnuz
    E4M3_MAX_POS = torch.finfo(torch.float8_e4m3fnuz).max
    E5M2_MAX_POS = torch.finfo(torch.float8_e5m2fnuz).max
else:
    e4m3_type = torch.float8_e4m3fn
    e5m2_type = torch.float8_e5m2
    E4M3_MAX_POS = torch.finfo(torch.float8_e4m3fn).max
    E5M2_MAX_POS = torch.finfo(torch.float8_e5m2).max

# avoid division by zero when calculating scale
EPS = 1e-12

def amax_to_scale(
    amax: torch.Tensor, float8_dtype: torch.dtype, orig_dtype: torch.dtype
):
    """ Converts the amax value of a tensor to the fp8 scale.
    Args:
        amax: The amax value of the tensor.
        float8_dtype: the float8 dtype.
        orig_dtype: The original dtype of the tensor.
    """
    scale = torch.empty_like(amax, dtype=torch.float32)
    if float8_dtype == e4m3_type:
        res = E4M3_MAX_POS / torch.clamp(amax, min=EPS)
    elif float8_dtype == e5m2_type:
        res = E4M3_MAX_POS / torch.clamp(amax, min=EPS)
    else:
        raise ValueError(f"Unsupported float8_dtype: {float8_dtype}")

    # Ensure the scale is representable in float16,
    # this helps when amax is small. We are assuming that we don't need
    # to care about this for float32/bfloat16
    if orig_dtype is torch.float16:
        res = torch.clamp(res, max=torch.finfo(torch.float16).max)

    scale.copy_(res)
    return scale

def tensor_to_scale(x: torch.Tensor, float8_dtype: torch.dtype, dim=None):
    if dim is None:
        amax = torch.max(torch.abs(x))
    else:
        amax = torch.max(torch.abs(x), dim=dim, keepdim=True).values

    return amax_to_scale(amax, float8_dtype, x.dtype)

def mm_float8_emulated(x, x_scale, y, y_scale, out_dtype) -> torch.Tensor:
    # naive implementation: dq -> op -> q
    x_fp32 = x.to(torch.float) / x_scale
    y_fp32 = y.to(torch.float) / y_scale
    out_fp32 = torch.mm(x_fp32, y_fp32)

    return out_fp32.to(out_dtype)

def addmm_float8_unwrapped(
    a_data: torch.Tensor,
    a_scale: torch.Tensor,
    b_data: torch.Tensor,
    b_scale: torch.tensor,
    output_dtype: torch.dtype,
    output_scale: Optional[torch.Tensor],
    bias: Optional[torch.Tensor] = None,
) -> torch.Tensor:
    a_inverse_scale = a_scale.reciprocal()
    b_inverse_scale = b_scale.reciprocal()
    if output_dtype == torch.float32 and bias is not None:
        # Bias is not supported by _scaled_mm when output is fp32
        output = torch._scaled_mm(
            a_data,
            b_data,
            scale_a=a_inverse_scale,
            scale_b=b_inverse_scale,
            scale_result=output_scale,
            out_dtype=output_dtype,
        )
        output += bias
        return output
    output = torch._scaled_mm(
        a_data,
        b_data,
        bias=bias,
        scale_a=a_inverse_scale,
        scale_b=b_inverse_scale,
        scale_result=output_scale,
        out_dtype=output_dtype,
    )
    return output

def mm_float8(
    a: torch.Tensor,
    b: torch.Tensor,
    a_scale: torch.Tensor,
    b_scale: torch.Tensor,
    output_dtype: torch.dtype,  # output dtype
    output_scale: Optional[torch.Tensor] = None,  # output scale, precomputed
) -> torch.Tensor:
    return addmm_float8_unwrapped(
        a, a_scale, b, b_scale, output_dtype, output_scale
    )

def to_fp8_saturated(
    x: torch.Tensor,
    fp8_dtype: torch.dtype
):
    if fp8_dtype == e4m3_type:
        x = x.clamp(min=-1 * E4M3_MAX_POS, max=E4M3_MAX_POS)
    elif fp8_dtype == e5m2_type:
        x = x.clamp(min=-1 * E5M2_MAX_POS, max=E5M2_MAX_POS)
    else:
        raise ValueError(f"to_fp8_saturated(): Unsupported fp8_dtype: {fp8_dtype}")

    return x.to(fp8_dtype)

@unittest.skipIf(not torch.cuda.is_available(), "CUDA not found")
class TestFP8MatmulCuda(TestCase):

    @unittest.skipIf(not PLATFORM_SUPPORTS_FP8, f8_msg)
    def _test_tautological_mm(self, device: str = "cuda",
                              x_dtype: torch.dtype = e4m3_type,
                              y_dtype: torch.dtype = e4m3_type,
                              out_dtype: Optional[torch.dtype] = None,
                              size: int = 16) -> None:
        x_fp8 = torch.rand(size, size, device=device).to(x_dtype)
        y_fp8 = torch.eye(size, device=device, dtype=y_dtype).t()
        out_fp32 = torch.mm(x_fp8.to(torch.float), y_fp8.to(torch.float))
        scale_a = torch.tensor(1.0, device=device)
        scale_b = torch.tensor(1.0, device=device)
        out_fp8 = torch._scaled_mm(x_fp8, y_fp8, scale_a, scale_b, out_dtype=out_dtype)
        if out_dtype is not None:
            self.assertEqual(out_dtype, out_fp8.dtype)
        self.assertEqual(out_fp32, out_fp8.to(torch.float))

    @unittest.skipIf(not PLATFORM_SUPPORTS_FP8, f8_msg)
    def test_float8_basics(self, device) -> None:
        self._test_tautological_mm(device, e4m3_type, e4m3_type, size=16)
        # hipblaslt does not yet support mixed e4m3_type input
        if torch.version.hip is None:
            self._test_tautological_mm(device, e4m3_type, e5m2_type, size=32)
            self._test_tautological_mm(device, e5m2_type, e4m3_type, size=48)
        # According to https://docs.nvidia.com/cuda/cublas/#id99 8F_E5M2 MM is unsupported
        with self.assertRaises(RuntimeError):
            self._test_tautological_mm(device, e5m2_type, e5m2_type)

        self._test_tautological_mm(device, size=64, out_dtype=torch.float16)
        self._test_tautological_mm(device, size=96, out_dtype=torch.float32)
        # hipblaslt does not yet support bfloat16 output
        if torch.version.hip is None:
            self._test_tautological_mm(device, size=80, out_dtype=torch.bfloat16)
        with self.assertRaises(RuntimeError):
            self._test_tautological_mm(device, out_dtype=e5m2_type)

    @unittest.skipIf(not PLATFORM_SUPPORTS_FP8, f8_msg)
    def test_float8_scale(self, device) -> None:
        size = (16, 16)
        x = torch.full(size, .5, device=device, dtype=e4m3_type)
        # hipblaslt does not yet support mixed e4m3_type input
        y_type = e4m3_type if torch.version.hip else e5m2_type
        y = torch.full(size, .5, device=device, dtype=y_type).t()
        scale_a = torch.tensor(1.5, device=device)
        scale_b = torch.tensor(0.66, device=device)
        out_fp8 = torch._scaled_mm(x, y, scale_a=scale_a, scale_b=scale_b)
        self.assertEqual(out_fp8.to(torch.float), torch.full(size, 4., device=device))
        out_fp8_s = torch._scaled_mm(x, y, scale_a=scale_a, scale_b=scale_b)
        self.assertEqual(out_fp8, out_fp8_s)

    @unittest.skipIf(not PLATFORM_SUPPORTS_FP8, f8_msg)
    @parametrize("base_dtype", [torch.float16, torch.bfloat16, torch.float32])
    def test_scaled_mm_vs_emulated(self, base_dtype):
        torch.manual_seed(42)
        input_dtype = e4m3_type
        output_dtype = base_dtype
        compare_type = torch.float32

        x = torch.randn(16, 16, device="cuda", dtype=base_dtype)
        y = torch.randn(32, 16, device="cuda", dtype=base_dtype).t()

        x_scale = tensor_to_scale(x, input_dtype).float()
        y_scale = tensor_to_scale(y, input_dtype).float()

        x_fp8 = to_fp8_saturated(x * x_scale, input_dtype)
        y_fp8 = to_fp8_saturated(y * y_scale, input_dtype)

        # Calculate actual F8 mm
        out_scaled_mm = mm_float8(
            x_fp8,
            y_fp8,
            a_scale=x_scale,
            b_scale=y_scale,
            output_dtype=output_dtype
        )

        # Calculate emulated F8 mm
        out_emulated = mm_float8_emulated(
            x_fp8,
            x_scale,
            y_fp8,
            y_scale,
            output_dtype
        )

        if output_dtype != base_dtype:
            out_scaled_mm = out_scaled_mm.to(compare_type)
            out_scaled_mm = out_scaled_mm / tensor_to_scale(out_scaled_mm, input_dtype)

            out_emulated = out_emulated.to(compare_type)
            out_emulated = out_emulated / tensor_to_scale(out_emulated, input_dtype)

        if base_dtype in {torch.bfloat16, torch.float16}:
            atol, rtol = 7e-2, 7e-2
        else:
            atol, rtol = 3e-3, 3e-3

        torch.testing.assert_close(out_scaled_mm, out_emulated, atol=atol, rtol=rtol)

    @unittest.skipIf(not PLATFORM_SUPPORTS_FP8, f8_msg)
    @parametrize("base_dtype", [torch.float16, torch.bfloat16, torch.float32])
    def test_scaled_mm_change_stride(self, base_dtype):
        torch.manual_seed(42)
        input_dtype = e4m3_type
        output_dtype = base_dtype
        compare_type = torch.float32

        x = torch.empty_strided((16, 16), (16, 1), device="cuda", dtype=base_dtype)
        y = torch.empty_strided((16, 32), (1, 64), device="cuda", dtype=base_dtype)

        x_scale = tensor_to_scale(x, input_dtype).float()
        y_scale = tensor_to_scale(y, input_dtype).float()

        x_fp8 = to_fp8_saturated(x * x_scale, input_dtype)
        y_fp8 = to_fp8_saturated(y * y_scale, input_dtype)

        # Calculate actual F8 mm
        out_scaled_mm = mm_float8(
            x_fp8,
            y_fp8,
            a_scale=x_scale,
            b_scale=y_scale,
            output_dtype=output_dtype
        )

        # Calculate emulated F8 mm
        out_emulated = mm_float8_emulated(
            x_fp8,
            x_scale,
            y_fp8,
            y_scale,
            output_dtype
        )

        if output_dtype != base_dtype:
            out_scaled_mm = out_scaled_mm.to(compare_type)
            out_scaled_mm = out_scaled_mm / tensor_to_scale(out_scaled_mm, input_dtype)

            out_emulated = out_emulated.to(compare_type)
            out_emulated = out_emulated / tensor_to_scale(out_emulated, input_dtype)

        if base_dtype in {torch.bfloat16, torch.float16}:
            atol, rtol = 7e-2, 7e-2
        else:
            atol, rtol = 3e-3, 3e-3

        torch.testing.assert_close(out_scaled_mm, out_emulated, atol=atol, rtol=rtol)

    @unittest.skipIf(not PLATFORM_SUPPORTS_FP8, f8_msg)
    def test_float8_bias(self, device) -> None:
        (k, l, m) = (16, 48, 32)
        x = torch.ones((k, l), device=device).to(e4m3_type)
        y = torch.full((m, l), .25, device=device, dtype=e4m3_type).t()
        bias = torch.full((m,), 4.0, device=device, dtype=torch.half)
        scale_a = torch.tensor(1.0, device=device)
        scale_b = torch.tensor(1.0, device=device)
        out_fp8 = torch._scaled_mm(x, y, scale_a=scale_a, scale_b=scale_b)
        outb_fp8 = torch._scaled_mm(x, y, scale_a=scale_a, scale_b=scale_b, bias=bias)
        # this fails on ROCm currently because hipblaslt doesn't have amax op
        out_fp32 = out_fp8.to(torch.float32)
        outb_fp32 = outb_fp8.to(torch.float32)
        difference = torch.abs(out_fp32 - outb_fp32)
        self.assertEqual(difference, torch.tensor(4.0, device=device).expand_as(out_fp32))

    @unittest.skipIf(not PLATFORM_SUPPORTS_FP8, f8_msg)
    @parametrize("bias", [True, False])
    def test_non_divisible_leading_dim(self, device, bias: bool) -> None:
        x = torch.rand((17, 16), device=device).to(e4m3_type)
        y = torch.rand((16, 16), device=device).to(e4m3_type).t()
        scale_a = torch.tensor(1.0, device=device)
        scale_b = torch.tensor(1.0, device=device)
        input_bias = None
        if bias:
            input_bias = torch.rand((16,), device=device).to(torch.half)
        _ = torch._scaled_mm(x, y, scale_a, scale_b, bias=input_bias)

    @unittest.skipIf(not PLATFORM_SUPPORTS_FP8, f8_msg)
    def test_float8_bias_relu_edgecase(self, device) -> None:
        (k, l, m) = (16, 48, 32)
        x = torch.full((k, l), 0.0, device=device).to(e4m3_type)
        y = torch.full((m, l), 1.0, device=device, dtype=e4m3_type).t()
        bias = torch.full((m,), -3.0, device=device, dtype=torch.half)
        scale_a = torch.tensor(1.0, device=device)
        scale_b = torch.tensor(1.0, device=device)
        outb_fp8 = torch._scaled_mm(x, y, scale_a, scale_b, bias=bias)
        outb_fp32 = outb_fp8.to(torch.float32)
        self.assertEqual(outb_fp32, torch.tensor(-3.0, device=device).expand_as(outb_fp32))

    @unittest.skipIf(not PLATFORM_SUPPORTS_FP8, f8_msg)
    def test_float32_output_errors_with_bias(self, device) -> None:
        (k, l, m) = (16, 48, 32)
        x = torch.rand((k, l), device=device).to(e4m3_type)
        y = torch.full((m, l), .25, device=device, dtype=e4m3_type).t()
        scale_a = torch.tensor(1.0, device=device)
        scale_b = torch.tensor(1.0, device=device)
        bias = torch.full((m,), 4.0, device=device, dtype=torch.bfloat16)
        self.assertRaisesRegex(
            RuntimeError,
            "Bias is not supported when out_dtype is set to Float32",
            lambda: torch._scaled_mm(x, y, scale_a, scale_b, bias=bias, out_dtype=torch.float32),
        )

    @unittest.skipIf(PLATFORM_SUPPORTS_FP8,
                     "This test is only for devices with compute capability < 8.9")
    def test_error_message_fp8_pre_sm89(self, device) -> None:
        (k, l, m) = (16, 48, 32)
        x = torch.rand((k, l), device=device).to(e4m3_type)
        y = torch.rand((m, l), device=device).to(e4m3_type).t()
        scale_a = torch.tensor(1.0, device=device)
        scale_b = torch.tensor(1.0, device=device)
        self.assertRaisesRegex(
            RuntimeError,
            r"torch\.\_scaled\_mm is only supported on CUDA devices with compute capability \>\= 9\.0 or 8\.9, or ROCm MI300\+",
            lambda: torch._scaled_mm(x, y, scale_a, scale_b, out_dtype=torch.float32),
        )

    @unittest.skipIf(not PLATFORM_SUPPORTS_FP8, f8_msg)
    def test_float8_scale_fast_accum(self, device) -> None:
        size = (16, 16)
        x = torch.full(size, .5, device=device, dtype=e4m3_type)
        # hipblaslt does not yet support mixed e4m3_type input
        y_type = e4m3_type if torch.version.hip else e5m2_type
        y = torch.full(size, .5, device=device, dtype=y_type).t()
        scale_a = torch.tensor(1.5, device=device)
        scale_b = torch.tensor(0.66, device=device)
        out_fp8 = torch._scaled_mm(x, y, scale_a, scale_b, use_fast_accum=True)
        self.assertEqual(out_fp8.to(torch.float), torch.full(size, 4., device=device))
        out_fp8_s = torch._scaled_mm(x, y, scale_a=scale_a, scale_b=scale_b, use_fast_accum=True)
        self.assertEqual(out_fp8, out_fp8_s)

    @unittest.skipIf(not PLATFORM_SUPPORTS_FP8 or IS_WINDOWS, f8_msg)
    @unittest.skipIf(not SM90OrLater, "rowwise implementation is currently sm90 specific")
    @skipIfRocm()
    @parametrize("use_fast_accum", [True, False])
    def test_float8_rowwise_scaling_sanity(self, device, use_fast_accum: bool) -> None:
        M, K, N = (1024, 512, 2048)
        fill_value = 0.5
        x = torch.full((M, K), fill_value, device=device)
        y = torch.full((N, K), fill_value, device=device)

        x_scales = torch.ones((x.shape[0], 1), device=device, dtype=torch.float32)
        y_scales = torch.ones((1, y.shape[0]), device=device, dtype=torch.float32)

        x_fp8 = x.to(torch.float8_e4m3fn)
        y_fp8 = y.to(torch.float8_e4m3fn).t()

        out_fp8 = torch._scaled_mm(
            x_fp8,
            y_fp8,
            scale_a=x_scales,
            scale_b=y_scales,
            out_dtype=torch.bfloat16,
            use_fast_accum=use_fast_accum,
        )
        self.assertEqual(
            out_fp8.to(torch.float32), torch.full((M, N), K * (fill_value**2), device=device)
        )

    @unittest.skipIf(not PLATFORM_SUPPORTS_FP8 or IS_WINDOWS, f8_msg)
    @skipIfRocm()
    def test_float8_error_messages(self, device) -> None:
        M, K, N = (1024, 512, 2048)
        fill_value = 0.5
        x = torch.full((M, K), fill_value, device=device)
        y = torch.full((N, K), fill_value, device=device)

        x_fp8 = x.to(torch.float8_e4m3fn)
        y_fp8 = y.to(torch.float8_e4m3fn).t()

        with self.assertRaisesRegex(
            RuntimeError,
            re.escape(
                "For RowWise scaling, scale_a should be (1024, 1) and scale_b "
                "should be (1, 2048). Got scale_a.size()=(1, 1) and scale_b.size()=(1, 2)"
            ),
        ):
            torch._scaled_mm(
                x_fp8,
                y_fp8,
                scale_a=torch.ones((1, 1), device="cuda"),
                scale_b=torch.ones((1, 2), device="cuda"),
                out_dtype=torch.bfloat16,
            )

        with self.assertRaisesRegex(
            RuntimeError,
            re.escape(
                " For RowWise scaling, scale_a should be (1024, 1) and scale_b "
                "should be (1, 2048). Got scale_a.size()=(1024, 1) and scale_b.size()=(1, 2049)"
            ),
        ):
            torch._scaled_mm(
                x_fp8,
                y_fp8,
                scale_a=torch.ones((M, 1), device="cuda"),
                scale_b=torch.ones((1, N + 1), device="cuda"),
                out_dtype=torch.bfloat16,
            )
        with self.assertRaisesRegex(
            RuntimeError,
            re.escape("For non-TensorWise scaling, scale tensors must be 2-dimensional"),
        ):
            torch._scaled_mm(
                x_fp8,
                y_fp8,
                scale_a=torch.ones((M), device="cuda"),
                scale_b=torch.ones((N, N), device="cuda"),
                out_dtype=torch.bfloat16,
            )

        with self.assertRaisesRegex(
            RuntimeError,
            re.escape(
                "Both scale_a and scale_b must be contiguous for RowWise scaling."
            ),
        ):
            torch._scaled_mm(
                x_fp8,
                y_fp8,
                scale_a=torch.ones((M, 1), device="cuda"),
                scale_b=torch.ones((1, N * 2), device="cuda")[:, ::2],
                out_dtype=torch.bfloat16,
            )

        with self.assertRaisesRegex(
            RuntimeError,
            re.escape("Expected b.dtype() == at::kFloat8_e4m3fn to be true, but got false."),
        ):
            torch._scaled_mm(
                x_fp8,
                y_fp8.to(torch.float8_e5m2),
                scale_a=torch.ones((M, 1), device="cuda"),
                scale_b=torch.ones((1, N), device="cuda"),
                out_dtype=torch.bfloat16,
            )

    @unittest.skipIf(not PLATFORM_SUPPORTS_FP8 or IS_WINDOWS, f8_msg)
    @unittest.skipIf(not SM90OrLater, "rowwise implementation is currently sm90 specific")
    @skipIfRocm()
    @parametrize("base_dtype", [torch.bfloat16])
    def test_scaled_mm_vs_emulated_row_wise(self, base_dtype):
        torch.manual_seed(42)
        input_dtype = e4m3_type
        output_dtype = base_dtype

        x = torch.randn(16, 16, device="cuda", dtype=base_dtype)
        y = torch.randn(32, 16, device="cuda", dtype=base_dtype).t()

        x_scales = tensor_to_scale(x, input_dtype, dim=1).float()
        y_scales = tensor_to_scale(y, input_dtype, dim=0).float()

        x_fp8 = to_fp8_saturated(x * x_scales, e4m3_type)
        y_fp8 = to_fp8_saturated(y * y_scales, e4m3_type)

        # Calculate actual F8 mm
        out_scaled_mm = mm_float8(
            x_fp8, y_fp8, a_scale=x_scales, b_scale=y_scales, output_dtype=output_dtype
        )

        # Calculate emulated F8 mm
        out_emulated = mm_float8_emulated(
            x_fp8, x_scales, y_fp8, y_scales, output_dtype
        )

        if base_dtype in {torch.bfloat16, torch.float16}:
            atol, rtol = 7e-2, 7e-2
        else:
            atol, rtol = 2e-3, 2e-3

        torch.testing.assert_close(out_scaled_mm, out_emulated, atol=atol, rtol=rtol)


@unittest.skipIf(TEST_WITH_ROCM, "ROCm doesn't support CUTLASS")
@unittest.skipIf(IS_WINDOWS, "Windows doesn't support CUTLASS extensions")
@unittest.skipIf(not _IS_SM8X, "mixed dtypes linear only supported on SM 8.x")
class TestMixedDtypesLinearCuda(TestCase):
    @dtypes(torch.float16, torch.bfloat16)
    def test_mixed_dtypes_linear(self, dtype: torch.dtype, device: str = "cuda"):
        version = _get_torch_cuda_version()
        if version < (11, 8):
            self.skipTest("_mixed_dtypes_linear only compiled for CUDA 11.8+")

        def run_test(
            batch_shape,
            m,
            n,
            k,
            use_bias,
            activation,
            dtype,
            dtypeq,
            device,
            rtol,
            atol,
        ):
            if not use_bias and activation != "none":
                return

            val_lo, val_hi = -1, 1
            valq_lo, valq_hi = -2, 2
            input = make_tensor(
                *batch_shape, m, k, low=val_lo, high=val_hi, dtype=dtype, device=device
            )
            weight = make_tensor(
                n, k, low=valq_lo, high=valq_hi, dtype=torch.int8, device=device
            )
            scale = make_tensor(
                (n,), low=val_lo, high=val_hi, dtype=input.dtype, device=device
            )
            bias = (
                make_tensor(
                    (n,), low=val_lo, high=val_hi, dtype=input.dtype, device=device
                )
                if use_bias
                else None
            )

            input_ref = input.reshape(-1, input.shape[-1])

            # First, test plain multiplication.
            weight_ref = weight.T.to(input.dtype) * scale.view(1, n)
            weightq = (
                pack_int4_to_int8(weight.T) if dtypeq == torch.quint4x2 else weight.T
            )
            output_ref = torch.mm(input_ref, weight_ref).reshape(*input.shape[:-1], n)
            output = torch.ops.aten._mixed_dtypes_linear(
                input,
                quantized_weight_reorder_for_mixed_dtypes_linear_cutlass(
                    weightq, dtypeq, transpose=False
                ),
                scale,
            )
            torch.testing.assert_close(output, output_ref, rtol=rtol, atol=atol)

            # Second, test the linear operator itself.
            weight_ref = weight.to(input.dtype) * scale.view(n, 1)
            weightq = pack_int4_to_int8(weight) if dtypeq == torch.quint4x2 else weight
            bias_ref = bias.view(1, n) if use_bias else None
            output_ref = torch.nn.functional.linear(
                input_ref, weight_ref, bias=bias_ref
            ).reshape(*input.shape[:-1], n)
            if activation == "relu":
                relu = torch.nn.ReLU()
                output_ref = relu(output_ref)
            elif activation == "silu":
                silu = torch.nn.SiLU()
                output_ref = silu(output_ref)
            output = torch.ops.aten._mixed_dtypes_linear(
                input,
                quantized_weight_reorder_for_mixed_dtypes_linear_cutlass(
                    weightq, dtypeq, transpose=True
                ),
                scale,
                bias=bias,
                activation=activation,
            )
            torch.testing.assert_close(output, output_ref, rtol=rtol, atol=atol)

        dtypeqs = [torch.int8, torch.quint4x2]
        batch_shapes = [[], [2], [2, 1]]
        shapes = [
            [8, 64, 64],
            [8, 64, 128],
            [8, 128, 64],
            [8, 128, 128],
            [8, 128, 192],
            [8, 128, 256],
            [8, 256, 128],
            [8, 256, 384],
            [8, 384, 256],
        ]
        activations = [None, "relu", "silu"]
        rtol, atol = 1e-3, 1e-3
        if dtype == torch.bfloat16:
            rtol, atol = 1e-2, 1e-3
        for dtypeq, batch_shape, (m, n, k), use_bias, activation in product(
            dtypeqs, batch_shapes, shapes, (False, True), activations
        ):
            run_test(
                batch_shape,
                m,
                n,
                k,
                use_bias,
                activation,
                dtype,
                dtypeq,
                device,
                rtol,
                atol,
            )


@unittest.skipIf(TEST_WITH_ROCM, "ROCm doesn't support CUTLASS")
@unittest.skipIf(IS_WINDOWS, "Windows doesn't support CUTLASS")
@unittest.skipIf(not _IS_SM8X, "mixed dtypes linear only supported on SM 8.x")
class TestMixedDtypesOpsCuda(TestCase):
    @dtypes(torch.float16, torch.bfloat16)
    def test_mixed_dtypes_ops_cutlass(self, dtype: torch.dtype, device: str = "cuda"):
        version = _get_torch_cuda_version()
        if version < (11, 8):
            self.skipTest("mixed dtypes operators compile only for CUDA 11.8+")

        def run_test(batch_shape, m, n, k, dtype, dtypeq, use_scale, use_input, device, rtol, atol):
            val_lo, val_hi = -1, 1
            valq_lo, valq_hi = (0, 2) if dtypeq == torch.uint8 else (-2, 2)
            mat1 = make_tensor(
                *batch_shape, m, k, low=val_lo, high=val_hi, dtype=dtype, device=device
            )
            mat2 = make_tensor(
                n, k, low=valq_lo, high=valq_hi, dtype=dtypeq, device=device
            ).t()  # Mixed dtypes ops work with column-major mat2 only.
            mat2_scale = (
                make_tensor(
                    (n,), low=val_lo, high=val_hi, dtype=mat1.dtype, device=device
                )
                if use_mat2_scale
                else torch.empty((0,), device=device)
            )
            input = (
                make_tensor(
                    (n,), low=val_lo, high=val_hi, dtype=mat1.dtype, device=device
                )
                if use_input
                else torch.empty((0,), device=device)
            )

            mat1_ref = mat1.reshape(-1, mat1.shape[-1])
            mat2_ref = mat2.to(mat1.dtype)
            if use_mat2_scale:
                mat2_ref *= mat2_scale

            if not use_input:
                output_ref = torch.mm(mat1_ref, mat2_ref).reshape(*mat1.shape[:-1], n)
                output = torch._mixed_dtypes_mm(mat1, mat2, mat2_scale)
            else:
                alpha, beta = 1.3, -0.7
                output_ref = (
                    torch.addmm(input, mat1_ref, mat2_ref, alpha=alpha, beta=beta)
                    .reshape(*mat1.shape[:-1], n)
                )
                output = torch._mixed_dtypes_addmm(
                    input, mat1, mat2, mat2_scale, alpha=alpha, beta=beta
                )
            torch.testing.assert_close(output, output_ref, rtol=rtol, atol=atol)

        dtypeqs = [torch.int8, torch.uint8]
        batch_shapes = [[], [2], [2, 1]]
        shapes = [
            [16, 16, 16],
            [16, 32, 16],
            [16, 16, 32],
            [16, 32, 32],
            [16, 64, 64],
            [16, 128, 64],
            [16, 64, 128],
            [16, 128, 128],
        ]
        rtol, atol = 1e-3, 1e-3
        if dtype == torch.bfloat16:
            rtol, atol = 1e-2, 1e-3
        for dtypeq, batch_shape, (m, n, k), use_mat2_scale, use_input in product(
                dtypeqs, batch_shapes, shapes, (False, True), (False, True)
        ):
            run_test(batch_shape, m, n, k, dtype, dtypeq, use_mat2_scale, use_input, device, rtol, atol)


instantiate_device_type_tests(TestMatmulCuda, globals(), except_for="cpu")
instantiate_device_type_tests(TestFP8MatmulCuda, globals(), except_for="cpu")
instantiate_device_type_tests(TestMixedDtypesLinearCuda, globals(), except_for="cpu")
instantiate_device_type_tests(TestMixedDtypesOpsCuda, globals(), except_for="cpu")

if __name__ == '__main__':
    TestCase._default_dtype_check_enabled = True
    run_tests()<|MERGE_RESOLUTION|>--- conflicted
+++ resolved
@@ -3,11 +3,8 @@
 import unittest
 from functools import partial
 from typing import Optional
-<<<<<<< HEAD
+import re
 from itertools import product
-=======
-import re
->>>>>>> 1a6d893a
 
 import torch
 
