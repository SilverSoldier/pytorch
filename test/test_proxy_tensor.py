--- conflicted
+++ resolved
@@ -1092,23 +1092,20 @@
     select = torch.ops.aten.select.int(eye, 0, 0)
     select_1 = torch.ops.aten.select.int(select, 0, 0);  select = None
     copy_ = torch.ops.aten.copy_.default(select_1, lift_fresh_copy);  select_1 = lift_fresh_copy = None
-    transpose = torch.ops.aten.transpose.int(index, -2, -1)
-    t = torch.ops.aten.t.default(eye)
-    clone = torch.ops.aten.clone.default(transpose, memory_format = torch.contiguous_format);  transpose = None
-    sym_size = torch.ops.aten.sym_size(index, 0);  index = None
-    sym_size_1 = torch.ops.aten.sym_size(crop_camera_1, 2)
-    mul = sym_size * sym_size_1;  sym_size_1 = None
-    sym_size_2 = torch.ops.aten.sym_size(crop_camera_1, 1)
-    _unsafe_view = torch.ops.aten._unsafe_view.default(clone, [mul, sym_size_2]);  clone = mul = sym_size_2 = None
-    mm = torch.ops.aten.mm.default(_unsafe_view, t);  _unsafe_view = t = None
-    view = torch.ops.aten.view.default(mm, [sym_size, 3, 3]);  mm = None
-    transpose_1 = torch.ops.aten.transpose.int(view, -2, -1);  view = None
-    clone_1 = torch.ops.aten.clone.default(transpose_1, memory_format = torch.contiguous_format);  transpose_1 = None
-    mul_1 = sym_size * 3
-    view_1 = torch.ops.aten.view.default(clone_1, [mul_1, 3]);  clone_1 = mul_1 = None
-    mm_1 = torch.ops.aten.mm.default(view_1, eye);  view_1 = eye = None
-    view_2 = torch.ops.aten.view.default(mm_1, [sym_size, 3, 3]);  mm_1 = sym_size = None
-    index_put_ = torch.ops.aten.index_put_.default(crop_camera_1, [mask_1], view_2);  crop_camera_1 = mask_1 = view_2 = None
+    sym_size = torch.ops.aten.sym_size(index, 0)
+    expand = torch.ops.aten.expand.default(eye, [sym_size, 3, 3])
+    view = torch.ops.aten.view.default(expand, [sym_size, 3, 3]);  expand = None
+    sym_size_1 = torch.ops.aten.sym_size(crop_camera_1, 1)
+    sym_size_2 = torch.ops.aten.sym_size(crop_camera_1, 2)
+    expand_1 = torch.ops.aten.expand.default(index, [sym_size, sym_size_1, sym_size_2]);  index = None
+    view_1 = torch.ops.aten.view.default(expand_1, [sym_size, sym_size_1, sym_size_2]);  expand_1 = sym_size_1 = sym_size_2 = None
+    bmm = torch.ops.aten.bmm.default(view, view_1);  view = view_1 = None
+    view_2 = torch.ops.aten.view.default(bmm, [sym_size, 3, 3]);  bmm = None
+    mul = sym_size * 3
+    view_3 = torch.ops.aten.view.default(view_2, [mul, 3]);  view_2 = mul = None
+    mm = torch.ops.aten.mm.default(view_3, eye);  view_3 = eye = None
+    view_4 = torch.ops.aten.view.default(mm, [sym_size, 3, 3]);  mm = sym_size = None
+    index_put_ = torch.ops.aten.index_put_.default(crop_camera_1, [mask_1], view_4);  crop_camera_1 = mask_1 = view_4 = None
     return None""")
 
     def test_unbacked_slice(self):
@@ -1359,6 +1356,28 @@
         tensor = make_fx(f, tracing_mode="symbolic")(torch.randn(15))
         self.assertExpectedInline(show_guards(tensor), """L['a'].size()[0] < 20""")
 
+    def test_guard_upperbound_range_refinement_multivariate(self):
+        def f(a):
+            assert a.shape[0] > 5 and a.shape[0] > 12
+            assert a.shape[1] > 5 and a.shape[1] > a.shape[0]
+            return a.cos()
+        tensor = make_fx(f, tracing_mode="symbolic")(torch.randn((15, 20)))
+        self.assertExpectedInline(show_guards(tensor), """\
+L['a'].size()[1] > L['a'].size()[0]
+L['a'].size()[0] > 12""")
+
+    def test_guard_lowerbound_range_refinement_multivariate(self):
+        def f(a):
+            assert a.shape[0] < 20 and a.shape[0] < 30
+            assert a.shape[1] < 30 and a.shape[1] < a.shape[0]
+            return a.cos()
+        tensor = make_fx(f, tracing_mode="symbolic")(torch.randn((15, 5)))
+        self.assertExpectedInline(
+            show_guards(tensor),
+            """\
+L['a'].size()[1] < L['a'].size()[0]
+L['a'].size()[0] < 20""")
+
     def test_sym_storage_offset(self):
         def f(x, y):
             return x + y
@@ -1484,8 +1503,6 @@
 fake_tensor_failures = {
     # FakeTensor fallback doesn't work
     xfail('_segment_reduce', 'lengths'),
-    xfail('cholesky'),
-    xfail('cholesky_inverse'),
     # cannot do these as they rely on tensor data
     xfail('repeat_interleave'),
     # ASAN failures due to divide by 0
@@ -1495,7 +1512,6 @@
 symbolic_tensor_failures = {
     xfail('linalg.eig'),
     xfail('linalg.eigvals'),
-    xfail('cholesky_solve', ''),  # Could not run 'aten::_cholesky_solve_helper' with arguments from the 'Meta' back...
     xfail('combinations', ''),
     xfail('diff', ''),  # aten.empty_like.default - couldn't find symbolic meta function/decomposition
     xfail('frexp', ''),  # aten.frexp.Tensor - couldn't find symbolic meta function/decomposition
@@ -1510,8 +1526,6 @@
     xfail('kthvalue', ''),  # aten.kthvalue.default - couldn't find symbolic meta function/decomposition
     xfail('linalg.multi_dot', ''),  # aten.size.default - couldn't find symbolic meta function/decomposition
     xfail('masked_select', ''),  # aten.masked_select.default - couldn't find symbolic meta function/decomposition
-    xfail('median', ''),  # Could not run 'aten::median' with arguments from the 'Meta' backend. This could be becau...
-    xfail('mode', ''),  # aten.mode.default - couldn't find symbolic meta function/decomposition
     xfail('nanquantile', ''),  # Could not run 'aten::equal' with arguments from the 'Meta' backend.
     xfail('narrow', ''),  # aten.size.default - couldn't find symbolic meta function/decomposition
     xfail('nn.functional.adaptive_max_pool2d', ''),  # aten.adaptive_max_pool2d.default - couldn't find symbolic meta funct...
@@ -1526,15 +1540,6 @@
     xfail('nn.functional.interpolate', 'trilinear'),  # aten.upsample_trilinear3d.vec - couldn't find symbolic meta functi...
     xfail('nn.functional.pixel_unshuffle', ''),  # aten.pixel_unshuffle.default - couldn't find symbolic meta function/deco...
     xfail('normal', 'number_mean'),  # aten.normal.float_Tensor - couldn't find symbolic meta function/decomposition
-<<<<<<< HEAD
-    xfail('ormqr', ''),  # aten.ormqr.default - couldn't find symbolic meta function/decomposition
-    xfail('polygamma', 'polygamma_n_0'),  # aten.polygamma.default - couldn't find symbolic meta function/decomposition
-    xfail('polygamma', 'polygamma_n_1'),  # aten.polygamma.default - couldn't find symbolic meta function/decomposition
-    xfail('polygamma', 'polygamma_n_2'),  # aten.polygamma.default - couldn't find symbolic meta function/decomposition
-    xfail('polygamma', 'polygamma_n_3'),  # aten.polygamma.default - couldn't find symbolic meta function/decomposition
-    xfail('polygamma', 'polygamma_n_4'),  # aten.polygamma.default - couldn't find symbolic meta function/decomposition
-=======
->>>>>>> c379d628
     xfail('quantile', ''),  # Could not run 'aten::equal' with arguments from the 'Meta' backend.
     xfail('repeat_interleave', ''),  # Cannot call sizes() on tensor with symbolic sizes/strides
     xfail('resize_', ''),  # aten.clone.default - couldn't find symbolic meta function/decomposition
