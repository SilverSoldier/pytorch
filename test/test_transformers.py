# Owner(s): ["module: nn"]

import contextlib
from functools import partial
from collections import namedtuple
import sys
import torch
import torch.nn as nn
import torch.nn.functional as F
from torch.nn.functional import scaled_dot_product_attention
from torch.nn.attention import sdpa_kernel, SDPBackend
from torch.nn.attention.bias import CausalVariant, causal_lower_right, causal_upper_left
from torch.nn.parameter import Parameter
import unittest
from unittest.mock import patch, MagicMock, ANY
import math
import itertools
import torch.optim as optim
from torch.testing._internal.common_device_type import instantiate_device_type_tests, onlyCUDA, onlyCPU
from typing import List, Tuple, Optional, Dict
import torch.utils.cpp_extension
from torch.testing._internal.common_nn import NNTestCase
from torch.testing._internal.common_utils import (
    IS_FBCODE,
    TEST_WITH_ROCM,
    skipIfRocm,
    skipIfTorchDynamo,
    TEST_FAIRSEQ,
    run_tests,
    parametrize,
    freeze_rng_state,
    TEST_WITH_CROSSREF,
    slowTest,
    set_default_dtype,
    gradcheck,
    make_tensor,
    NOTEST_CPU,
    IS_WINDOWS,
    TEST_WITH_TORCHDYNAMO,
    TEST_XPU,
)
from torch._dynamo.testing import CompileCounterWithBackend


from torch.testing._internal.common_methods_invocations import wrapper_set_seed
from torch.testing._internal.common_cuda import (
    IS_JETSON, SM80OrLater, PLATFORM_SUPPORTS_FLASH_ATTENTION,
    PLATFORM_SUPPORTS_MEM_EFF_ATTENTION,
    PLATFORM_SUPPORTS_FUSED_ATTENTION,
    PLATFORM_SUPPORTS_CUDNN_ATTENTION,
    SM90OrLater,
    tf32_on_and_off
)

if not IS_FBCODE:
    from test_cpp_extensions_open_device_registration import (
        remove_build_path,
        generate_faked_module
    )

if TEST_FAIRSEQ:
    import fairseq.models.transformer as fairseq_transformer

SdpaShape = namedtuple('Sdpa_Shape', ['batch', 'num_heads', 'seq_len', 'head_dim'])
Tolerances = namedtuple('Tolerances', ['atol', 'rtol'])

@contextlib.contextmanager
def use_deterministic_algorithims(mode: bool, warn_only: bool):
    r"""
    This context manager can be used to temporarily enable or disable deterministic algorithms.
    Upon exiting the context manager, the previous state of the flag will be restored.
    """
    previous_mode: bool = torch.are_deterministic_algorithms_enabled()
    previous_warn_only: bool = torch.is_deterministic_algorithms_warn_only_enabled()
    try:
        torch.use_deterministic_algorithms(mode, warn_only=warn_only)
        yield {}
    finally:
        torch.use_deterministic_algorithms(previous_mode, warn_only=previous_warn_only)


# Found in torch/testing/_comparison.py
default_atol = {torch.float16: 1e-3, torch.bfloat16: 1e-3, torch.float32: 1e-5}
default_rtol = {torch.float16: 1e-3, torch.bfloat16: 1.6e-2, torch.float32: 1.3e-6}

isSM8XDevice = torch.cuda.is_available() and torch.cuda.get_device_capability() in [(8, 6), (8, 7), (8, 9)]
isSM90Device = torch.cuda.is_available() and torch.cuda.get_device_capability() == (9, 0)
isSM5xDevice = torch.cuda.is_available() and torch.cuda.get_device_capability()[0] == 5
isLessThanSM80Device = torch.cuda.is_available() and torch.cuda.get_device_capability()[0] < 8


def _check_equal(
    golden: torch.Tensor,
    reference: torch.Tensor,
    test: torch.Tensor,
    fudge_factor: float,
    tensor_name: Optional[str] = None
) -> None:
    """
    Compare test tensor against golden and reference tensors.
    Golden is the highest precision possible serving as the "ground truth"
    Refernce is the same precision as test and should also serve as less precisie ground truth.
    We calcculate the "reference error" by comparing the golden to reference and use this as the
    measruing stick for the test tensor.

    Raises ValueError if compiled error exceeds threshold.

    Args:
        golden (torch.Tensor): The golden tensor to compare against.
        reference (torch.Tensor): The reference tensor for error calculation.
        test (torch.Tensor): The test tensor to be evaluated.
        fudge_factor (float): A multiplier for the reference error to determine the threshold.
        tensor_name (Optional[str], optional): Name of the tensor for error reporting. Defaults to None.

    Raises:
        ValueError: If the test tensor contains NaN values while the reference does not,
                    or if the test error exceeds the calculated threshold.

    Notes:
        - For nested tensors, the function recursively calls itself on each nested element.
        - The error threshold is calculated as the maximum of a default tolerance for float32
          and the product of the reference error and the fudge_factor.
        - If the test error exceeds the threshold, a ValueError is raised with a detailed message.
    """
    if golden.is_nested and reference.is_nested and test.is_nested:
        for gold, ref, tst in zip(golden.unbind(), reference.unbind(), test.unbind()):
            _check_equal(gold, ref, tst, fudge_factor, tensor_name)
        return

    # Compute error between golden
    test_error = (golden - test).abs().max()
    ref_error = (golden - reference).abs().max()

    if torch.isnan(test_error).any() and not torch.isnan(ref_error).any():
        raise ValueError("Output/Grad with NaN")

    # Calculate the error threshold as the maximum of:
    # 1. A predefined default tolerance for float32
    # 2. The reference error multiplied by the fudge factor
    threshold = max(default_atol[torch.float32], ref_error * fudge_factor)
    if test_error > threshold:
        name = tensor_name or ""
        msg = f"{name} Test error {test_error} is greater than threshold {threshold}!"
        raise ValueError(msg)


def check_out_and_grad(
    out_tuple: Tuple[torch.Tensor, torch.Tensor, torch.Tensor],
    grad_query_tuple: Tuple[torch.Tensor, torch.Tensor, torch.Tensor],
    grad_key_tuple: Tuple[torch.Tensor, torch.Tensor, torch.Tensor],
    grad_value_tuple: Tuple[torch.Tensor, torch.Tensor, torch.Tensor],
    grad_attn_mask_tuple: Optional[Tuple[torch.Tensor, torch.Tensor, torch.Tensor]] = None,
    fudge_factors: Optional[Dict[str, float]] = None
) -> None:
    """
    Check output and gradients of attention mechanism tensors.
    Compares compiled results against reference and low-precision reference tensors.

    Args:
        out_tuple: Tuple of (ref, lp_ref, compiled) for output tensor
        grad_query_tuple: Tuple of (ref, lp_ref, compiled) for query gradient
        grad_key_tuple: Tuple of (ref, lp_ref, compiled) for key gradient
        grad_value_tuple: Tuple of (ref, lp_ref, compiled) for value gradient
        grad_attn_mask_tuple: Optional tuple of (ref, lp_ref, compiled) for attention mask gradient
        fudge_factors: Dictionary of fudge factors for each tensor type (default uses 5.0 for all)
    """
    default_fudge_factor = 5.0
    if fudge_factors is None:
        fudge_factors = {}

    out_ref, out_lp_ref, out = out_tuple

    with torch.no_grad():
        _check_equal(out_ref, out_lp_ref, out, fudge_factors.get('out', default_fudge_factor), "out")

        grad_checks = [
            (grad_query_tuple, "grad_query"),
            (grad_key_tuple, "grad_key"),
            (grad_value_tuple, "grad_value")
        ]

        for grad_tuple, name in grad_checks:
            ref_grad, lp_ref_grad, comp_grad = grad_tuple
            _check_equal(ref_grad, lp_ref_grad, comp_grad, fudge_factors.get(name, default_fudge_factor), name)

        if grad_attn_mask_tuple:
            attn_mask_ref_grad, attn_mask_ref_lp_grad, attn_mask_grad = grad_attn_mask_tuple
            _check_equal(
                attn_mask_ref_grad,
                attn_mask_ref_lp_grad,
                attn_mask_grad,
                fudge_factors.get("grad_attn_mask", default_fudge_factor),
                "grad_attn_mask",
            )


def query_key_value_clones(query: torch.Tensor, key: torch.Tensor, value: torch.Tensor, dtype: torch.dtype = None):
    """ Clones the query, key, and value tensors and moves them to the specified dtype. """
    if dtype is None:
        dtype = query.dtype
    query_ref = query.clone().detach().to(dtype).requires_grad_(query.requires_grad)
    key_ref = key.clone().detach().to(dtype).requires_grad_(key.requires_grad)
    value_ref = value.clone().detach().to(dtype).requires_grad_(value.requires_grad)
    return query_ref, key_ref, value_ref

def get_platform_specific_sdpa():
    ret = []
    if PLATFORM_SUPPORTS_FLASH_ATTENTION:
        ret.append(SDPBackend.FLASH_ATTENTION)
    if PLATFORM_SUPPORTS_MEM_EFF_ATTENTION:
        ret.append(SDPBackend.EFFICIENT_ATTENTION)
    if PLATFORM_SUPPORTS_CUDNN_ATTENTION:
        ret.append(SDPBackend.CUDNN_ATTENTION)
    if not ret:
        # Add a placeholder, an empty list causes "An empty arg_values was passed to @parametrize"
        ret.append(SDPBackend.EFFICIENT_ATTENTION)
    return ret

PLATFORM_SPECIFIC_SDPA = get_platform_specific_sdpa()
# Indicate the Efficient attention backend can support:
# 1. sequence longher than 512
# 2. head dimsion larger than 64
MEM_EFF_CAPABILITY_MATCHES_SM80 = SM80OrLater or TEST_WITH_ROCM

def rand_sdpa_tensor(shape: SdpaShape, device: str, dtype: torch.dtype, type: str,
                     requires_grad: bool = False, packed: bool = False) -> torch.Tensor:
    """Creates rand dense or nested tensor with given shape and type.

    Args:
        shape (Tuple[int]): Shape of Tensor to construct
        device (str): which device to create tensor on
        dtype (torch.dtype): Tensors' dtype
        type (str): Nested or Dense
        requires_grad (bool, optional): Tensors grad status. Defaults to False.
        packed (bool, optional): Whether to create a single QKV packed or not. Defaults to False.

    Returns:
        torch.Tensor: A new tensor
    """
    batch, num_heads, seq_len, head_dim = shape.batch, shape.num_heads, shape.seq_len, shape.head_dim
    if type == "nested":
        if isinstance(seq_len, list):
            def _size(i):
                return (seq_len[i], num_heads, head_dim) if not packed else (seq_len[i], 3 * num_heads * head_dim)

            return torch.nested.nested_tensor([
                torch.randn(_size(i), device=device, dtype=dtype, requires_grad=requires_grad)
                for i in range(batch)])
        else:
            size = (seq_len, num_heads, head_dim) if not packed else (seq_len, 3 * num_heads * head_dim)
            return torch.nested.nested_tensor([
                torch.randn(size, device=device, dtype=dtype, requires_grad=requires_grad)
                for _ in range(batch)])
    else:
        assert (isinstance(seq_len, int))
        size = (batch, seq_len, num_heads, head_dim) if not packed else (batch, seq_len, 3 * num_heads * head_dim)
        return torch.randn(size, device=device, dtype=dtype, requires_grad=requires_grad)


class TestTransformers(NNTestCase):
    _do_cuda_memory_leak_check = True
    _do_cuda_non_default_stream = True

    @onlyCUDA
    @unittest.skip("4D mask not supported yet - activate when 4D mask supported")
    def test_self_attn_TxT_attn_mask(self, device):
        embed_dim = 16
        num_heads = 4
        batch_size = 10
        tgt_len = 16

        query = torch.rand(batch_size, tgt_len, embed_dim, device=device)  # [N, T, D]
        attn_mask = torch.randint(0, 2, (tgt_len, tgt_len)).cuda().float()  # [T, T]
        attn_mask = attn_mask.masked_fill(attn_mask == 0, float('-inf')).masked_fill(attn_mask == 1, 0.0)

        attn_mask_4d = attn_mask.expand(batch_size, num_heads, tgt_len, tgt_len)

        mta_model = torch.nn.MultiheadAttention(embed_dim, num_heads, batch_first=True).cuda()
        mta_model.eval()

        # Generate 3D results
        with torch.inference_mode():
            output_mask_4d = mta_model(query, query, query, attn_mask=attn_mask_4d)[0]
            output_mask_4d = output_mask_4d.transpose(0, 1)  # [N, T, D]

            output_mask_TxT = mta_model(query, query, query, attn_mask=attn_mask)[0]
            output_mask_TxT = output_mask_TxT.transpose(0, 1)  # [N, T, D]

            self.assertEqual(output_mask_4d, output_mask_TxT)

    @slowTest
    def test_train_with_pad_and_catch_error(self, device):
        iters = 100
        pad_mask = torch.tensor([[1, 1, 0, 0]], dtype=torch.bool).to(device)
        layer = nn.TransformerEncoderLayer(
            d_model=2,
            dim_feedforward=4,
            nhead=2,
            batch_first=True,
            activation="gelu",
            dropout=0,
        )
        criterion = nn.MSELoss()
        encoder = nn.TransformerEncoder(layer, 2).to(device)
        optimizer = optim.SGD(encoder.parameters(), lr=0.1, momentum=0.9)
        encoder.train()
        for i in range(iters):
            encoder.train()
            optimizer.zero_grad()
            inputs = torch.cat([torch.randn(1, 2, 2), torch.zeros(1, 2, 2)], dim=1).to(device)

            outputs = encoder(inputs, src_key_padding_mask=pad_mask)

            loss = criterion(outputs[:, 0:2, :], inputs[:, 0:2, :])
            loss.backward()
            optimizer.step()

            with torch.no_grad():
                test = torch.cat([torch.randn(1, 2, 2), torch.zeros(1, 2, 2)], dim=1).to(device)

                # Expect uint8 type not supported
                ex = None
                try:
                    test_train_uint8 = encoder(test, src_key_padding_mask=pad_mask.to(torch.uint8))
                except AssertionError as e:
                    continue
                self.assertFalse(e, "Failed to catch unsupported uint8 type exception")  # noqa: F821

                test_train_bool = encoder(test, src_key_padding_mask=pad_mask)
                encoder.eval()

                # Expect long type not supported
                ex = None
                try:
                    test_eval_uint8 = encoder(test, src_key_padding_mask=pad_mask.to(torch.int64))
                except AssertionError as e:
                    continue
                self.assertFalse(e, "Failed to catch unsupported Long type exception")  # noqa: F821

                test_eval_bool = encoder(test, src_key_padding_mask=pad_mask)
                l1_bool = nn.L1Loss()(test_train_bool[:, 0:2, :], test_eval_bool[:, 0:2, :]).item()
                self.assertTrue(l1_bool < 1e-4, "Eval/Train difference in pad_mask BOOL")

    @tf32_on_and_off(0.001)
    @parametrize("attn_mask_dim", [2, 3, None])
    @parametrize("key_padding_mask_dim", [2, None])
    @parametrize("mask_dtype", [torch.bool, torch.float32])
    def test_multiheadattention_fastpath_attn_mask(self, device, attn_mask_dim, key_padding_mask_dim, mask_dtype):
        # MHA converts all
        with torch.no_grad():
            B = 2
            L = 4
            D = 8
            H = 4

            if attn_mask_dim == 2:
                attn_mask = make_tensor((L, L), dtype=mask_dtype, device=device)
            elif attn_mask_dim == 3:
                attn_mask = make_tensor((B, 1, L, L), dtype=mask_dtype, device=device).expand(B, H, L, L).reshape(B * H, L, L)
            elif attn_mask_dim is None:
                attn_mask = None

            if key_padding_mask_dim == 2:
                key_padding_mask = make_tensor((B, L), dtype=mask_dtype, device=device)
            elif key_padding_mask_dim is None:
                key_padding_mask = None

            mha = nn.MultiheadAttention(D, H, batch_first=True, device=device)
            X = torch.randn(B, L, D, device=device)

            mha.train()  # disable fast path
            out, _ = mha(X, X, X, attn_mask=attn_mask, key_padding_mask=key_padding_mask, need_weights=False)
            mha.eval()  # enable fast path
            out_fp, _ = mha(X, X, X, attn_mask=attn_mask, key_padding_mask=key_padding_mask, need_weights=False)
            # The FP kernel will return NaNs while the sdpa kernel which is ran when the fast path is turned off returns 0 instead
            # of NaNs for fully masked rows
            torch.testing.assert_close(out, out_fp.nan_to_num())

    @parametrize("nhead", [1, 4, 8])
    def test_transformerencoderlayer_src_mask(self, device, nhead):
        batch_size = 2
        seqlen = 4
        d_model = 8
        dim_feedforward = 32

        model = torch.nn.TransformerEncoderLayer(
            d_model=d_model,
            nhead=nhead,
            dim_feedforward=dim_feedforward,
            batch_first=True).to(device)
        src = torch.rand(batch_size, seqlen, d_model).to(device)  # bs, seqlen, d_model
        src_mask = torch.zeros(seqlen, seqlen).to(torch.bool).to(device)

        model(src, src_mask=src_mask)
        model.eval()
        with torch.no_grad():
            model(src, src_mask=src_mask)

    @parametrize("nhead", [3, 4])
    def test_transformerencoderlayer_no_fastpath_with_hooks(self, device, nhead):
        batch_size = 2
        seqlen = 4
        d_model = 12

        model = torch.nn.TransformerEncoderLayer(
            d_model=d_model,
            nhead=nhead,
            dim_feedforward=d_model,
            batch_first=True).to(device).eval()
        src = torch.rand(batch_size, seqlen, d_model).to(device)  # bs, seqlen, d_model

        cache = []

        # forward hook to save output
        def hook(module, inputs, output):
            cache.append(output[0].detach())

        # register hook to get the output of the self-attention layer
        handle = model.self_attn.register_forward_hook(hook)

        # forward pass
        with torch.inference_mode():
            model(src)

        # output of the self-attention layer
        assert len(cache) == 1, f"Expected 1 output, got {len(cache)}"

        # remove hook
        handle.remove()

    @tf32_on_and_off(0.001)
    @parametrize("use_torchscript", [False])
    @parametrize("enable_nested_tensor", [True, False])
    @parametrize("use_autocast", [True, False])
    @parametrize("d_model", [12, 256])
    def test_transformerencoder_fastpath(self, device, use_torchscript, enable_nested_tensor, use_autocast, d_model):
        """
        Test TransformerEncoder fastpath output matches slowpath output
        """
        torch.manual_seed(1234)
        nhead = 4
        dim_feedforward = d_model
        batch_first = True

        model = torch.nn.TransformerEncoder(
            torch.nn.TransformerEncoderLayer(
                d_model=d_model,
                nhead=nhead,
                dim_feedforward=dim_feedforward,
                batch_first=batch_first),
            num_layers=2,
            enable_nested_tensor=enable_nested_tensor
        ).to(device).eval()

        if use_torchscript:
            model = torch.jit.script(model)

        # each input is (input, mask)
        input_mask_pairs = [
            (
                torch.rand(3, 2, d_model),
                [
                    [0, 1],
                    [0, 1],
                    [1, 1]
                ]
            ),
            (
                torch.rand(2, 100, d_model),
                [
                    [0] * 98 + [1] * 2,
                    [0] * 90 + [1] * 10
                ]
            ),
            # softmax.cu switches from fast->slowpath at masked seqlen 1024. test 1024.
            (
                torch.rand(2, 1024, d_model),
                [
                    [0] * 1020 + [1] * 4,
                    [0] * 1024,
                ]
            ),
            (
                torch.rand(1, 1026, d_model),
                [[0] * 1024 + [1] * 2]
            ),
            # softmax.cu switches from fast->slowpath at masked seqlen 1024. test range of masks above 1024.
            (
                torch.rand(4, 1040, d_model),
                [
                    [0] * 1024 + [1] * 16,
                    [0] * 1025 + [1] * 15,
                    [0] * 1031 + [1] * 9,
                    [0] * 1040,
                ]
            )
        ]
        input_mask_pairs = [
            (
                torch.tensor(pair[0], device=device, dtype=torch.get_default_dtype()),  # float input
                torch.tensor(pair[1], device=device, dtype=torch.bool)  # bool mask
            ) for pair in input_mask_pairs
        ]

        maybe_autocast = torch.autocast("cuda", dtype=torch.float16) if use_autocast else contextlib.nullcontext()
        with maybe_autocast:
            for input, src_key_padding_mask in input_mask_pairs:
                with torch.no_grad():
                    fastpath_output = model(input, src_key_padding_mask=src_key_padding_mask)
                slowpath_output = model(input, src_key_padding_mask=src_key_padding_mask)  # reference
                # Make sure fastpath_output is same shape as slowpath_output and mask.
                # When enable_nested_tensor=true, fastpath_output may be smaller than input tensor.
                # Eg if input bs=1, seqlen=6, and we mask out 2 tokens, fastpath_output will have bs=1, seqlen=4.
                # Expand back to old size to match.
                bs, true_seqlen, embed_dim = fastpath_output.shape
                expanded_seqlen = src_key_padding_mask.shape[1]
                fastpath_output_expanded = torch.zeros(bs, expanded_seqlen, embed_dim, device=device)
                fastpath_output_expanded[:, :true_seqlen, :] = fastpath_output
                # no garauntees on output corresponding to masked tokens, so they may vary between slow/fast path. set all to 0.
                fastpath_output_expanded = fastpath_output_expanded.masked_fill(src_key_padding_mask.unsqueeze(-1), 0)
                slowpath_output = slowpath_output.masked_fill(src_key_padding_mask.unsqueeze(-1), 0)
                self.assertEqual(fastpath_output_expanded, slowpath_output)

    @tf32_on_and_off(0.001)
    @parametrize("with_no_grad", [True, False])
    @parametrize("training", [True, False])
    @parametrize("enable_nested_tensor", [False])
    def test_transformerencoder_square_input(self, with_no_grad, training, enable_nested_tensor, device):
        """
        Test for edge cases when input of shape (batch size, sequence length, embedding dimension) has
        batch size == sequence length
        """
        model = torch.nn.TransformerEncoder(
            torch.nn.TransformerEncoderLayer(d_model=4, nhead=2, dim_feedforward=16, dropout=0.0, batch_first=True),
            num_layers=2,
            enable_nested_tensor=enable_nested_tensor
        ).to(device)

        with torch.no_grad():
            # set constant weights of the model
            for idx, p in enumerate(model.parameters()):
                x = p.data
                sz = x.view(-1).size(0)
                shape = x.shape
                x = torch.cos(torch.arange(0, sz).float().view(shape))
                p.data.copy_(x)

        if training:
            model = model.train()
        else:
            model = model.eval()
        x = torch.arange(0, 16).reshape(2, 2, 4).to(torch.get_default_dtype()).to(device)
        src_mask = torch.Tensor([[0, 1], [0, 0]]).to(torch.bool).to(device)

        if with_no_grad:
            cm = torch.no_grad()
        else:
            cm = contextlib.nullcontext()
        with cm:
            result = model(x, mask=src_mask)

        ref_output = torch.Tensor([[[2.420306205749512, 0.017629241570830, -0.607857942581177, -0.085519507527351],
                                    [2.420306205749512, 0.017629241570830, -0.607857942581177, -0.085519507527351]],
                                   [[2.419836044311523, 0.017548924311996, -0.608187675476074, -0.085347734391689],
                                    [2.419836044311523, 0.017548924311996, -0.608187675476074, -0.085347734391689]]]
                                  ).to(device)
        self.assertEqual(tuple(result.shape), tuple(ref_output.shape))
        self.assertEqual(result, ref_output)

    @parametrize("batch_first", [True, False])
    @parametrize("training", [True, False])
    @parametrize("enable_nested_tensor", [True, False])
    def test_transformerencoder(self, batch_first, training, enable_nested_tensor, device):
        def get_a_test_layer(activation, batch_first=False):
            d_model = 4
            nhead = 2
            dim_feedforward = 16
            dropout = 0.0

            layer = nn.TransformerEncoderLayer(
                d_model,
                nhead,
                dim_feedforward=dim_feedforward,
                dropout=dropout,
                activation=activation,
                batch_first=batch_first,
            ).to(device)

            with torch.no_grad():
                # set constant weights of the model
                for idx, p in enumerate(layer.parameters()):
                    x = p.data
                    sz = x.view(-1).size(0)
                    shape = x.shape
                    x = torch.cos(torch.arange(0, sz).float().view(shape))
                    p.data.copy_(x)

            return layer

        # this is a deterministic test for TransformerEncoder
        activation = F.relu

        def _test(batch_first, training, enable_nested_tensor):
            def perm_fn(x):
                return x.transpose(1, 0) if batch_first else x

            encoder_layer = get_a_test_layer(activation=activation,
                                             batch_first=batch_first)

            model = nn.TransformerEncoder(
                encoder_layer, 1, enable_nested_tensor=enable_nested_tensor
            ).to(device)

            if not training:
                model = model.eval()

            # deterministic input
            encoder_input = perm_fn(torch.tensor([[[0.7462, 0.6653, 0.5679, 0.4891],
                                                   [0.5387, 0.1655, 0.3565, 0.0471]],
                                                  [[0.8335, 0.2799, 0.5031, 0.2947],
                                                   [0.1402, 0.0318, 0.7636, 0.1346]],
                                                  [[0.6333, 0.9344, 0.1376, 0.9938],
                                                   [0.8924, 0.2872, 0.6692, 0.2944]],
                                                  [[0.9897, 0.6915, 0.3154, 0.1733],
                                                   [0.8645, 0.3513, 0.3064, 0.0767]],
                                                  [[0.8117, 0.2366, 0.4838, 0.7881],
                                                   [0.3718, 0.4945, 0.9511, 0.0864]]]
                                                 )).to(device)
            result = model(encoder_input)
            ref_output = perm_fn(torch.tensor([[[2.428589, 0.020835, -0.602055, -0.085249],
                                                [2.427987, 0.021213, -0.602496, -0.084103]],
                                               [[2.424689, 0.019155, -0.604793, -0.085672],
                                                [2.413863, 0.022211, -0.612486, -0.072490]],
                                               [[2.433774, 0.021598, -0.598343, -0.087548],
                                                [2.425104, 0.019748, -0.604515, -0.084839]],
                                               [[2.436185, 0.022682, -0.596625, -0.087261],
                                                [2.433556, 0.021891, -0.598509, -0.086832]],
                                               [[2.416246, 0.017512, -0.610712, -0.082961],
                                                [2.422901, 0.024187, -0.606178, -0.074929]]]
                                              )).to(device)
            self.assertEqual(tuple(result.shape), tuple(ref_output.shape))
            torch.testing.assert_close(result, ref_output, rtol=1e-7, atol=1e-5)

            # all 0 src_mask
            src_mask = torch.zeros([5, 5]).to(device) == 1
            result = model(encoder_input, mask=src_mask)
            self.assertEqual(tuple(result.shape), tuple(ref_output.shape))
            torch.testing.assert_close(result, ref_output, rtol=1e-7, atol=1e-5)

            # all 0
            mask = torch.zeros([2, 5]).to(device) == 1
            result = model(encoder_input, src_key_padding_mask=mask)
            self.assertEqual(tuple(result.shape), tuple(ref_output.shape))
            torch.testing.assert_close(result, ref_output, rtol=1e-7, atol=1e-5)

            mask[0, 1] = 1
            mask[1, 3] = 1
            mask[1, 4] = 1
            result = model(encoder_input, src_key_padding_mask=mask)
            ref_output = perm_fn(torch.tensor([[[2.429026, 0.020793, -0.601741, -0.085642],
                                                [2.428811, 0.021445, -0.601912, -0.084252]],
                                               [[2.425009, 0.019155, -0.604566, -0.085899],
                                                [2.415408, 0.02249, -0.611415, -0.073]],
                                               [[2.434199, 0.021682, -0.598039, -0.087699],
                                                [2.42598, 0.019941, -0.603896, -0.085091]],
                                               [[2.436457, 0.022736, -0.59643, -0.08736],
                                                [2.434021, 0.022093, -0.598179, -0.08679]],
                                               [[2.416531, 0.017498, -0.610513, -0.083181],
                                                [2.4242, 0.024653, -0.605266, -0.074959]]]
                                              )).to(device)
            self.assertEqual(tuple(result.shape), tuple(ref_output.shape))
            torch.testing.assert_close(result, ref_output, rtol=1e-7, atol=1e-5)

            # test case 2, multiple layers no norm
            model = nn.TransformerEncoder(encoder_layer, 2, enable_nested_tensor=enable_nested_tensor).to(device)
            if not training:
                model = model.eval()
            result = model(encoder_input, src_key_padding_mask=mask)
            ref_output = perm_fn(torch.tensor([[[2.419051, 0.017446, -0.608738, -0.085003],
                                                [2.419102, 0.017452, -0.608703, -0.085026]],
                                               [[2.419043, 0.017445, -0.608744, -0.084999],
                                                [2.419052, 0.017446, -0.608738, -0.085004]],
                                               [[2.419067, 0.017448, -0.608727, -0.085010],
                                                [2.419098, 0.017452, -0.608706, -0.085024]],
                                               [[2.419072, 0.017449, -0.608724, -0.085012],
                                                [2.419119, 0.017455, -0.608691, -0.085034]],
                                               [[2.419019, 0.017442, -0.608761, -0.084989],
                                                [2.419075, 0.017449, -0.608722, -0.085014]]]
                                              )).to(device)
            self.assertEqual(tuple(result.shape), tuple(ref_output.shape))
            torch.testing.assert_close(result, ref_output, rtol=1e-7, atol=1e-5)

            model = nn.TransformerEncoder(encoder_layer, 6, enable_nested_tensor=enable_nested_tensor).to(device)
            if not training:
                model = model.eval()
            result = model(encoder_input, src_key_padding_mask=mask)
            ref_output = perm_fn(torch.tensor([[[2.419101, 0.017453, -0.608703, -0.085025],
                                                [2.419101, 0.017453, -0.608704, -0.085025]],
                                               [[2.419101, 0.017453, -0.608703, -0.085025],
                                                [2.419101, 0.017453, -0.608704, -0.085025]],
                                               [[2.419101, 0.017453, -0.608703, -0.085025],
                                                [2.419101, 0.017453, -0.608704, -0.085025]],
                                               [[2.419101, 0.017453, -0.608703, -0.085025],
                                                [2.419101, 0.017453, -0.608704, -0.085025]],
                                               [[2.419101, 0.017453, -0.608703, -0.085025],
                                                [2.419101, 0.017453, -0.608704, -0.085025]]]
                                              )).to(device)
            self.assertEqual(tuple(result.shape), tuple(ref_output.shape))
            torch.testing.assert_close(result, ref_output, rtol=1e-7, atol=1e-5)

            # test case 3, multiple layers with norm
            # d_model = 4
            norm = nn.LayerNorm(4)
            model = nn.TransformerEncoder(encoder_layer, 2, norm=norm,
                                          enable_nested_tensor=enable_nested_tensor).to(device)
            if not training:
                model = model.eval()
            result = model(encoder_input, src_key_padding_mask=mask)
            ref_output = perm_fn(torch.tensor([[[1.695949, -0.357635, -0.893077, -0.445238],
                                                [1.695955, -0.357639, -0.893050, -0.445266]],
                                               [[1.695948, -0.357634, -0.893082, -0.445233],
                                                [1.695950, -0.357635, -0.893077, -0.445238]],
                                               [[1.695951, -0.357636, -0.893069, -0.445246],
                                                [1.695955, -0.357639, -0.893052, -0.445264]],
                                               [[1.695952, -0.357636, -0.893066, -0.445249],
                                                [1.695957, -0.357641, -0.893041, -0.445276]],
                                               [[1.695946, -0.357632, -0.893095, -0.445220],
                                                [1.695952, -0.357637, -0.893065, -0.445251]]]
                                              )).to(device)
            self.assertEqual(tuple(result.shape), tuple(ref_output.shape))
            torch.testing.assert_close(result, ref_output, rtol=1e-7, atol=1e-5)

            model = nn.TransformerEncoder(encoder_layer, 6, norm=norm,
                                          enable_nested_tensor=enable_nested_tensor).to(device)
            if not training:
                model = model.eval()
            result = model(encoder_input, src_key_padding_mask=mask)
            ref_output = perm_fn(torch.tensor([[[1.695955, -0.357639, -0.893051, -0.445265],
                                                [1.695955, -0.357639, -0.893051, -0.445265]],
                                               [[1.695955, -0.357639, -0.893051, -0.445265],
                                                [1.695955, -0.357639, -0.893051, -0.445265]],
                                               [[1.695955, -0.357639, -0.893051, -0.445265],
                                                [1.695955, -0.357639, -0.893051, -0.445265]],
                                               [[1.695955, -0.357639, -0.893051, -0.445265],
                                                [1.695955, -0.357639, -0.893051, -0.445265]],
                                               [[1.695955, -0.357639, -0.893051, -0.445265],
                                                [1.695955, -0.357639, -0.893051, -0.445265]]]
                                              )).to(device)
            self.assertEqual(tuple(result.shape), tuple(ref_output.shape))
            torch.testing.assert_close(result, ref_output, rtol=1e-7, atol=1e-5)

        # TODO: remove set default dtype to double by making ref_output more precise.
        # Added because this test was copied from test_nn.py, which has default
        # dtype double. If default dtype is float, tests will say tensors not close because
        # ref output precision too low
        with set_default_dtype(torch.double):
            if training:
                cm = contextlib.nullcontext()
            else:
                cm = torch.no_grad()  # transformer fast path requires no grad
            with cm:
                _test(batch_first, training, enable_nested_tensor)

    @unittest.skipIf(sys.version_info < (3, 11), "not supported on pre-3.11 Python")
    def test_encoder_padding_and_src_mask_bool(self):
        encoder_layer = nn.TransformerEncoderLayer(
            d_model=16,
            nhead=2,
            dim_feedforward=32,
            dropout=0.1,
            activation='relu',
            batch_first=True,
        )
        encoder_norm = nn.LayerNorm(16)
        encoder = nn.TransformerEncoder(
            encoder_layer, 2, encoder_norm
        )

        inputs = torch.randn(2, 3, 16)

        src_mask = torch.ones(3, 3, dtype=torch.bool).triu_(diagonal=1)
        input_seq_len = torch.tensor([3, 2])
        padding_mask = (
            torch.arange(3)[None, :].cpu() >= input_seq_len[:, None]
        )

        with (self.assertNoLogs(None) if not TEST_WITH_TORCHDYNAMO else contextlib.nullcontext()):
            encoder(
                inputs,
                mask=src_mask,
                src_key_padding_mask=padding_mask,
            )

    @unittest.skipIf(sys.version_info < (3, 11), "not supported on pre-3.11 Python")
    def test_decoder_padding_and_src_mask_bool(self):

        def transformer_decoder(inputs, input_seq_len, memory):
            decoder_layer = nn.TransformerDecoderLayer(
                d_model=16,
                nhead=2,
                dim_feedforward=32,
                dropout=0.1,
                activation='relu',
                batch_first=True,
            )
            decoder_norm = nn.LayerNorm(16)
            decoder = nn.TransformerDecoder(
                decoder_layer, 2, decoder_norm
            )

            src_mask = torch.ones(
                inputs.shape[1], inputs.shape[1], dtype=torch.bool
            ).triu_(diagonal=1)
            padding_mask = (
                torch.arange(inputs.shape[1])[None, :].cpu()
                >= input_seq_len[:, None]
            )

            return decoder(
                inputs,
                memory,
                tgt_mask=src_mask,
                tgt_key_padding_mask=padding_mask,
                memory_key_padding_mask=padding_mask,
            )

        inputs = torch.randn(2, 3, 16)
        memory = torch.randn(2, 3, 16)
        input_seq_len = torch.tensor([3, 2])

        with self.assertNoLogs(None):
            transformer_decoder(inputs, input_seq_len, memory)

    def test_encoder_is_causal(self):

        d_model = 3
        layer = torch.nn.TransformerEncoderLayer(d_model, 1, 6, batch_first=True)
        layer.eval()
        x = torch.randn(1, 5, d_model)
        unmasked_output = layer(x)
        mask = torch.nn.Transformer.generate_square_subsequent_mask(x.size(1))
        is_causal_output = layer(x, src_mask=mask, is_causal=True)
        masked_output = layer(x, src_mask=mask)

        self.assertEqual(masked_output, is_causal_output)

    @onlyCUDA
    @parametrize("nb_heads", [1, 8])
    @parametrize("bias", [True, False])
    def test_mha_native_args(self, nb_heads, bias):

        B, L, F = 8, 100, 128
        batch_first = True
        fast_path = True
        use_pad_mask = (bias % 2) == 1

        mha = nn.MultiheadAttention(
            embed_dim=F,
            num_heads=nb_heads,
            batch_first=batch_first,
            bias=bias
        ).cuda()
        mha.eval()

        ctx = torch.no_grad if fast_path else contextlib.nullcontext
        with ctx():
            x = torch.randn(B, L, F).cuda()
            if not batch_first:
                x = x.transpose(0, 1)

            pad_mask = None
            if use_pad_mask:
                pad_mask = torch.zeros((B, L), dtype=torch.bool).cuda()

            mha(query=x, key=x, value=x, key_padding_mask=pad_mask)

    def test_kpm_mask_trailing_column_with_nested_tensor(self, device):
        encoder_layer = nn.TransformerEncoderLayer(
            d_model=256,
            nhead=4,
            dim_feedforward=512,
            activation='gelu',
            norm_first=False,
            batch_first=False,
        )
        transformer_encoder = nn.TransformerEncoder(encoder_layer, num_layers=3, enable_nested_tensor=True).to(device)

        x = torch.randn(10, 6, 256).to(device)
        mask = torch.ones(6, 10)
        mask[0, :] = 0  # here I masked 5 columns instead of just one
        mask = mask.bool().to(device)
        out = transformer_encoder(src=x, src_key_padding_mask=mask)
        self.assertEqual(out.shape[1], 6)

    # CPU unit test has_torch_functions in test environment,
    #   preventing successful completion
    @onlyCUDA
    def test_with_nested_tensor_input(self, device):
        encoder_layer = nn.TransformerEncoderLayer(
            d_model=256,
            nhead=4,
            dim_feedforward=512,
            activation='gelu',
            norm_first=False,
            batch_first=True,
        )
        transformer_encoder = nn.TransformerEncoder(encoder_layer, num_layers=3, enable_nested_tensor=True).to(device)

        transformer_encoder.eval()
        with torch.no_grad():
            x = torch.randn(6, 10, 256).to(device)
            mask = torch.ones(6, 10)
            mask[0, 0:] = 0  # here I masked 5 columns instead of just one
            mask[2, 2:] = 0  # here I masked 5 columns instead of just one
            mask[4, 4:] = 0  # here I masked 5 columns instead of just one
            mask[5, 8:] = 0  # here I masked 5 columns instead of just one
            mask = mask.bool().to(device)
            x = torch._nested_tensor_from_mask(x, mask.logical_not(), mask_check=False)
            out = transformer_encoder(src=x, src_key_padding_mask=None)

        self.assertEqual(out.is_nested, True)



    def test_script_encoder_subclass(self, device):
        class MyCustomLayer(nn.TransformerEncoderLayer):
            pass

        encoder = nn.TransformerEncoder(
            MyCustomLayer(d_model=256, nhead=8), num_layers=6
        ).to(device=device)
        torch.jit.script(encoder)

    # brazenly adapted from test_transformerencoderlayer_src_mask to test execution of
    # torchscripted transformerencoderlayer subclass
    def test_transformerencoderlayer_subclass(self, device):
        class MyCustomLayer(nn.TransformerEncoderLayer):
            pass

        nhead = 4
        batch_size = 2
        seqlen = 4
        d_model = 8
        dim_feedforward = 32

        model = MyCustomLayer(
            d_model=d_model,
            nhead=nhead,
            dim_feedforward=dim_feedforward,
            batch_first=True).to(device)
        script_model = torch.jit.script(model)

        src = torch.rand(batch_size, seqlen, d_model).to(device)  # bs, seqlen, d_model
        src_mask = torch.zeros(seqlen, seqlen).to(torch.bool).to(device)

        torch.manual_seed(42)
        result = model(src, src_mask=src_mask)
        torch.manual_seed(42)
        scripted_result = script_model(src, src_mask=src_mask)
        self.assertEqual(result, scripted_result)

        model.eval()
        script_model = torch.jit.script(model)

        with torch.no_grad():
            result = model(src, src_mask=src_mask)
            scripted_result = script_model(src, src_mask=src_mask)
            self.assertEqual(result, scripted_result)


    def test_transformerencoderlayer_subclass_model(self, device):
        class MyCustomLayer(nn.TransformerEncoderLayer):
            pass

        nhead = 4
        batch_size = 2
        seqlen = 4
        d_model = 8
        dim_feedforward = 32

        layer = MyCustomLayer(
            d_model=d_model,
            nhead=nhead,
            dim_feedforward=dim_feedforward,
            batch_first=True)
        model = nn.TransformerEncoder(
            layer, num_layers=6
        ).to(device=device)
        script_model = torch.jit.script(model)

        src = torch.rand(batch_size, seqlen, d_model).to(device)  # bs, seqlen, d_model
        src_mask = torch.zeros(seqlen, seqlen).to(torch.bool).to(device)

        torch.manual_seed(42)
        result = model(src, mask=src_mask)
        torch.manual_seed(42)
        scripted_result = script_model(src, mask=src_mask)
        self.assertEqual(result, scripted_result)

        model.eval()
        script_model = torch.jit.script(model)

        with torch.no_grad():
            result = model(src, mask=src_mask)
            scripted_result = script_model(src, mask=src_mask)
            self.assertEqual(result, scripted_result)


    @onlyCUDA
    @unittest.skipIf(not TEST_FAIRSEQ, "Fairseq not found")
    def test_decoder_only_layer(self):
        DEFAULT_PADDING_IDX = 0

        class FairseqDecoder(torch.nn.Module):
            def __init__(
                self,
                embed_dim,
                attention_heads,
                ffn_embed_dim,
                num_layers,
                embedding_layer,  # torch.nn.Embedding. Must have a padding_idx field
                dropout=0,
                normalize_before=False,
                torch_encoder=None,  # torch encoder that you can map weights from
                activation="relu",
            ):
                super().__init__()

                cfg = fairseq_transformer.TransformerConfig()
                cfg.decoder.embed_dim = embed_dim
                cfg.decoder.output_dim = embed_dim
                cfg.decoder.attention_heads = attention_heads
                cfg.decoder.ffn_embed_dim = ffn_embed_dim
                cfg.dropout = dropout
                cfg.decoder.normalize_before = normalize_before
                cfg.decoder.layers = num_layers
                # make embedding behavior same as other encoders
                cfg.no_token_positional_embeddings = True
                cfg.no_scale_embedding = True
                cfg.activation_fn = activation

                dictionary = {}  # TODO: verify what this is

                self.decoder = fairseq_transformer.TransformerDecoder(
                    cfg,
                    dictionary,
                    embedding_layer,
                    no_encoder_attn=True,
                    output_projection=None,
                )

                if torch_encoder is not None:
                    self.decoder = torch_to_fairseq(torch_encoder, self.decoder)  # noqa: F821
                self.decoder = self.decoder.eval().cuda().half()

            def forward(
                self,
                tokens,
                src_lengths=None,
                with_triangle_mask=False,
                incremental_state=None,
            ):
                return self.decoder(
                    prev_output_tokens=tokens,
                    encoder_out=None,
                    incremental_state=incremental_state,
                    features_only=True,
                    full_context_alignment=not with_triangle_mask,
                    alignment_layer=None,
                    alignment_heads=None,
                    src_lengths=src_lengths,
                    return_all_hiddens=False,
                )[0]

    @tf32_on_and_off(0.003)
    @parametrize("input_dim,attn_mask_dim,is_causal",
                 [(3, None, False), (3, 2, False), (3, 2, True), (3, 3, False), (3, 3, True),
                  (4, None, False), (4, 2, False), (4, 2, True), (4, 4, False), (4, 4, True)],
                 name_fn=lambda input_dim, attn_dim, is_causal: (
                     f"{input_dim}D_input_dim_" + (
                         f"{attn_dim}D_{'causal_' if is_causal else ''}attn_mask"
                         if attn_dim is not None else "no_attn_mask")))
    @parametrize("dropout_p", [0.0, 0.2, 0.5])
    @sdpa_kernel(backends=[SDPBackend.MATH])
    def test_scaled_dot_product_attention(self, device, input_dim, attn_mask_dim, is_causal, dropout_p):
        def sdp_ref(
                q,
                k,
                v,
                attn_mask=None,
                dropout_p=0.0):
            E = q.size(-1)
            q = q / math.sqrt(E)
            # (B, Nt, E) x (B, E, Ns) -> (B, Nt, Ns)
            if attn_mask is not None:
                attn = torch.baddbmm(attn_mask, q, k.transpose(-2, -1))
            else:
                attn = torch.bmm(q, k.transpose(-2, -1))

            attn = torch.nn.functional.softmax(attn, dim=-1)
            if dropout_p > 0.0:
                attn = torch.nn.functional.dropout(attn, p=dropout_p)
            # (B, Nt, Ns) x (B, Ns, E) -> (B, Nt, E)
            output = torch.bmm(attn, v)
            return output
        # TODO: Support cross-device / dtype testing properly when instantiate_device_type_tests() is used.
        dtypes = [torch.double, torch.float]
        for dtype in dtypes:

            def rand_tensor(*shape):
                return torch.randn(shape, device=device, dtype=dtype)

            # This test compares python and C++ implementations of SDP.
            N, N_prime, L, S, E = 5, 2, 4, 3, 6
            if input_dim == 3:
                query = rand_tensor(N, L, E)
                key = rand_tensor(N, S, E)
                value = rand_tensor(N, S, E)
            elif input_dim == 4:
                query = rand_tensor(N, N_prime, L, E)
                key = rand_tensor(N, N_prime, S, E)
                value = rand_tensor(N, N_prime, S, E)
            else:
                self.fail(f'Invalid input_dim {input_dim} encountered in SDP test')

            attn_mask = None
            if attn_mask_dim is not None:
                assert attn_mask_dim in [2, input_dim]
                mask_size = (L, S) if attn_mask_dim == 2 else ((N, L, S) if input_dim == 3 else (N, N_prime, L, S))
                attn_mask = (torch.ones(mask_size, device=device, dtype=torch.bool).tril() if is_causal
                             else torch.randint(0, 2, size=mask_size, device=device, dtype=torch.bool))

            with freeze_rng_state():
                # Python impl only supports float mask and 3D inputs.
                attn_mask_float = attn_mask
                if attn_mask_float is not None:
                    attn_mask_float = torch.zeros_like(attn_mask, dtype=query.dtype)
                    attn_mask_float.masked_fill_(attn_mask.logical_not(), float("-inf"))
                q, k, v = query.view(-1, L, E), key.view(-1, S, E), value.view(-1, S, E)
                a = attn_mask_float
                if a is not None and attn_mask_dim > 3:
                    a = a.view(-1, L, S)
                expected = sdp_ref(q, k, v, attn_mask=a, dropout_p=dropout_p)
                if input_dim > 3:
                    expected = expected.view(-1, N_prime, L, E)

            with freeze_rng_state():
                if is_causal:
                    # NB: Don't pass attn_mask here
                    actual = torch.nn.functional.scaled_dot_product_attention(
                        query, key, value, None, dropout_p, is_causal)

                    # Error case: both explicit attn_mask and is_causal are set
                    with self.assertRaisesRegex(RuntimeError,
                                                "Explicit attn_mask should not be set when is_causal=True"):
                        torch.nn.functional.scaled_dot_product_attention(
                            query, key, value, attn_mask, dropout_p, is_causal)
                else:
                    actual = torch.nn.functional.scaled_dot_product_attention(
                        query, key, value, attn_mask, dropout_p, is_causal)

                self.assertEqual(actual, expected)

        if attn_mask_dim is None:
            q = q.double().clone()
            k = k.double().clone()
            v = v.double().clone()
            q.requires_grad_()
            k.requires_grad_()
            v.requires_grad_()

            assert gradcheck(lambda *args, **kwargs: wrapper_set_seed(sdp_ref, *args, **kwargs),
                             (q, k, v, attn_mask, dropout_p))
            assert gradcheck(lambda *args, **kwargs:
                             wrapper_set_seed(torch.nn.functional.scaled_dot_product_attention, *args, **kwargs),
                             (q, k, v, attn_mask, dropout_p))

        def test_incompatible_mask(self, device):
            def ones_tensor(*shape):
                return torch.ones(shape, dtype=torch.float32)
            S, L, E, H = 1, 2, 4, 1
            qkv = ones_tensor(S, L, E)

            mha = nn.MultiheadAttention(E, H)
            mha.in_proj_weight = Parameter(torch.ones((E * 3, E)))
            mha.out_proj.weight = Parameter(torch.ones((E, E)))
            qkv = qkv.to(float)
            kpm = ones_tensor(S, L) * float("-inf")
            am = ones_tensor(L, L).to(bool)

            def func():
                return mha(qkv, qkv, qkv, need_weights=False, key_padding_mask=kpm, attn_mask=am)

            self.assertRaises(RuntimeError, func)

    @unittest.skipIf(TEST_WITH_CROSSREF, 'Fastpath not available with crossref')
    @torch.no_grad()
    def test_mask_check_fastpath(self):
        """
        Test that fastpath is executed independently of the masks that are passed.
        If the passed key padding mask is left aligned or mask_check=False, test that nested tensors are used
        (sparsity fastpath), otherwise use fastpath with traditional tensors.
        Also test that fast path is executed with both key padding mask and attention mask passed at the same time.
        """

        x = torch.Tensor([[[1, 2], [3, 4], [5, 6]]]).to(torch.float)

        def _test_fastpath(model, key_padding_mask, mock_return_value, attn_mask=None, nested_tensors=True):
            with patch('torch._transformer_encoder_layer_fwd') as fastpath_mock:
                fastpath_mock.return_value = mock_return_value
                model(x, src_key_padding_mask=key_padding_mask, mask=attn_mask)

                # If mock was called, fastpath was taken
                self.assertTrue(fastpath_mock.called)

                # If mock was called with nested tensors, sparsity fastpath was taken
                for call_args, _ in fastpath_mock.call_args_list:
                    self.assertEqual(call_args[0].is_nested, nested_tensors)

        encoder_layer = torch.nn.TransformerEncoderLayer(d_model=2, nhead=2, dim_feedforward=8, batch_first=True)

        model = torch.nn.TransformerEncoder(encoder_layer, num_layers=2, enable_nested_tensor=True, mask_check=True)
        model.eval()

        aligned_key_padding_mask = torch.Tensor([[0, 0, 1]]).to(torch.bool)
        not_aligned_key_padding_mask = torch.Tensor([[1, 0, 1]]).to(torch.bool)
        attn_mask = torch.Tensor([[1, 0, 1], [0, 1, 0], [1, 0, 1]]).to(torch.bool)
        nested_tensor_return_value = torch.nested.nested_tensor([torch.ones((2, 2), dtype=torch.float)])
        tensor_return_value = torch.ones((1, 3, 2), dtype=torch.float)

        # Left aligned mask results in sparsity fastpath
        _test_fastpath(model, aligned_key_padding_mask, nested_tensor_return_value, nested_tensors=True)

        # Not aligned mask results in fastpath
        _test_fastpath(model, not_aligned_key_padding_mask, tensor_return_value, nested_tensors=False)

        model = torch.nn.TransformerEncoder(encoder_layer, num_layers=2, enable_nested_tensor=False, mask_check=True)
        model.eval()

        # If nested tensor disabled, fastpath is always taken
        _test_fastpath(model, aligned_key_padding_mask, tensor_return_value, nested_tensors=False)
        _test_fastpath(model, not_aligned_key_padding_mask, tensor_return_value, nested_tensors=False)
        # Fast path is taken if both attention mask and key padding mask are present
        _test_fastpath(model, aligned_key_padding_mask, tensor_return_value, attn_mask=attn_mask, nested_tensors=False)

        model = torch.nn.TransformerEncoder(encoder_layer, num_layers=2, enable_nested_tensor=True, mask_check=False)
        model.eval()

        # Mask check disabled results in sparisty fastpath, independently of the mask
        _test_fastpath(model, aligned_key_padding_mask, nested_tensor_return_value, nested_tensors=True)
        _test_fastpath(model, not_aligned_key_padding_mask, nested_tensor_return_value, nested_tensors=True)

    # Test failing MHA when bias was NoneType
    def test_bias_is_none(self):
        x = torch.rand((1, 5, 10))
        model = torch.nn.modules.activation.MultiheadAttention(10, 1, bias=False, batch_first=True)
        model.eval()
        model(x, x, x)
        # completes without error

    def test_transformer_bias_is_none(self, device):
        batch_size = 2
        seqlen = 3
        d_model = 8
        nhead = 4

        encoder_layer = torch.nn.TransformerEncoderLayer(d_model, nhead, bias=False, batch_first=True, device=device)
        encoder_layer.eval()
        x = torch.randn(batch_size, seqlen, d_model, device=device)
        # runs without error
        encoder_layer(x)

        with self.assertWarnsRegex(UserWarning, "encoder_layer.self_attn was passed bias=False"):
            encoder = torch.nn.TransformerEncoder(encoder_layer, num_layers=1).eval()
            encoder(x)

        with self.assertWarnsRegex(UserWarning, "self_attn was passed bias=False"):
            transformer = torch.nn.Transformer(
                d_model=d_model, nhead=nhead, bias=False, batch_first=True, device=device
            ).eval()
            transformer(x, x)

    def test_train_with_is_causal(self, device):
        # training with is_causal
        S, L, E, H = 1, 2, 2, 1
        layer = nn.TransformerEncoderLayer(
            d_model=2,
            dim_feedforward=4,
            nhead=H,
            batch_first=True,
            activation="gelu",
            dropout=0,
        )
        criterion = nn.MSELoss()
        encoder = nn.TransformerEncoder(layer, 2).to(device)
        optimizer = optim.SGD(encoder.parameters(), lr=0.1, momentum=0.9)
        encoder.train()

        encoder.train()
        optimizer.zero_grad()
        inputs = torch.randn(S, L, E).to(device)
        mask = torch.nn.Transformer.generate_square_subsequent_mask(
            inputs.size(1), device=device
        )

        outputs = encoder(inputs, mask=mask, is_causal=True)

        loss = criterion(outputs[:, 0:2, :], inputs[:, 0:2, :])
        loss.backward()
        optimizer.step()

        # inference with is_causal
        t_qvk = torch.randn((S, L, E), device=device, dtype=torch.float32)
        mha = nn.MultiheadAttention(E, H).to(device)
        mask = torch.nn.Transformer.generate_square_subsequent_mask(
            S, device=device
        )

        attn_out, _ = mha(t_qvk, t_qvk, t_qvk, attn_mask=mask, is_causal=True)

        # Can't give only is_causal
        attn_mask = torch.randint(0, 2, size=(L, L), device=device, dtype=torch.bool)
        with self.assertRaises(RuntimeError):
            _ = mha(t_qvk, t_qvk, t_qvk, is_causal=True)

        # # Passing a causal mask sets is_causal to 1
        causal_mask = torch.triu(
            torch.ones(L, L, device=inputs.device) * float('-inf'), diagonal=1
        ).to(torch.bool)

        mock_layer = MagicMock(torch.nn.MultiheadAttention(E, H), return_value=inputs)
        encoder.layers[1] = mock_layer
        outputs = encoder(inputs, mask=causal_mask)
        mock_layer.assert_called_with(ANY, src_mask=ANY, is_causal=True, src_key_padding_mask=ANY)

        # check expected numerical values with all kernels
        self.is_causal_kernels([SDPBackend.MATH], device)

    def is_causal_kernels(self, kernels, device):
        def ones_tensor(*shape):
            return torch.ones(shape, device=device, dtype=torch.float32).to(device)
        S, L, E, H = 1, 2, 4, 1
        qkv = ones_tensor(S, L, E)

        mha = nn.MultiheadAttention(E, H).to(device)
        mha.in_proj_weight = Parameter(torch.ones((E * 3, E), device=device))
        mha.out_proj.weight = Parameter(torch.ones((E, E), device=device))
        expected = torch.ones(size=(S, L, E)).to(device) * 16
        mask = torch.nn.Transformer.generate_square_subsequent_mask(
            qkv.size(1), device=device
        )

        for kernel in kernels:
            with sdpa_kernel(backends=[kernel]):
                actual, _ = mha(qkv, qkv, qkv, attn_mask=mask, need_weights=False, is_causal=True)
                self.assertTrue(torch.equal(actual, expected))

                if kernel != SDPBackend.MATH:
                    # fails with embedding size not multiple of 4
                    with self.assertRaisesRegex(RuntimeError, "No available kernel"):
                        qkv_f, mha_f = ones_tensor(S, L, 2), nn.MultiheadAttention(2, H).to(device)
                        mask = torch.nn.Transformer.generate_square_subsequent_mask(
                            qkv_f.size(1), device=device
                        )
                        _ = mha_f(qkv_f, qkv_f, qkv_f, attn_mask=mask, need_weights=False, is_causal=True)
                        torch.cuda.synchronize()

    @skipIfRocm  # Missing EFFICIENT_ATTENTION
    @unittest.skipIf(
        not PLATFORM_SUPPORTS_FLASH_ATTENTION, "Platform does not supposrt fused SDPA or pre-SM80 hardware"
    )
    def test_is_causal_gpu(self):
        device = 'cuda'
        self.is_causal_kernels([SDPBackend.MATH, SDPBackend.EFFICIENT_ATTENTION], device)

    def test_script_mha_in_proj_weight_none(self):
        mha = torch.nn.MultiheadAttention(
            embed_dim=128, num_heads=8, kdim=256, vdim=256
        ).eval()

        torch.jit.script(mha)

    @unittest.skipIf(TEST_WITH_CROSSREF, 'Fastpath not available with crossref')
    @torch.no_grad()
    def test_disable_fastpath(self, device):
        def _test_te_fastpath_called(model, args, kwargs=None, return_value=None, is_called=True):
            if kwargs is None:
                kwargs = {}
            with patch('torch._transformer_encoder_layer_fwd') as fastpath_mock:
                fastpath_mock.return_value = return_value
                output = model(*args, **kwargs)
                self.assertTrue(fastpath_mock.called == is_called)

        def _test_mha_fastpath_called(model, args, kwargs=None, return_value=None, is_called=True):
            if kwargs is None:
                kwargs = {}
            with patch('torch._native_multi_head_attention') as fastpath_mock:
                fastpath_mock.return_value = return_value
                output = model(*args, **kwargs)
                self.assertTrue(fastpath_mock.called == is_called)

        inp = torch.tensor([[[1, 2], [3, 4], [5, 6]]], dtype=torch.float32, device=device)
        aligned_key_padding_mask = torch.tensor([[0, 0, 1]], dtype=torch.bool, device=device)
        src_key_padding_mask = torch.tensor([[1, 0, 1]], dtype=torch.bool, device=device)
        attn_mask = torch.tensor([[1, 0, 1], [0, 1, 0], [1, 0, 1]], dtype=torch.bool, device=device)
        te_return_value = torch.ones((1, 3, 2), dtype=torch.float32)

        encoder_layer = torch.nn.TransformerEncoderLayer(d_model=2, nhead=2, dim_feedforward=8, batch_first=True)
        te = torch.nn.TransformerEncoder(encoder_layer, num_layers=2, enable_nested_tensor=True, mask_check=True)
        te = te.to(device).eval()

        t = torch.nn.Transformer(d_model=2, nhead=2, batch_first=True, device=device).eval()
        src = torch.tensor([[[0, 1], [2, 3], [4, 5]]], dtype=torch.float32, device=device)
        tgt = torch.tensor([[[0, 1], [2, 3], [4, 5], [6, 7]]], dtype=torch.float32, device=device)
        t_return_value = torch.ones((1, 3, 2), dtype=torch.float32, device=device)

        mha = nn.MultiheadAttention(2, 2, batch_first=True, device=device).eval()
        q = torch.tensor([[[0, 1], [2, 3]]], dtype=torch.float32, device=device)
        mha_return_value = torch.ones((1, 3, 2), dtype=torch.float32, device=device)

        _test_te_fastpath_called(
            te, (inp,), kwargs={'src_key_padding_mask': src_key_padding_mask},
            return_value=te_return_value, is_called=True
        )
        _test_te_fastpath_called(t, (src, tgt), return_value=t_return_value, is_called=True)
        _test_mha_fastpath_called(mha, (q, q, q,), return_value=mha_return_value, is_called=True)

        torch.backends.mha.set_fastpath_enabled(False)
        _test_te_fastpath_called(
            te, (inp,), kwargs={'src_key_padding_mask': src_key_padding_mask},
            return_value=te_return_value, is_called=False
        )
        _test_te_fastpath_called(t, (src, tgt), return_value=t_return_value, is_called=False)
        _test_mha_fastpath_called(mha, (q, q, q,), return_value=mha_return_value, is_called=False)

        torch.backends.mha.set_fastpath_enabled(True)
        _test_te_fastpath_called(
            te, (inp,), kwargs={'src_key_padding_mask': src_key_padding_mask},
            return_value=te_return_value, is_called=True
        )
        _test_te_fastpath_called(t, (src, tgt), return_value=t_return_value, is_called=True)
        _test_mha_fastpath_called(mha, (q, q, q,), return_value=mha_return_value, is_called=True)


class TestSDPAFailureModes(NNTestCase):
    """ Used to test the failure modes of scaled_dot_product_attention
    """
    _do_cuda_memory_leak_check = True
    _do_cuda_non_default_stream = True

    @onlyCUDA
    @unittest.skipIf(
        not PLATFORM_SUPPORTS_FLASH_ATTENTION or not isSM8XDevice,
        "Does not support fused SDPA or not SM86+ hardware",
    )
    @parametrize("head_dim", [193, 204, 256])
    @parametrize("dropout_p", [0.0, 0.2])
    def test_flash_backward_failure_sm86plus(self, device, head_dim: int, dropout_p: float):
        dtype = torch.float16
        make_tensor = partial(torch.rand, device=device, dtype=dtype)
        # See check_requires_grad_and_head_dim_gt192_constraints_on_sm86_89 in
        # pytorch/aten/src/ATen/native/transformers/cuda/sdp_utils.h
        size = (2, 2, 4, head_dim)
        q, k, v = make_tensor(size), make_tensor(size), make_tensor(size)

        with sdpa_kernel(backends=[SDPBackend.MATH]):
            math_ref = torch.nn.functional.scaled_dot_product_attention(q, k, v, None, 0.0, False)

        with sdpa_kernel(backends=[SDPBackend.FLASH_ATTENTION]):
            # Should not fail because inputs don't require grad
            flash_ref = torch.nn.functional.scaled_dot_product_attention(q, k, v, None, 0.0, False)

            self.assertEqual(math_ref, flash_ref, atol=1e-3, rtol=1e-3)

            # Should fail because inputs require grad
            q = make_tensor(size, requires_grad=True)
            k = make_tensor(size, requires_grad=True)
            v = make_tensor(size, requires_grad=True)
            if 192 < head_dim <= 224 or (head_dim > 224 and dropout_p != 0.0):
                self.assertRaises(
                    RuntimeError,
                    lambda: torch.nn.functional.scaled_dot_product_attention(
                        q, k, v, None, dropout_p, False
                    ),
                )
            else:
                flash_ref = torch.nn.functional.scaled_dot_product_attention(q, k, v, None, dropout_p, False)

    @onlyCUDA
    def test_dispatch_fails_no_backend(self, device):
        dtype = torch.float16
        with sdpa_kernel(backends=[SDPBackend.ERROR]):
            size = (2, 3, 4)
            q = torch.randn(size, device=device, dtype=dtype)
            k = torch.randn(size, device=device, dtype=dtype)
            v = torch.randn(size, device=device, dtype=dtype)
            self.assertRaisesRegex(RuntimeError, "No viable backend for scaled_dot_product_attention was found.",
                                   lambda: torch._fused_sdp_choice(q, k, v))
            self.assertRaisesRegex(RuntimeError, "No viable backend for scaled_dot_product_attention was found.",
                                   lambda: torch.nn.functional.scaled_dot_product_attention(q, k, v))

    @onlyCUDA
    @unittest.skipIf(not PLATFORM_SUPPORTS_FUSED_ATTENTION, "Does not support fused scaled dot product attention")
    @parametrize(
        "kernel",
        PLATFORM_SPECIFIC_SDPA,
    )
    def test_invalid_fused_inputs_dim_3(self, device, kernel: SDPBackend):
        with sdpa_kernel(backends=[kernel]):
            # Dim is not 4
            size = (2, 3, 8)
            dtype = torch.float16
            q = torch.randn(size, device=device, dtype=dtype)
            k = torch.randn(size, device=device, dtype=dtype)
            v = torch.randn(size, device=device, dtype=dtype)
            with self.assertWarnsRegex(UserWarning, "All fused kernels requires query, key and value to be 4 dimensional"):
                self.assertRaises(RuntimeError, lambda: torch.nn.functional.scaled_dot_product_attention(
                    q, k, v, None, 0.0, False))

    @onlyCUDA
    @unittest.skipIf(not PLATFORM_SUPPORTS_FUSED_ATTENTION, "Does not support fused scaled dot product attention")
    @parametrize(
        "kernel",
        PLATFORM_SPECIFIC_SDPA,
    )
    def test_invalid_fused_inputs_broadcast(self, device, kernel: SDPBackend):
        with sdpa_kernel(backends=[kernel]):
            #  Fused Kernels don't support broadcasting for dense inputs
            dtype = torch.float16
            size = (2, 4, 3, 8)
            size_broadcast = (1, 4, 3, 8)
            q = torch.randn(size_broadcast, device=device, dtype=dtype)
            k = torch.randn(size, device=device, dtype=dtype)
            v = torch.randn(size, device=device, dtype=dtype)
            self.assertRaises(RuntimeError, lambda: torch.nn.functional.scaled_dot_product_attention(
                q, k, v, None, 0.0, False))

    @onlyCUDA
    @unittest.skipIf(not PLATFORM_SUPPORTS_FUSED_ATTENTION, "Does not support fused scaled dot product attention")
    @parametrize("kernel", PLATFORM_SPECIFIC_SDPA)
    def test_invalid_sequence_lengths(self, device, kernel: SDPBackend):
        with sdpa_kernel(backends=[kernel]):
            # Passing in a q,k,v with 0 length sequences will error
            dtype = torch.float16
            make_tensor = partial(torch.rand, device=device, dtype=dtype)
            size = SdpaShape(2, 2, 0, 8)
            q, k, v = make_tensor(size), make_tensor(size), make_tensor(size)
            with self.assertWarnsRegex(UserWarning, "All fused kernels do not support zero seq_len_q or seq_len_kv."):
                self.assertRaises(RuntimeError, lambda: torch.nn.functional.scaled_dot_product_attention(
                    q, k, v, None, 0.0, False))

    @onlyCUDA
    @unittest.skipIf(not PLATFORM_SUPPORTS_FUSED_ATTENTION, "Does not support fused scaled dot product attention")
    @parametrize("kernel", PLATFORM_SPECIFIC_SDPA)
    def test_invalid_last_dim_stride(self, device, kernel: SDPBackend):
        with sdpa_kernel(backends=[kernel]):
            # Passing in a q,k,v with last dim stride not equal to 1 will error
            dtype = torch.float16
            make_tensor = partial(torch.rand, device=device, dtype=dtype)
            size = SdpaShape(2, 2, 8, 8)
            q, k, v = make_tensor(size), make_tensor(size), make_tensor(size)
            q.as_strided_(size, [2, 2, 2, 2])
            with self.assertWarnsRegex(UserWarning, "All fused kernels require the last dimension of the input to have stride 1."):
                self.assertRaises(RuntimeError, lambda: torch.nn.functional.scaled_dot_product_attention(
                    q, k, v, None, 0.0, False))

    @onlyCUDA
    @skipIfRocm  # Nested Tensor
    @unittest.skipIf(not PLATFORM_SUPPORTS_MEM_EFF_ATTENTION, "Does not support SDPA or pre-SM80 hardware")
    @parametrize("fused_kernel", [SDPBackend.EFFICIENT_ATTENTION])
    def test_invalid_sdpa_kernel_grouped_query_attention_cuda(self, device, fused_kernel):
        rand_query = torch.rand(8, 8, 64, 64, device=device, dtype=torch.float16, requires_grad=True)
        rand_key = torch.rand(8, 4, 64, 64, device=device, dtype=torch.float16, requires_grad=True)
        rand_value = torch.rand(8, 4, 64, 64, device=device, dtype=torch.float16, requires_grad=True)

        with sdpa_kernel(fused_kernel):
            with self.assertRaisesRegex(RuntimeError, "No available kernel"):
                with self.assertWarnsRegex(UserWarning, "For dense inputs, both fused kernels require query, "
                                           "key and value to have"):
                    F.scaled_dot_product_attention(rand_query, rand_key, rand_value, dropout_p=0.0,
                                                   is_causal=False, enable_gqa=True)

    @onlyCPU
    @skipIfRocm  # Nested Tensor
    def test_invalid_sdpa_kernel_grouped_query_attention_cpu(self, device):
        rand_query = torch.rand(8, 8, 64, 64, device=device, dtype=torch.float16, requires_grad=True)
        rand_key = torch.rand(8, 4, 64, 64, device=device, dtype=torch.float16, requires_grad=True)
        rand_value = torch.rand(8, 4, 64, 64, device=device, dtype=torch.float16, requires_grad=True)

        with sdpa_kernel(backends=[SDPBackend.FLASH_ATTENTION]):
            with self.assertRaisesRegex(RuntimeError, "No available kernel"):
                with self.assertWarnsRegex(UserWarning, "For dense inputs, both fused kernels require query, "
                                           "key and value to have"):
                    F.scaled_dot_product_attention(rand_query, rand_key, rand_value, dropout_p=0.0,
                                                   is_causal=False, enable_gqa=True)

    @onlyCUDA
    @unittest.skipIf(not PLATFORM_SUPPORTS_FLASH_ATTENTION, "Does not flash_attention fused scaled dot product attention")
    @parametrize("kernel", PLATFORM_SPECIFIC_SDPA)
    def test_invalid_fused_inputs_head_dim(self, device, kernel: SDPBackend):
        with sdpa_kernel(backends=[kernel]):
            # The embed dim per head is not divisible by 8 for flash attention
            dtype = torch.float16
            make_tensor = partial(torch.rand, device=device, dtype=dtype)
            size = SdpaShape(2, 2, 3, 9) if kernel == SDPBackend.EFFICIENT_ATTENTION else SdpaShape(2, 2, 3, 257)
            q, k, v = make_tensor(size), make_tensor(size), make_tensor(size)
            self.assertRaises(RuntimeError, lambda: torch.nn.functional.scaled_dot_product_attention(
                q, k, v, None, 0.0, False))

    @onlyCUDA
    @unittest.skipIf(not PLATFORM_SUPPORTS_FUSED_ATTENTION, "Does not support fused scaled dot product attention")
    @parametrize(
        "kernel",
        PLATFORM_SPECIFIC_SDPA,
    )
    def test_invalid_fused_inputs_invalid_dtype(self, device, kernel: SDPBackend):
        with sdpa_kernel(backends=[kernel]):
            # Invalid dtype for both Flash Attention and Mem Efficient Attention
            size = SdpaShape(2, 2, 3, 16)
            make_tensor = partial(torch.rand, device=device, dtype=torch.float64)
            q, k, v = make_tensor(size), make_tensor(size), make_tensor(size)
            self.assertRaises(RuntimeError, lambda: torch.nn.functional.scaled_dot_product_attention(
                q, k, v, None, 0.0, False))

    @onlyCUDA
    @unittest.skipIf(not PLATFORM_SUPPORTS_FLASH_ATTENTION, "Does not support flash attention")
    @parametrize("kernel", [SDPBackend.FLASH_ATTENTION])
    def test_invalid_fused_inputs_attn_mask_present(self, device, kernel: SDPBackend):
        with sdpa_kernel(backends=[kernel]):
            # Failures for unsupported SDP args
            size = SdpaShape(2, 2, 3, 16)
            make_tensor = partial(torch.rand, size, device=device, dtype=torch.float16)
            q, k, v = make_tensor(), make_tensor(), make_tensor()
            # Non-None attention mask
            mask = torch.ones((2, 2, 3, 3), device=device, dtype=q.dtype)
            self.assertRaises(RuntimeError, lambda: torch.nn.functional.scaled_dot_product_attention(
                q, k, v, mask, 0.0, False))

    @onlyCUDA
    @unittest.skipIf(not PLATFORM_SUPPORTS_FLASH_ATTENTION, "Does not support fused SDPA or pre-SM80 hardware")
    def test_unaligned_tensors(self, device):
        # The alignment is depdent on arch so we specifiy SM80OrLater
        dtype = torch.float16
        size = SdpaShape(2, 2, 8, 5)
        make_tensor = partial(torch.rand, size, device=device, dtype=dtype)
        q, k, v = make_tensor(), make_tensor(), make_tensor()
        with sdpa_kernel(backends=[SDPBackend.EFFICIENT_ATTENTION]):
            self.assertRaises(RuntimeError, lambda: torch.nn.functional.scaled_dot_product_attention(
                q, k, v, None, 0.0, False))

    @onlyCUDA
    @unittest.skipIf(not PLATFORM_SUPPORTS_FLASH_ATTENTION, "Does not support fused SDPA or pre-SM80 hardware")
    def test_flash_fail_fp32(self, device):
        dtype = torch.float
        size = SdpaShape(16, 16, 32, 32)
        make_tensor = partial(torch.rand, size, device=device, dtype=dtype)
        q, k, v = make_tensor(), make_tensor(), make_tensor()
        with sdpa_kernel(backends=[SDPBackend.FLASH_ATTENTION]):
            with self.assertWarnsRegex(UserWarning, "Expected query, key and value to all be of dtype: {Half, BFloat16}"):
                self.assertRaises(RuntimeError, lambda: torch.nn.functional.scaled_dot_product_attention(
                    q, k, v, None, 0.0, False))

    @onlyCUDA
    @unittest.skipIf(not PLATFORM_SUPPORTS_FLASH_ATTENTION, "Does not support SDPA or pre-SM80 hardware")
    def test_flash_autocast_fp32_float16(self, device):
        dtype = torch.float
        size = SdpaShape(16, 16, 32, 32)
        make_tensor = partial(torch.rand, size, device=device, dtype=dtype)
        q, k, v = make_tensor(), make_tensor(), make_tensor()
        with torch.autocast(device_type='cuda', dtype=torch.float16):
            with sdpa_kernel(backends=[SDPBackend.FLASH_ATTENTION]):
                _ = torch.nn.functional.scaled_dot_product_attention(
                    q, k, v, None, 0.0, False)

    @onlyCUDA
    @unittest.skipIf(not PLATFORM_SUPPORTS_FLASH_ATTENTION, "Does not support SDPA or pre-SM80 hardware")
    def test_flash_autocast_fp32_bfloat16(self, device):
        dtype = torch.float
        size = SdpaShape(16, 16, 32, 32)
        make_tensor = partial(torch.rand, size, device=device, dtype=dtype)
        q, k, v = make_tensor(), make_tensor(), make_tensor()
        with torch.autocast(device_type='cuda', dtype=torch.bfloat16):
            with sdpa_kernel(backends=[SDPBackend.FLASH_ATTENTION]):
                _ = torch.nn.functional.scaled_dot_product_attention(
                    q, k, v, None, 0.0, False)

    # Note: do not truncate the list according to platforms. These tests should always raise errors.
    @parametrize("kernel", [SDPBackend.MATH, SDPBackend.FLASH_ATTENTION, SDPBackend.EFFICIENT_ATTENTION])
    def test_invalid_inputs_different_datatypes(self, device, kernel: SDPBackend):
        with sdpa_kernel(backends=[kernel]):
            # Different datatypes
            shape = (1, 4, 8, 16)
            query = torch.randn(shape, dtype=torch.float32, device=device)
            key = torch.randn(shape, dtype=torch.float16, device=device)
            value = torch.randn(shape, dtype=torch.float16, device=device)
            self.assertRaises(RuntimeError, lambda: F.scaled_dot_product_attention(query, key, value))

    @onlyCUDA
    @parametrize("kernel", [SDPBackend.MATH, SDPBackend.FLASH_ATTENTION, SDPBackend.EFFICIENT_ATTENTION])
    def test_invalid_inputs_different_devices(self, device, kernel: SDPBackend):
        # Different devices
        shape = (1, 4, 8, 16)
        query = torch.randn(shape, dtype=torch.float32, device=device)
        key = torch.randn(shape, dtype=torch.float16, device='cpu')
        value = torch.randn(shape, dtype=torch.float16, device='cpu')
        self.assertRaises(RuntimeError, lambda: F.scaled_dot_product_attention(query, key, value))

    @parametrize("kernel", [SDPBackend.MATH, SDPBackend.FLASH_ATTENTION, SDPBackend.EFFICIENT_ATTENTION])
    def test_invalid_inputs_1_dimensional_inputs(self, device, kernel: SDPBackend):
        with sdpa_kernel(backends=[kernel]):
            # 1 dimensional input
            shape = (1, 4)
            query = torch.randn(4, dtype=torch.float16, device=device)
            key = torch.randn(shape, dtype=torch.float16, device=device)
            value = torch.randn(shape, dtype=torch.float16, device=device)
            self.assertRaises(RuntimeError, lambda: F.scaled_dot_product_attention(query, key, value))

    @onlyCUDA
    @skipIfRocm  # Missing EFFICIENT_ATTENTION
    @unittest.skipIf(not PLATFORM_SUPPORTS_MEM_EFF_ATTENTION, "Fused SDPA was not built for this system")
    def test_fused_kernels_nested_broadcasting_error_cases(self, device):
        # one of k,v needs to be broadcasted and other has non consistent seq_len dim
        rand_nested_tensor = partial(rand_sdpa_tensor, type="nested", device=device, dtype=torch.float32)
        batch, num_heads, head_dim = 32, 8, 64
        seq_lens_q = torch.randint(low=1, high=32, size=(batch,)).tolist()
        seq_lens_v = torch.randint(low=1, high=32, size=(batch,)).tolist()

        q_shape = SdpaShape(batch, num_heads, seq_lens_q, head_dim)
        k_shape = SdpaShape(1, num_heads, 1, head_dim)
        v_shape = SdpaShape(batch, num_heads, seq_lens_v, head_dim)

        query = rand_nested_tensor(q_shape).transpose(1, 2)
        key = rand_nested_tensor(k_shape).transpose(1, 2)
        value = rand_nested_tensor(v_shape).transpose(1, 2)

        with sdpa_kernel(backends=[SDPBackend.EFFICIENT_ATTENTION]):
            with self.assertRaisesRegex(RuntimeError, "No available kernel"):
                torch.nn.functional.scaled_dot_product_attention(
                    query, key, value, attn_mask=None, dropout_p=0.0, is_causal=False)

    @onlyCUDA
    @unittest.skipIf(not PLATFORM_SUPPORTS_FLASH_ATTENTION, "Fused SDPA was not built for this system")
    def test_nested_fails_on_padding_head_dim(self, device):
        dtype = torch.bfloat16
        seq_len_list = [2, 4, 5, 6, 7]
        shape = SdpaShape(5, 8, seq_len_list, 57)
        make_tensor = partial(rand_sdpa_tensor, shape=shape, type="nested", device=device, dtype=dtype)
        q, k, v = make_tensor().transpose(1, 2), make_tensor().transpose(1, 2), make_tensor().transpose(1, 2)

        with sdpa_kernel(backends=[SDPBackend.FLASH_ATTENTION]):
            with self.assertWarnsRegex(UserWarning, "For NestedTensor inputs, Flash attention requires"):
                self.assertRaises(RuntimeError, lambda: torch.nn.functional.scaled_dot_product_attention(
                    q, k, v, None, 0.0, False))

    @onlyCUDA
    @unittest.skipIf(not PLATFORM_SUPPORTS_FUSED_ATTENTION or not isLessThanSM80Device,
                     "Current platform does not support fused SDPA or is an SM80+ device.")
    def test_mem_efficient_fail_bfloat16_less_than_sm80(self, device):
        dtype = torch.bfloat16
        size = SdpaShape(16, 16, 32, 32)
        make_tensor = partial(torch.rand, size, device=device, dtype=dtype)
        q, k, v = make_tensor(), make_tensor(), make_tensor()
        with sdpa_kernel(backends=[SDPBackend.EFFICIENT_ATTENTION]):
            with self.assertWarnsRegex(UserWarning, "Expected query, key and value to all be of dtype: {Half, Float}"):
                self.assertRaises(RuntimeError, lambda: torch.nn.functional.scaled_dot_product_attention(
                    q, k, v, None, 0.0, False))

    @onlyCUDA
    @unittest.skipIf(not PLATFORM_SUPPORTS_FLASH_ATTENTION, "Does not support flash attention")
    def test_flash_atteention_large_bf16_nan_values(self, device):
        query = torch.full((1, 1, 1, 64), 133120.0, dtype=torch.bfloat16, device="cuda")
        key = torch.full((1, 1, 1, 64), 133120.0, dtype=torch.bfloat16, device="cuda")
        value = torch.full((1, 1, 1, 64), 133120.0, dtype=torch.bfloat16, device="cuda")

        with sdpa_kernel(SDPBackend.FLASH_ATTENTION):
            out = torch.nn.functional.scaled_dot_product_attention(query, key, value)

        self.assertFalse(torch.isnan(out).any(), "Output should not contain NaNs!")

    @onlyCUDA
    @unittest.skipIf(not PLATFORM_SUPPORTS_FUSED_ATTENTION, "Fused SDPA was not built for this system")
    @parametrize("fused_kernel", [SDPBackend.FLASH_ATTENTION, SDPBackend.EFFICIENT_ATTENTION] if
                 PLATFORM_SUPPORTS_FLASH_ATTENTION else [SDPBackend.EFFICIENT_ATTENTION])
    def test_fused_kernels_seq_len_0_inputs(self, device, fused_kernel):
        rand_nested_tensor = partial(rand_sdpa_tensor, type="nested", device=device, dtype=torch.float16)
        batch, num_heads, head_dim = 32, 16, 64
        seq_lens = torch.randint(low=1, high=32, size=(batch,))
        # make sure some seq_lens are 0
        num_zeros = 10
        indices = torch.randint(low=0, high=batch, size=(num_zeros,))
        seq_lens.scatter_(0, indices, 0)

        shape = SdpaShape(batch, num_heads, seq_lens.tolist(), head_dim)
        query = rand_nested_tensor(shape)
        key = rand_nested_tensor(shape)
        value = rand_nested_tensor(shape)

        query = query.transpose(1, 2)
        key = key.transpose(1, 2)
        value = value.transpose(1, 2)

        with sdpa_kernel(backends=[fused_kernel]):
            with self.assertRaisesRegex(RuntimeError, "No available kernel"):
                torch.nn.functional.scaled_dot_product_attention(
                    query, key, value, attn_mask=None, dropout_p=0.0, is_causal=False)

    @onlyCUDA
    @unittest.skipIf(not PLATFORM_SUPPORTS_FLASH_ATTENTION, "Fused SDPA was not built for this system")
    def test_fused_kernels_nested_broadcasting_requires_grad_failure(self, device):
        rand_nested_tensor = partial(rand_sdpa_tensor, type="nested", device=device, dtype=torch.float16, requires_grad=True)
        batch, num_heads, head_dim, head_dim_v = 32, 16, 64, 64
        seq_lens = torch.randint(low=1, high=32, size=(batch,)).tolist()
        q_shape = SdpaShape(1, num_heads, 1, head_dim)
        k_shape = SdpaShape(batch, num_heads, seq_lens, head_dim)
        v_shape = SdpaShape(batch, 1, seq_lens, head_dim_v)

        # create a dense query
        query = torch.randn(q_shape, device=device, dtype=torch.float16, requires_grad=True)
        key = rand_nested_tensor(k_shape)
        value = rand_nested_tensor(v_shape)

        query = query.transpose(1, 2)
        key = key.transpose(1, 2)
        value = value.transpose(1, 2)

        with sdpa_kernel(backends=[SDPBackend.FLASH_ATTENTION]):
            with self.assertWarnsRegex(UserWarning, "Both fused kernels do not support training with broadcasted NT inputs"):
                with self.assertRaisesRegex(RuntimeError, "No available kernel"):
                    torch.nn.functional.scaled_dot_product_attention(
                        query, key, value, attn_mask=None, dropout_p=0.0, is_causal=False)

    @onlyCUDA
    @unittest.skipIf(not PLATFORM_SUPPORTS_FLASH_ATTENTION, "Does not support flash attention")
    def test_flash_attention_fail_with_non_square_causal_attention(self, device):
        dtype = torch.bfloat16
        q_shape = SdpaShape(1, 1, 8, 16)
        kv_shape = SdpaShape(1, 1, 12, 16)
        make_q = partial(torch.rand, q_shape, device=device, dtype=dtype)
        make_kv = partial(torch.rand, kv_shape, device=device, dtype=dtype)
        q, k, v = make_q(), make_kv(), make_kv()
        warning_str = "Flash attention does not support the is_causal flag when seqlen_q != seqlen_k."
        with sdpa_kernel(backends=[SDPBackend.FLASH_ATTENTION]):
            with self.assertWarnsRegex(UserWarning, warning_str):
                self.assertRaises(RuntimeError, lambda: torch.nn.functional.scaled_dot_product_attention(
                    q, k, v, None, 0.0, is_causal=True))

def _get_block_size_n(device, head_dim, is_dropout, is_causal):
    # This should match the block sizes in the CUDA kernel
    assert head_dim <= 256
    major, minor = torch.cuda.get_device_capability(device)
    is_sm8x = major == 8 and minor > 0  # Only include sm86 and sm89, exclude sm80 (A100)
    is_sm80 = major == 8 and minor == 0
    is_sm90 = major == 9 and minor == 0
    if head_dim <= 32:
        return 128
    if head_dim <= 64:
        return 128 if not is_dropout else 64
    elif head_dim <= 96:
        return 64
    elif head_dim <= 128:
        if is_sm8x:
            return 64 if (not is_dropout and is_causal) else 32
        else:
            return 64 if not is_dropout else 32
    elif head_dim <= 160:
        if is_sm8x:
            return 64
        else:
            return 32
    elif head_dim <= 192:
        return 64
    elif head_dim <= 224:
        return 64
    elif head_dim <= 256:
        return 64


def pad_last_dim(input_tensor, alignment_size, slice: bool = False):
    last_dim_size = input_tensor.size(-1)
    if (last_dim_size % alignment_size == 0):
        return input_tensor, last_dim_size
    pad_count = alignment_size - (last_dim_size % alignment_size)
    padded_tensor = F.pad(input_tensor, (0, pad_count))
    if slice:
        return padded_tensor[..., :last_dim_size], last_dim_size
    return padded_tensor, last_dim_size


class TestSDPA(NNTestCase):
    """ Used to test generic functionality of scaled_dot_product_attention
    Summary:
        If you are adding a new test to this class, make sure that it runs
        for both cpu and cuda. If you're test is only applicable to cuda,
        add it to TestSDPACudaOnly.
    """
    @parametrize("contiguous_inputs", [True, False])
    def test_sdp_math_gradcheck(self, device, contiguous_inputs: bool):

        batch_size, seq_len, num_heads, head_dim = 4, 4, 2, 16
        shape = SdpaShape(batch_size, num_heads, seq_len, head_dim)
        make_tensor = partial(rand_sdpa_tensor, type="dense", device=device,
                              dtype=torch.float64, requires_grad=True, packed=True)

        qkv = make_tensor(shape)
        query, key, value = qkv.chunk(3, dim=-1)

        query = query.view(batch_size, -1, num_heads, head_dim).transpose(1, 2)
        key = key.view(batch_size, -1, num_heads, head_dim).transpose(1, 2)
        value = value.view(batch_size, -1, num_heads, head_dim).transpose(1, 2)

        if contiguous_inputs:
            query = query.contiguous()
            key = key.contiguous()
            value = value.contiguous()

        with sdpa_kernel(backends=[SDPBackend.MATH]):
            assert gradcheck(lambda *args, **kwargs:
                             wrapper_set_seed(torch.nn.functional.scaled_dot_product_attention, *args, **kwargs),
                             (query, key, value, None, 0.0, False)
                             )

    @onlyCPU
    @parametrize("type", ["dense", "nested"])
    @parametrize("dropout", [0.0, 0.7])
    @parametrize("dtype", [torch.float64, torch.float32, torch.bfloat16, torch.half])
    def test_fused_sdp_choice_cpu(self, device, type: str, dropout: float, dtype: torch.dtype):
        # Test that cpu and nestedtensor cpu return MATH backend
        make_tensor = partial(rand_sdpa_tensor, type=type, device=device, dtype=dtype)
        size = SdpaShape(2, 8, 128, 64)
        q, k, v = make_tensor(size), make_tensor(size), make_tensor(size)
        if type == "nested" \
                or dropout > 0.0 \
                or dtype not in [torch.float32, torch.float64, torch.bfloat16, torch.float16]:
            assert torch._fused_sdp_choice(q, k, v, dropout_p=dropout) == SDPBackend.MATH.value
        else:
            assert torch._fused_sdp_choice(q, k, v, dropout_p=dropout) == SDPBackend.FLASH_ATTENTION.value

    @onlyCPU
    @parametrize("fused_kernel", [SDPBackend.FLASH_ATTENTION])
    @parametrize("dtype", [torch.float64, torch.float32, torch.bfloat16, torch.float16])
    @parametrize("batch_size", [2, 12])
    @parametrize("seq_len", [267, 1030])
    @parametrize("n_head", [1, 3])
    @parametrize("head_dim", [8, 16])
    @parametrize("causal", [True, False])
    @parametrize("train", [True, False])
    def test_scaled_dot_product_fused_attention_vs_math_cpu(
        self,
        device,
        fused_kernel,
        dtype,
        batch_size,
        seq_len,
        n_head,
        head_dim,
        causal,
        train,
    ):
        atol = 1e-5
        rtol = 5e-6
        if dtype is torch.bfloat16:
            atol = 5e-2
            rtol = 5e-2
        if dtype is torch.float16:
            atol = 1e-2
            rtol = 1e-2

        n_embd = n_head * head_dim
        make_tensor = partial(rand_sdpa_tensor, type="dense", device=device, dtype=dtype, packed=True, requires_grad=False)
        shape = SdpaShape(batch_size, n_head, seq_len, head_dim)
        x = make_tensor(shape)
        x2 = x.clone()

        if train:
            x.requires_grad_(True)
            x2.requires_grad_(True)

        q, k, v = x.split(n_embd, dim=2)
        q2, k2, v2 = x2.split(n_embd, dim=2)

        if dtype in [torch.bfloat16, torch.float16]:
            q2 = q2.float()
            k2 = k2.float()
            v2 = v2.float()

        # (B, nh, T, hs)
        k = k.view(batch_size, seq_len, n_head, head_dim).transpose(1, 2)
        q = q.view(batch_size, seq_len, n_head, head_dim).transpose(1, 2)
        v = v.view(batch_size, seq_len, n_head, head_dim).transpose(1, 2)
        k2 = k2.view(batch_size, seq_len, n_head, head_dim).transpose(1, 2)
        q2 = q2.view(batch_size, seq_len, n_head, head_dim).transpose(1, 2)
        v2 = v2.view(batch_size, seq_len, n_head, head_dim).transpose(1, 2)

        with sdpa_kernel(backends=[fused_kernel]):
            actual = torch.nn.functional.scaled_dot_product_attention(
                q, k, v, attn_mask=None, dropout_p=0.0, is_causal=causal)
        with sdpa_kernel(backends=[SDPBackend.MATH]):
            math_ref = torch.nn.functional.scaled_dot_product_attention(
                q2, k2, v2, attn_mask=None, dropout_p=0.0, is_causal=causal)

        if dtype in [torch.bfloat16, torch.float16]:
            math_ref = math_ref.to(dtype)

        self.assertEqual(actual, math_ref, atol=atol, rtol=rtol)

        if train:
            actual.sum().backward()
            math_ref.sum().backward()

            grad_x, grad_x2 = x.grad, x2.grad
            grad_q_actual, grad_k_actual, grad_v_actual = grad_x.split(n_embd, dim=2)
            grad_q_ref, grad_k_ref, grad_v_ref = grad_x2.split(n_embd, dim=2)

            self.assertEqual(grad_q_actual, grad_q_ref, atol=atol, rtol=rtol)
            self.assertEqual(grad_k_actual, grad_k_ref, atol=atol, rtol=rtol)
            self.assertEqual(grad_v_actual, grad_v_ref, atol=atol, rtol=rtol)

    @onlyCPU
    @parametrize("fused_kernel", [SDPBackend.FLASH_ATTENTION])
    @parametrize("dtype", [torch.float64, torch.float32, torch.bfloat16, torch.float16])
    @parametrize("batch_size", [2])
    @parametrize("q_seq_len", [267])
    @parametrize("kv_seq_len", [514])
    @parametrize("n_head", [3])
    @parametrize("head_dim", [8])
    @parametrize("mask_dim", [2, 4])
    @parametrize("bool_mask", [0, 1])
    @parametrize("train", [True, False])
    def test_scaled_dot_product_fused_attention_mask_vs_math_cpu(
        self,
        device,
        fused_kernel,
        dtype,
        batch_size,
        q_seq_len,
        kv_seq_len,
        n_head,
        head_dim,
        mask_dim,
        bool_mask,
        train,
    ):
        tol = Tolerances(1e-5, 5e-6)
        if dtype is torch.bfloat16:
            tol = Tolerances(5e-2, 5e-2)
        if dtype is torch.float16:
            tol = Tolerances(1e-2, 1e-2)
        for mask_shape in itertools.product(
            [q_seq_len, 1], [kv_seq_len, 1]
        ) if mask_dim == 2 else itertools.product(
            [batch_size, 1], [n_head, 1], [q_seq_len, 1], [kv_seq_len, 1]
        ):
            make_tensor = partial(rand_sdpa_tensor, type="dense", device=device, dtype=dtype, requires_grad=False)
            q_shape = SdpaShape(batch_size, n_head, q_seq_len, head_dim)
            kv_shape = SdpaShape(batch_size, n_head, kv_seq_len, head_dim)
            q = make_tensor(q_shape)
            k = make_tensor(kv_shape)
            v = make_tensor(kv_shape)
            q2, k2, v2 = q.clone(), k.clone(), v.clone()

            if train:
                q.requires_grad_(True)
                k.requires_grad_(True)
                v.requires_grad_(True)
                q2.requires_grad_(True)
                k2.requires_grad_(True)
                v2.requires_grad_(True)

            if dtype in [torch.bfloat16, torch.float16]:
                q2, k2, v2 = q2.float(), k2.float(), v2.float()
            # (B, nh, T, hs)
            q = q.view(batch_size, q_seq_len, n_head, head_dim).transpose(1, 2)
            k = k.view(batch_size, kv_seq_len, n_head, head_dim).transpose(1, 2)
            v = v.view(batch_size, kv_seq_len, n_head, head_dim).transpose(1, 2)
            if bool_mask:
                attn_mask = torch.randint(0, 2, size=mask_shape, dtype=torch.bool, device=device)
            else:
                attn_mask = torch.randn(mask_shape, dtype=dtype, device=device)
            q2 = q2.view(batch_size, q_seq_len, n_head, head_dim).transpose(1, 2)
            k2 = k2.view(batch_size, kv_seq_len, n_head, head_dim).transpose(1, 2)
            v2 = v2.view(batch_size, kv_seq_len, n_head, head_dim).transpose(1, 2)

            with sdpa_kernel(backends=[fused_kernel]):
                actual = torch.nn.functional.scaled_dot_product_attention(
                    q, k, v, attn_mask=attn_mask, dropout_p=0.0, is_causal=False)
            with sdpa_kernel(backends=[SDPBackend.MATH]):
                if not bool_mask and dtype in [torch.bfloat16, torch.float16]:
                    attn_mask = attn_mask.float()
                math_ref = torch.nn.functional.scaled_dot_product_attention(
                    q2, k2, v2, attn_mask=attn_mask, dropout_p=0.0, is_causal=False)

            if dtype in [torch.bfloat16, torch.float16]:
                math_ref = math_ref.to(dtype)

<<<<<<< HEAD
            self.assertFalse(torch.isnan(math_ref).any())
            self.assertFalse(torch.isnan(actual).any())

=======
>>>>>>> a6691be4
            self.assertEqual(actual, math_ref, atol=tol.atol, rtol=tol.rtol)

            if train:
                actual.sum().backward()
                math_ref.sum().backward()

                grad_q_actual, grad_k_actual, grad_v_actual = q.grad, k.grad, v.grad
                grad_q_ref, grad_k_ref, grad_v_ref = q2.grad, k2.grad, v2.grad

                self.assertEqual(grad_q_actual, grad_q_ref, atol=tol.atol, rtol=tol.rtol)
                self.assertEqual(grad_k_actual, grad_k_ref, atol=tol.atol, rtol=tol.rtol)
                self.assertEqual(grad_v_actual, grad_v_ref, atol=tol.atol, rtol=tol.rtol)

    @onlyCPU
    def test_scaled_dot_product_fused_attention_with_inf(self, device):
        # https://github.com/pytorch/pytorch/issues/127055.
        full = torch.full((600, 600), float("-inf"), device=device)
        mask = torch.triu(full, diagonal=1) + torch.tril(full, diagonal=-10)
        make_tensor = partial(rand_sdpa_tensor, type="dense", device=device, dtype=torch.float32, requires_grad=False)
        input_shape = SdpaShape(1, 600, 2, 8)
        q = make_tensor(input_shape)
        k = make_tensor(input_shape)
        v = make_tensor(input_shape)
        with sdpa_kernel(backends=[SDPBackend.MATH]):
            math_ref = torch.nn.functional.scaled_dot_product_attention(q, k, v, attn_mask=mask)
        with sdpa_kernel(backends=[SDPBackend.FLASH_ATTENTION]):
            actual = torch.nn.functional.scaled_dot_product_attention(q, k, v, attn_mask=mask)
        self.assertEqual(math_ref, actual)

    @parametrize("kernel", [SDPBackend.MATH])
    def test_scaled_dot_product_attention_math_with_negative_scale(self, device, kernel: SDPBackend):
        # https://github.com/pytorch/pytorch/issues/105190.
        def ref(x):
            v1 = torch.matmul(x, x.transpose(-1, -2))
            v2 = v1 / -0.0001
            v3 = v2.softmax(dim=-1)
            v4 = torch.matmul(v3, x)
            return v4

        x = torch.randn(1, 3, 64, 64, device=device)
        ref_result = ref(x)
        with sdpa_kernel(backends=[kernel]):
            sdp_math = torch.nn.functional.scaled_dot_product_attention(x, x, x, scale=-1.0 / 0.0001)
        self.assertEqual(ref_result, sdp_math)

class TestSDPACudaOnly(NNTestCase):
    """ Used to test CUDA only functionality of scaled_dot_product_attention
    Quarks:
        There is some trickiness with this function. Its runtime behavior
        is dependent on the CUDA architecture you are testing it on. See
        `PLATFORM_SUPPORTS_FUSED_ATTENTION` at the top of the file.
        Summary:
            Math: always supported
            FlashAttention: Supported on sm80 or newer hardware
            MemEfficientAttention: Supported on sm50 or newer hardware
    """
    _do_cuda_memory_leak_check = True
    _do_cuda_non_default_stream = True

    # TODO USED FOR TESTING THE SCORES, e.g. testing ALIBI we don't need this now
    def normalize_flash_attn_S(
        self,
        attn_unnorm,
        q,
        k,
        v,
        query_padding_mask=None,
        key_padding_mask=None,
        attn_bias=None,
        is_dropout=False,
        causal=False,
        window_size=(-1, -1),  # -1 means infinite window size
        scale=None,
    ):
        """
        Arguments:
            q: (batch_size, seqlen_q, nheads, head_dim)
            k, v: (batch_size, seqlen_k, nheads, head_dim)
            key_padding_mask: (batch_size, seqlen_q)
            attn_bias: broadcastable to (batch_size, nheads, seqlen_q, seqlen_k)
        Output:
            softmax_lse: (batch_size, nheads, seqlen_q)
            softmax_max: (batch_size, nheads, seqlen_q)
        """
        q = q.transpose(1, 2)
        k = k.transpose(1, 2)
        v = v.transpose(1, 2)
        if causal:
            window_size = (window_size[0], 0)
        q, k, v = q.float(), k.float(), v.float()
        _, seqlen_q, _, head_dim = q.shape
        seqlen_k = k.shape[1]
        b = q.shape[0]
        from torch.nn.attention.bias import _calculate_scale
        scale = _calculate_scale(head_dim, scale)
        scores = torch.matmul(q.transpose(1, 2) * scale, k.permute(0, 2, 3, 1))
        if key_padding_mask is not None:
            scores.masked_fill_(~key_padding_mask.view(b, 1, 1, -1), float("-inf"))
        if window_size[0] >= 0 or window_size[1] >= 0:
            local_mask = self.construct_local_mask(
                seqlen_q,
                seqlen_k,
                window_size,
                query_padding_mask,
                key_padding_mask,
                q.device,
            )
            scores.masked_fill_(local_mask, float("-inf"))
        if attn_bias is not None:
            scores = scores + attn_bias.to(dtype=scores.dtype)
        block_size_n = _get_block_size_n(scores.device, head_dim, is_dropout, causal)
        scores_block = scores.split(block_size_n, dim=-1)
        lse_block = torch.stack([torch.logsumexp(s, dim=-1) for s in scores_block], dim=-1)
        lse = torch.logsumexp(lse_block, dim=-1)
        # lse could be -inf (i.e. all values in scores are -inf), and we want to set those to inf
        # so that when we do torch.exp(m - lse), we get 0.0 instead of NaN.
        lse[lse == float("-inf")] = float("inf")
        scores_max_block = torch.stack([torch.amax(s, dim=-1) for s in scores_block], dim=-1)
        cummax_block = torch.cummax(scores_max_block.flip(-1), dim=-1).values.flip(-1).unbind(dim=-1)
        attn_unnorm_block = attn_unnorm.split(block_size_n, dim=-1)
        attn_norm = torch.cat(
            [
                a * (torch.exp(m - lse)).unsqueeze(-1)
                for a, m in zip(attn_unnorm_block, cummax_block)
            ],
            dim=-1,
        )
        if query_padding_mask is not None:
            attn_norm.masked_fill_(~query_padding_mask.view(b, 1, -1, 1), 0.0)
            # attn_norm.masked_fill_(rearrange(~query_padding_mask, "b s -> b 1 s 1"), 0.0)
        return attn_norm.to(dtype=attn_unnorm.dtype)

    def construct_local_mask(self, seqlen_q, seqlen_k, window_size, query_padding_mask, key_padding_mask, device):
        # row_idx = rearrange(torch.arange(seqlen_q, device=device, dtype=torch.long), "s -> s 1")
        row_idx = torch.arange(seqlen_q, device=device, dtype=torch.long).view(-1, 1)
        col_idx = torch.arange(seqlen_k, device=device, dtype=torch.long)
        sk = (
            seqlen_k
            if key_padding_mask is None
            else key_padding_mask.sum(-1).view(-1, 1, 1, 1)
            # else rearrange(key_padding_mask.sum(-1), "b -> b 1 1 1")
        )
        sq = (
            seqlen_q
            if query_padding_mask is None
            else query_padding_mask.sum(-1).view(-1, 1, 1, 1)
            # else rearrange(query_padding_mask.sum(-1), "b -> b 1 1 1")
        )
        if window_size[0] < 0:
            return col_idx > row_idx + sk - sq + window_size[1]
        else:
            sk = torch.full_like(col_idx, seqlen_k) if key_padding_mask is None else sk
            return torch.logical_or(
                col_idx > torch.minimum(row_idx + sk - sq + window_size[1], sk),
                col_idx < row_idx + sk - sq - window_size[0],
            )

    def convert_flash_attn_S_to_softmax(
        self,
        S,
        seqlen_q,
        seqlen_k,
        query_padding_mask,
        key_padding_mask,
        causal=False,
        window_size=(-1, -1),  # -1 means infinite window size
    ):
        """FlashAttention stores the S matrix in a different way.
        Arguments:
            S: (batch_size, nheads, seqlen_q, seqlen_k)
            query_padding_mask: (batch_size, seqlen_q)
            key_padding_mask: (batch_size, seqlen_k)
        """
        if TEST_WITH_ROCM:
            return S
        b = S.shape[0]

        if causal:
            window_size = (window_size[0], 0)
        seqlen_q_rounded, seqlen_k_rounded = S.shape[-2:]
        S_converted = S
        if window_size[0] >= 0 or window_size[1] >= 0:
            local_mask = self.construct_local_mask(
                seqlen_q,
                seqlen_k,
                window_size,
                query_padding_mask,
                key_padding_mask,
                S.device,
            )
            local_mask = F.pad(
                local_mask,
                (0, seqlen_k_rounded - seqlen_k, 0, seqlen_q_rounded - seqlen_q),
                value=True,
            )
            S_converted = S_converted.masked_fill(local_mask, 0.0)

        # Need to zero out things not in attention_mask in case S was initialized with random values
        # and some of those values aren't overwritten.
        seqlen_q_og = (
            query_padding_mask.shape[-1] if query_padding_mask is not None else seqlen_q_rounded
        )
        if query_padding_mask is not None:
            query_padding_mask = F.pad(query_padding_mask, (0, seqlen_q_rounded - seqlen_q_og))
            # S_converted = S_converted.masked_fill(rearrange(~query_padding_mask, "b s -> b 1 s 1"), 0.0)
            S_converted = S_converted.masked_fill(~query_padding_mask.view(b, 1, -1, 1), 0.0)
        seqlen_k_og = key_padding_mask.shape[-1] if key_padding_mask is not None else seqlen_k
        if key_padding_mask is not None:
            key_padding_mask = F.pad(key_padding_mask, (0, seqlen_k_rounded - seqlen_k_og))
            S_converted = S_converted.masked_fill(~key_padding_mask.view(b, 1, 1, -1), 0.0)
            # S_converted = S_converted.masked_fill(rearrange(~key_padding_mask, "b s -> b 1 1 s"), 0.0)
        S_converted = F.pad(S_converted, (0, 0, 0, seqlen_q_og - seqlen_q_rounded))
        S_converted = F.pad(S_converted, (0, seqlen_k_og - seqlen_k_rounded))
        return S_converted[:, :, :seqlen_q, :seqlen_k]

    @skipIfRocm  # No cuDNN Attention
    @unittest.skipIf(not PLATFORM_SUPPORTS_CUDNN_ATTENTION, "cuDNN Attention is not supported on this system")
    def test_cudnn_attention_different_dk_dv(self, device):
        dtype = torch.bfloat16
        make_tensor = partial(torch.rand, device=device, dtype=dtype, requires_grad=True)
        batch, num_heads, head_dim_k, head_dim_v = 32, 16, 128, 64
        seq_len = 640
        q_shape = SdpaShape(batch, num_heads, seq_len, head_dim_k)
        k_shape = SdpaShape(batch, num_heads, seq_len, head_dim_k)
        v_shape = SdpaShape(batch, num_heads, seq_len, head_dim_v)
        query, key, value = make_tensor(q_shape), make_tensor(k_shape), make_tensor(v_shape)

        with sdpa_kernel(backends=[SDPBackend.CUDNN_ATTENTION]):
            actual = torch.nn.functional.scaled_dot_product_attention(
                query, key, value, attn_mask=None, dropout_p=0.0, is_causal=False)
        with sdpa_kernel(backends=[SDPBackend.MATH]):
            math_ref = torch.nn.functional.scaled_dot_product_attention(
                query.contiguous().to(torch.float32),
                key.contiguous().to(torch.float32),
                value.contiguous().to(torch.float32),
                attn_mask=None, dropout_p=0.0, is_causal=False)

        self.assertEqual(actual.contiguous(), math_ref.contiguous().to(dtype), atol=1e-3, rtol=1e-2)

    @skipIfRocm  # No cuDNN Attention
    @unittest.skipIf(not PLATFORM_SUPPORTS_CUDNN_ATTENTION, "cuDNN Attention is not supported on this system")
    def test_cudnn_attention_fail_d128(self, device):
        # Test that cuDNN attention dispatching correctly bails out on d > 128
        b, h = 1, 2
        s_q, s_kv = 128, 128
        d_qk, d_v = 128, 144

        q = torch.randn(b, h, s_q, d_qk, device=device, dtype=torch.bfloat16)
        k = torch.randn(b, h, s_kv, d_qk, device=device, dtype=torch.bfloat16)
        v = torch.randn(b, h, s_kv, d_v, device=device, dtype=torch.bfloat16)

        with sdpa_kernel(backends=[SDPBackend.CUDNN_ATTENTION]):
            with self.assertRaisesRegex(RuntimeError, "No available kernel."):
                o = torch.nn.functional.scaled_dot_product_attention(q, k, v)

    @unittest.skipIf(not PLATFORM_SUPPORTS_MEM_EFF_ATTENTION, "Fused SDPA was not built for this system")
    @parametrize("mask_dim", [1, 2, 3, 4])
    def test_mem_efficient_attention_mask_variants(self, device, mask_dim: List[int]):
        dtype = torch.float16
        make_tensor = partial(torch.rand, device=device, dtype=dtype, requires_grad=True)
        batch, num_heads, head_dim = 8, 8, 64
        seq_len_q, seq_len_kv = 64, 32
        query = make_tensor(SdpaShape(batch, num_heads, seq_len_q, head_dim))
        kv_shape = SdpaShape(batch, num_heads, seq_len_kv, head_dim)
        key, value = make_tensor(kv_shape), make_tensor(kv_shape)

        if mask_dim == 1:
            mask = torch.randn((seq_len_kv,), device=device, dtype=dtype)
        elif mask_dim == 2:
            mask = torch.randn((seq_len_q, seq_len_kv), device=device, dtype=dtype)
        elif mask_dim == 3:
            mask = torch.randn((num_heads, seq_len_q, seq_len_kv), device=device, dtype=dtype)
        elif mask_dim == 4:
            mask = torch.randn((batch, num_heads, seq_len_q, seq_len_kv), device=device, dtype=dtype)
        with sdpa_kernel(backends=[SDPBackend.EFFICIENT_ATTENTION]):
            out = F.scaled_dot_product_attention(query, key, value, mask)
        out.sum().backward()

    @unittest.skipIf(not PLATFORM_SUPPORTS_MEM_EFF_ATTENTION, "Fused SDPA was not built for this system")
    @parametrize("dtype", [torch.float, torch.float16])
    def test_mem_eff_attention_pad_mask(self, device, dtype):
        make_tensor = partial(torch.rand, device=device, dtype=dtype, requires_grad=True)
        batch, num_heads, head_dim = 8, 8, 64
        seq_len_q, seq_len_kv = 64, 15
        query = make_tensor(SdpaShape(batch, num_heads, seq_len_q, head_dim))
        kv_shape = SdpaShape(batch, num_heads, seq_len_kv, head_dim)
        key, value = make_tensor(kv_shape), make_tensor(kv_shape)
        mask = torch.randn((batch, num_heads, seq_len_q, seq_len_kv), device=device, dtype=dtype)
        with sdpa_kernel(backends=[SDPBackend.EFFICIENT_ATTENTION]):
            out = F.scaled_dot_product_attention(query, key, value, mask)
        out.sum().backward()

    @unittest.skipIf(not PLATFORM_SUPPORTS_MEM_EFF_ATTENTION, "Fused SDPA was not built for this system")
    @parametrize("dtype", [torch.float, torch.float16])
    def test_mem_eff_attention_non_contiguous_mask(self, device, dtype):
        make_tensor = partial(torch.rand, device=device, dtype=dtype, requires_grad=True)
        batch, num_heads, head_dim = 8, 8, 64
        seq_len_q, seq_len_kv = 64, 16
        query = make_tensor(SdpaShape(batch, num_heads, seq_len_q, head_dim))
        kv_shape = SdpaShape(batch, num_heads, seq_len_kv, head_dim)
        key, value = make_tensor(kv_shape), make_tensor(kv_shape)
        mask = torch.randn((batch, num_heads, seq_len_q, seq_len_kv), device=device, dtype=dtype)
        mask = torch.as_strided(mask, (batch, num_heads, seq_len_q, seq_len_kv), (0, 0, 0, 1))
        with sdpa_kernel(backends=[SDPBackend.EFFICIENT_ATTENTION]):
            out = F.scaled_dot_product_attention(query, key, value, mask)
        out.sum().backward()

    @unittest.skipIf(not PLATFORM_SUPPORTS_MEM_EFF_ATTENTION, "Fused SDPA was not built for this system")
    @parametrize("dtype", [torch.float, torch.float16])
    def test_mem_eff_attention_long_sequence_mask(self, device, dtype):
        if torch.cuda.get_device_properties('cuda').total_memory < 80 * 2**30:
            unittest.skip("This test requires substatnial GPU memory.")
            return
        make_tensor = partial(torch.rand, device=device, dtype=dtype, requires_grad=True)
        batch, num_heads, head_dim = 1, 32, 64
        seq_len_q, seq_len_kv = 8192, 8192
        query = make_tensor(SdpaShape(batch, num_heads, seq_len_q, head_dim))
        kv_shape = SdpaShape(batch, num_heads, seq_len_kv, head_dim)
        key, value = make_tensor(kv_shape), make_tensor(kv_shape)
        mask = torch.randn((batch, num_heads, seq_len_q, seq_len_kv), device=device, dtype=dtype)
        with sdpa_kernel(backends=[SDPBackend.EFFICIENT_ATTENTION]):
            out = F.scaled_dot_product_attention(query, key, value, mask)
        out.sum().backward()

    @unittest.skipIf(not PLATFORM_SUPPORTS_MEM_EFF_ATTENTION, "Fused SDPA was not built for this system")
    def test_mem_eff_attention_non_contig_mask_bug(self, device):
        # Without the fix this produces `AssertionError: assert 0.07352933287620544 < 1e-07`
        # Shapes taken from repro
        query_size = (3, 16, 1, 128)
        query_strides = (2304, 128, 2048, 1)
        key_size = (3, 16, 14, 128)
        key_strides = (3584, 0, 256, 1)
        value_size = (3, 16, 14, 128)
        value_strides = (3584, 0, 256, 1)
        attention_mask_size = (3, 1, 1, 14)
        attn_mask_strides = (14, 14, 14, 1)

        # Calculate the number of elements needed for each tensor
        query_num_elements = max(size * stride for size, stride in zip(query_size, query_strides))
        key_num_elements = max(size * stride for size, stride in zip(key_size, key_strides))
        value_num_elements = max(size * stride for size, stride in zip(value_size, value_strides))
        attention_mask_num_elements = max(size * stride for size, stride in zip(attention_mask_size, attn_mask_strides))

        # Create the tensors with the specified sizes and strides
        query = torch.randn(query_num_elements, device=device).as_strided(query_size, query_strides)
        key = torch.randn(key_num_elements, device=device).as_strided(key_size, key_strides)
        value = torch.randn(value_num_elements, device=device).as_strided(value_size, value_strides)
        bias = torch.randn(attention_mask_num_elements, device=device).as_strided(attention_mask_size, attn_mask_strides)

        with sdpa_kernel(backends=[SDPBackend.EFFICIENT_ATTENTION]):
            out = F.scaled_dot_product_attention(query, key, value, bias)
            out_contig = F.scaled_dot_product_attention(query, key, value, bias.contiguous())

        max_diff = (out - out_contig).abs().mean()
        self.assertTrue(max_diff.item() < 1e-7)

    @unittest.skipIf(not PLATFORM_SUPPORTS_FLASH_ATTENTION, "Fused SDPA was not built for this system")
    def test_singelton_head_dim_stride_ne_1(self, device):
        query = torch.tensor([[[[1, 2]]]], dtype=torch.float16, device=device)
        query = query.transpose(-1, -2)
        key = torch.tensor([[[[1]]]], dtype=torch.float16, device=device)
        value = torch.tensor([[[[1]]]], dtype=torch.float16, device=device)

        with torch.backends.cuda.sdp_kernel(enable_math=False, enable_flash=True, enable_mem_efficient=False):
            scaled_dot_product_attention(query, key, value)

    @unittest.skipIf(not PLATFORM_SUPPORTS_MEM_EFF_ATTENTION, "Fused SDPA was not built for this system")
    @parametrize("type", ["dense", "nested"])
    @parametrize("is_contiguous", [True, False])
    def test_scaled_dot_product_attention_fused_kernels_packed(self, device, type: str, is_contiguous: bool):
        if TEST_WITH_ROCM and type == 'nested':
            self.skipTest("ROCM does not support efficient attention on nested tensors, for now")
        make_tensor = partial(rand_sdpa_tensor, type=type, device=device, dtype=torch.float16, packed=True)

        batch_size, seq_len, num_heads, head_dim = 32, 64, 16, 64
        shape = SdpaShape(batch_size, num_heads, seq_len, head_dim)

        # Test Packed
        qkv = make_tensor(shape)
        query, key, value = qkv.chunk(3, dim=-1)

        query = query.view(batch_size, -1, num_heads, head_dim).transpose(1, 2)
        value = value.view(batch_size, -1, num_heads, head_dim).transpose(1, 2)
        key = key.view(batch_size, -1, num_heads, head_dim).transpose(1, 2)

        if is_contiguous:
            query = query.contiguous()
            key = key.contiguous()
            value = value.contiguous()

        with sdpa_kernel(backends=[SDPBackend.EFFICIENT_ATTENTION]):
            actual = torch.nn.functional.scaled_dot_product_attention(
                query, key, value, attn_mask=None, dropout_p=0.0, is_causal=False)
        with sdpa_kernel(backends=[SDPBackend.MATH]):
            math_ref = torch.nn.functional.scaled_dot_product_attention(
                query.contiguous(), key.contiguous(), value.contiguous(),
                attn_mask=None, dropout_p=0.0, is_causal=False)

        self.assertEqual(actual.contiguous(), math_ref.contiguous(), atol=2e-3, rtol=1e-2)

    @skipIfRocm  # Missing nested and EFFICIENT_ATTENTION
    @unittest.skipIf(not PLATFORM_SUPPORTS_FUSED_ATTENTION, "Fused SDPA was not built for this system")
    @parametrize("type", ["dense", "nested"])
    @parametrize("fused_kernel", [SDPBackend.FLASH_ATTENTION, SDPBackend.EFFICIENT_ATTENTION] if
                 PLATFORM_SUPPORTS_FLASH_ATTENTION else [SDPBackend.EFFICIENT_ATTENTION])
    def test_scaled_dot_product_attention_fused_kernels_packed_accuracy(self, device, type: str, fused_kernel: str):
        def rand_nt(shape):
            batch, seq_len, num_heads, head_dim = shape
            tensors = [6 * torch.rand((seq_len, 3 * num_heads * head_dim), device=device, dtype=torch.float32) - 3
                       for _ in range(batch)]
            return (torch.nested.nested_tensor(tensors, device=device, dtype=torch.float32),
                    torch.nested.nested_tensor(tensors, device=device, dtype=torch.float16))

        def rand_tensor(shape):
            batch, seq_len, num_heads, head_dim = shape
            tensor = 6 * torch.rand((batch, seq_len, 3 * num_heads * head_dim), device=device, dtype=torch.float32) - 3
            return tensor, tensor.to(dtype=torch.float16)

        batch_size, seq_len, num_heads, head_dim = 16, 8, 4, 64
        shape = (batch_size, seq_len, num_heads, head_dim)

        # Test Packed
        qkv, qkv_low_precision = rand_tensor(shape) if type == "dense" else rand_nt(shape)
        query, key, value = qkv.chunk(3, dim=-1)
        query_lp, key_lp, value_lp = qkv_low_precision.chunk(3, dim=-1)

        query = query.view(batch_size, -1, num_heads, head_dim).transpose(1, 2)
        key = key.view(batch_size, -1, num_heads, head_dim).transpose(1, 2)
        value = value.view(batch_size, -1, num_heads, head_dim).transpose(1, 2)

        query_lp = query_lp.view(batch_size, -1, num_heads, head_dim).transpose(1, 2)
        key_lp = key_lp.view(batch_size, -1, num_heads, head_dim).transpose(1, 2)
        value_lp = value_lp.view(batch_size, -1, num_heads, head_dim).transpose(1, 2)

        with sdpa_kernel(backends=[fused_kernel]):
            actual = torch.nn.functional.scaled_dot_product_attention(
                query_lp, key_lp, value_lp, attn_mask=None, dropout_p=0.0, is_causal=False)

        with sdpa_kernel(backends=[SDPBackend.MATH]):
            math_ref_lp = torch.nn.functional.scaled_dot_product_attention(
                query_lp.contiguous(), key_lp.contiguous(), value_lp.contiguous(),
                attn_mask=None, dropout_p=0.0, is_causal=False)

            math_query = query.contiguous()
            math_key = key.contiguous()
            math_value = value.contiguous()

            math_ref = torch.nn.functional.scaled_dot_product_attention(
                math_query, math_key, math_value, attn_mask=None, dropout_p=0.0, is_causal=False)

        actual_test = actual
        math_ref_test = math_ref
        math_ref_lp_test = math_ref_lp

        if actual_test.is_nested:
            actual_test = torch.nested.to_padded_tensor(actual_test.contiguous(), padding=0.0)
            math_ref_test = torch.nested.to_padded_tensor(math_ref_test, padding=0.0)
            math_ref_lp_test = torch.nested.to_padded_tensor(math_ref_lp_test, padding=0.0)

        actual_test = actual_test.to(dtype=torch.float32).contiguous()
        math_ref_test = math_ref_test.to(dtype=torch.float32).contiguous()
        math_ref_lp_test = math_ref_lp_test.to(dtype=torch.float32).contiguous()

        self.assertEqual(math_ref_test, math_ref_lp_test, atol=7e-3, rtol=7e-3)
        self.assertEqual(actual_test, math_ref_test, atol=7e-3, rtol=7e-3)

    @unittest.skipIf(not PLATFORM_SUPPORTS_MEM_EFF_ATTENTION, "Efficient Attention was not built for this system")
    @parametrize("contiguous_inputs", [True, False])
    @parametrize("is_causal", [True, False])
    def test_sdp_mem_efficient_grad_against_math(self, device, contiguous_inputs: bool, is_causal: bool):
        batch_size, seq_len, num_heads, head_dim = 4, 4, 2, 16
        make_tensor = partial(rand_sdpa_tensor, type="dense", device=device,
                              dtype=torch.float64, requires_grad=True, packed=True)

        qkv = make_tensor(SdpaShape(batch_size, num_heads, seq_len, head_dim))
        qkv_lp = qkv.detach().clone().to(torch.float32).requires_grad_()

        query, key, value = qkv.chunk(3, dim=-1)
        query_lp, key_lp, value_lp = qkv_lp.chunk(3, dim=-1)

        query = query.view(batch_size, -1, num_heads, head_dim).transpose(1, 2)
        key = key.view(batch_size, -1, num_heads, head_dim).transpose(1, 2)
        value = value.view(batch_size, -1, num_heads, head_dim).transpose(1, 2)

        query_lp = query_lp.view(batch_size, -1, num_heads, head_dim).transpose(1, 2)
        key_lp = key_lp.view(batch_size, -1, num_heads, head_dim).transpose(1, 2)
        value_lp = value_lp.view(batch_size, -1, num_heads, head_dim).transpose(1, 2)

        if contiguous_inputs:
            query = query.contiguous()
            key = key.contiguous()
            value = value.contiguous()

            query_lp = query_lp.contiguous()
            key_lp = key_lp.contiguous()
            value_lp = value_lp.contiguous()

        with sdpa_kernel(backends=[SDPBackend.MATH]):
            out = torch.nn.functional.scaled_dot_product_attention(query, key, value, None, 0.0, is_causal)

        with sdpa_kernel(backends=[SDPBackend.EFFICIENT_ATTENTION]):
            out_lp = torch.nn.functional.scaled_dot_product_attention(
                query_lp, key_lp, value_lp, None, 0.0, is_causal)

        rand_upward = torch.rand_like(out)
        rand_upward_lp = rand_upward.to(torch.float32)

        out.backward(rand_upward)
        out_lp.backward(rand_upward_lp)

        # Cast up and compare
        self.assertEqual(qkv.grad, qkv_lp.grad.to(torch.float64), atol=1e-5, rtol=1e-5)

    @unittest.skipIf(not PLATFORM_SUPPORTS_FLASH_ATTENTION, "Flash Attention was not built for this system")
    @parametrize("contiguous_inputs", [True, False])
    @parametrize("is_causal", [True, False])
    @parametrize("dtype", [torch.float16, torch.bfloat16])
    def test_sdp_flash_attention_grad_against_math(self, device, contiguous_inputs: bool, is_causal: bool, dtype: torch.dtype):
        batch_size, seq_len, num_heads, head_dim = 4, 4, 2, 16
        make_tensor = partial(rand_sdpa_tensor, type="dense", device=device,
                              dtype=torch.float64, requires_grad=True, packed=True)

        qkv = make_tensor(SdpaShape(batch_size, num_heads, seq_len, head_dim))
        qkv_lp = qkv.detach().clone().to(dtype).requires_grad_()

        query, key, value = qkv.chunk(3, dim=-1)
        query_lp, key_lp, value_lp = qkv_lp.chunk(3, dim=-1)

        query = query.view(batch_size, -1, num_heads, head_dim).transpose(1, 2)
        key = key.view(batch_size, -1, num_heads, head_dim).transpose(1, 2)
        value = value.view(batch_size, -1, num_heads, head_dim).transpose(1, 2)

        query_lp = query_lp.view(batch_size, -1, num_heads, head_dim).transpose(1, 2)
        key_lp = key_lp.view(batch_size, -1, num_heads, head_dim).transpose(1, 2)
        value_lp = value_lp.view(batch_size, -1, num_heads, head_dim).transpose(1, 2)

        if contiguous_inputs:
            query = query.contiguous()
            key = key.contiguous()
            value = value.contiguous()

            query_lp = query_lp.contiguous()
            key_lp = key_lp.contiguous()
            value_lp = value_lp.contiguous()

        with sdpa_kernel(backends=[SDPBackend.MATH]):
            out = torch.nn.functional.scaled_dot_product_attention(query, key, value, None, 0.0, is_causal)

        with sdpa_kernel(backends=[SDPBackend.FLASH_ATTENTION]):
            out_lp = torch.nn.functional.scaled_dot_product_attention(
                query_lp, key_lp, value_lp, None, 0.0, is_causal)

        rand_upward = torch.rand_like(out)
        rand_upward_lp = rand_upward.to(dtype)

        out.backward(rand_upward)
        out_lp.backward(rand_upward_lp)

        # Cast up and compare
        # Since we are doing the compute on fp16 we have to bump the tolerance
        # Bump down the tolearnce for blfoat16
        atol = 7e-4 if dtype == torch.float16 else 7e-3
        rtol = 7e-4 if dtype == torch.float16 else 7e-3
        if TEST_WITH_ROCM:
            atol = 9e-4 if dtype == torch.float16 else 9e-3
        self.assertEqual(qkv.grad, qkv_lp.grad.to(torch.float64), atol=atol, rtol=rtol)

    @skipIfRocm  # Missing nested and EFFICIENT_ATTENTION
    @unittest.skipIf(not PLATFORM_SUPPORTS_FUSED_ATTENTION, "Platform does not support fused SDPA")
    @parametrize("type", ["dense", "nested"])
    def test_fused_sdp_choice(self, device, type: str):
        batch_size, seq_len, num_heads, head_dim = 2, 128, 8, 64
        shape = SdpaShape(batch_size, num_heads, seq_len, head_dim)
        make_tensor = partial(rand_sdpa_tensor, device=device, dtype=torch.float16, packed=True, requires_grad=True)

        qkv = make_tensor(shape, type=type)
        query, key, value = qkv.chunk(3, dim=-1)

        query = query.view(batch_size, -1, num_heads, head_dim).transpose(1, 2)
        value = value.view(batch_size, -1, num_heads, head_dim).transpose(1, 2)
        key = key.view(batch_size, -1, num_heads, head_dim).transpose(1, 2)

        if type != "nested" and PLATFORM_SUPPORTS_CUDNN_ATTENTION and SM90OrLater:
            self.assertEqual(torch._fused_sdp_choice(query, key, value), SDPBackend.CUDNN_ATTENTION.value)
        elif PLATFORM_SUPPORTS_FLASH_ATTENTION:
            self.assertEqual(torch._fused_sdp_choice(query, key, value), SDPBackend.FLASH_ATTENTION.value)
        elif type != "nested" and PLATFORM_SUPPORTS_CUDNN_ATTENTION:  # e.g., we're on Windows
            self.assertEqual(torch._fused_sdp_choice(query, key, value), SDPBackend.CUDNN_ATTENTION.value)
        else:
            self.assertEqual(torch._fused_sdp_choice(query, key, value), SDPBackend.EFFICIENT_ATTENTION.value)

        # Change dtype to float32 so that efficient attention should get chosen
        make_tensor = partial(rand_sdpa_tensor, device=device, dtype=torch.float32, packed=True)

        qkv = make_tensor(shape, type=type)
        query, key, value = qkv.chunk(3, dim=-1)

        query = query.view(batch_size, -1, num_heads, head_dim).transpose(1, 2)
        value = value.view(batch_size, -1, num_heads, head_dim).transpose(1, 2)
        key = key.view(batch_size, -1, num_heads, head_dim).transpose(1, 2)

        assert torch._fused_sdp_choice(query, key, value) == SDPBackend.EFFICIENT_ATTENTION.value

    @skipIfRocm  # Missing triton.float32 ("triton" prefix is to locate skipped UTs), and deterministic algo
    @unittest.skipIf(not PLATFORM_SUPPORTS_MEM_EFF_ATTENTION, "Platform does not support fused SDPA")
    @parametrize("warn_only", [True, False])
    def test_sdp_choice_with_determinism(self, device, warn_only):
        batch_size, seq_len, num_heads, head_dim = 1, 64, 8, 64
        shape = SdpaShape(batch_size, num_heads, seq_len, head_dim)
        make_tensor = partial(rand_sdpa_tensor, type="dense", device=device, dtype=torch.float32, packed=False)
        query, key, value = make_tensor(shape), make_tensor(shape), make_tensor(shape)

        with use_deterministic_algorithims(True, warn_only=warn_only):
            with sdpa_kernel(backends=[SDPBackend.EFFICIENT_ATTENTION, SDPBackend.MATH]):
                assert torch._fused_sdp_choice(query, key, value) == SDPBackend.EFFICIENT_ATTENTION.value

    @skipIfRocm  # Missing deterministic algo
    @unittest.skipIf(not PLATFORM_SUPPORTS_FUSED_ATTENTION, "Fused SDPA was not built for this system")
    @parametrize("fused_kernel", PLATFORM_SPECIFIC_SDPA)
    @parametrize("warn_only", [True, False])
    def test_fused_backwards_throws_determinism_warning(self, device, warn_only, fused_kernel):
        batch_size, seq_len, num_heads, head_dim = 1, 64, 8, 64
        shape = SdpaShape(batch_size, num_heads, seq_len, head_dim)
        make_tensor = partial(rand_sdpa_tensor, type="dense", device=device, dtype=torch.float16, packed=False, requires_grad=True)
        query, key, value = make_tensor(shape), make_tensor(shape), make_tensor(shape)

        kernel_name = "Memory Efficient attention" if fused_kernel == SDPBackend.EFFICIENT_ATTENTION else \
            "Flash Attention" if fused_kernel == SDPBackend.FLASH_ATTENTION else "cuDNN Attention"
        warning_context = (
            self.assertWarnsRegex(
                UserWarning,
                f"{kernel_name} defaults to a non-deterministic algorithm.",
            )
            if warn_only
            else contextlib.nullcontext()
        )
        with use_deterministic_algorithims(True, warn_only=warn_only):
            with sdpa_kernel(backends=[fused_kernel]):
                with warning_context:
                    if warn_only or fused_kernel != SDPBackend.CUDNN_ATTENTION:
                        torch.nn.functional.scaled_dot_product_attention(query, key, value).sum().backward()
                    else:
                        # cuDNN attention has no deterministic fallback
                        self.assertRaises(RuntimeError, lambda:
                                          torch.nn.functional.scaled_dot_product_attention(query, key, value).sum().backward())

    @unittest.skip("This test is not behaving deterministaclly non-deterministaclly on CI/CD")
    @unittest.skipIf(not PLATFORM_SUPPORTS_FLASH_ATTENTION, "Platform does not support fused SDPA")
    def test_mem_eff_backwards_determinism(self, device):
        # Need big seq_len to ensure that num_splits > 1
        dtype = torch.float32
        batch_size, seq_len, n_heads, head_dim = 1, 1024, 8, 64
        query = torch.rand(batch_size, n_heads, seq_len, head_dim,
                           device=device, dtype=dtype, requires_grad=True)
        key = torch.rand(batch_size, n_heads, seq_len, head_dim, device=device,
                         dtype=dtype, requires_grad=True)
        value = torch.rand(batch_size, n_heads, seq_len, head_dim,
                           device=device, dtype=dtype, requires_grad=True)

        with sdpa_kernel(backends=[SDPBackend.EFFICIENT_ATTENTION]):
            # Run once to establish baseline
            out = F.scaled_dot_product_attention(query, key, value)
            upward_grad = torch.rand_like(out)
            out.backward(upward_grad)
            intial_query_grad = query.grad

            # Re-run the op with the same upward grad and check that the backward is
            # not deterministic
            diff_anwser_once = False
            for _ in range(100):
                query.grad = None
                out = F.scaled_dot_product_attention(query, key, value)
                out.backward(upward_grad)
                if not torch.equal(intial_query_grad, query.grad):
                    diff_anwser_once = True
                    break
            self.assertTrue(diff_anwser_once)

        with use_deterministic_algorithims(True, warn_only=False):
            query.grad = None
            out = F.scaled_dot_product_attention(query, key, value)
            upward_grad = torch.rand_like(out)
            out.backward(upward_grad)
            intial_query_grad = query.grad

            # Re-run the op with the same upward grad and check that the backward is
            # deterministic now that we have enforced it
            diff_anwser_once = False
            for _ in range(100):
                query.grad = None
                out = F.scaled_dot_product_attention(query, key, value)
                out.backward(upward_grad)
                if not torch.equal(intial_query_grad, query.grad):
                    diff_anwser_once = True
                    break
            self.assertFalse(diff_anwser_once)

    # verified passing successfully on H100
    @unittest.skipIf(not PLATFORM_SUPPORTS_MEM_EFF_ATTENTION, "Does not support SDPA")
    @unittest.skipIf(IS_JETSON, "causing sigkill on Jetson")
    @parametrize("batch_size", [1, 8])
    @parametrize("seq_len_q", [4, 8, 64, 128, 256, 512, 1024, 2048] if MEM_EFF_CAPABILITY_MATCHES_SM80
                 else [4, 8, 64, 128, 256, 512])
    @parametrize("seq_len_k", [4, 8, 64, 128, 256, 512, 1024, 2048] if MEM_EFF_CAPABILITY_MATCHES_SM80
                 else [4, 8, 64, 128, 256, 512])
    @parametrize("head_dim", [8, 16, 32, 64, 72, 96, 128] if MEM_EFF_CAPABILITY_MATCHES_SM80
                 else [8, 16, 32, 64])
    @parametrize("is_causal", [False, True])
    @parametrize("dropout_p", [0.0, 0.22])
    @parametrize("dtype", [torch.float16, torch.bfloat16, torch.float32] if MEM_EFF_CAPABILITY_MATCHES_SM80
                 else [torch.float16, torch.float32])
    @parametrize("scale", [None, "l1"])
    def test_mem_efficient_attention_vs_math_ref_grads(self, device, batch_size: int, seq_len_q: int, seq_len_k: int,
                                                       head_dim: int, is_causal: bool, dropout_p: float, dtype: torch.dtype,
                                                       scale: str):
        def _get_mem_eff_drop_mask(batch_size, n_heads, q_len, kv_len, p, seed, offset, device=device):
            mask = torch.empty((batch_size, n_heads, q_len, kv_len), device=device, dtype=torch.float32)
            rand_uniform = torch._fill_mem_eff_dropout_mask_(mask, p, seed, offset)
            mask = (rand_uniform > p).to(torch.float32)
            return mask
        if max(seq_len_q, seq_len_k) >= 2048 and torch.cuda.get_device_properties('cuda').total_memory < 40 * 2**30:
            unittest.skip("Reference implementation OOM")
            return
        if TEST_WITH_ROCM and seq_len_q * seq_len_k * head_dim * batch_size > 1024 * 1024 * 128:
            torch.cuda.empty_cache()  # Prevent memory fragmentation
        seed = 42
        scale = scale if scale is None else (1 / head_dim)
        n_heads = 4
        query = torch.rand(batch_size, n_heads, seq_len_q, head_dim,
                           device=device, dtype=dtype, requires_grad=True)
        key = torch.rand(batch_size, n_heads, seq_len_k, head_dim, device=device,
                         dtype=dtype, requires_grad=True)
        value = torch.rand(batch_size, n_heads, seq_len_k, head_dim,
                           device=device, dtype=dtype, requires_grad=True)

        higher_precision_dtype = torch.float64
        query_ref, key_ref, value_ref = query_key_value_clones(query, key, value, dtype=higher_precision_dtype)

        # Create real output
        with sdpa_kernel(backends=[SDPBackend.EFFICIENT_ATTENTION]):
            # Set the seed and run the kernel
            torch.manual_seed(seed)
            out = F.scaled_dot_product_attention(query, key, value, dropout_p=dropout_p, is_causal=is_causal, scale=scale)

        if dropout_p == 0.0:
            with sdpa_kernel(backends=[SDPBackend.MATH]):
                # High Precision Math Reference
                out_ref = F.scaled_dot_product_attention(query_ref, key_ref, value_ref,
                                                         dropout_p=dropout_p, is_causal=is_causal, scale=scale)
                # Low Precision Math Reference
                out_lp_ref = F.scaled_dot_product_attention(query, key, value,
                                                            dropout_p=dropout_p, is_causal=is_causal, scale=scale)
        else:
            if seq_len_q > 1024:
                self.skipTest("Will call _fill_mem_eff_dropout_mask with too many threads!")
            # Create the dropout_mask
            torch.manual_seed(seed)
            dropout_mask = _get_mem_eff_drop_mask(batch_size, n_heads, seq_len_q, seq_len_k, dropout_p, seed, 0, device=device)
            # High Precision Math Reference
            out_ref = torch.ops.aten._scaled_dot_product_attention_math(
                query_ref, key_ref, value_ref, dropout_p=dropout_p, is_causal=is_causal, scale=scale, dropout_mask=dropout_mask)[0]
            # Low Precision Math Reference
            out_lp_ref = torch.ops.aten._scaled_dot_product_attention_math(
                query, key, value, dropout_p=dropout_p, is_causal=is_causal, scale=scale,
                dropout_mask=dropout_mask)[0]

        upstream_grad = torch.rand_like(out, requires_grad=False)

        grads = torch.autograd.grad(out, (query, key, value), upstream_grad)
        grads_ref_lp = torch.autograd.grad(out_lp_ref, (query, key, value), upstream_grad)
        grads_ref = torch.autograd.grad(out_ref, (query_ref, key_ref, value_ref), upstream_grad)

        check_out_and_grad(
            (out_ref, out_lp_ref, out),
            *zip(grads_ref, grads_ref_lp, grads),
            fudge_factors={
                'out': 2.0 ,
                'grad_query': 18.0 ,
                'grad_key': 25.0,
                'grad_value': 8.5,
            }
        )

    @unittest.skipIf(not PLATFORM_SUPPORTS_MEM_EFF_ATTENTION, "Does not support SDPA")
    @unittest.skipIf(IS_JETSON, "causing sigkill on Jetson")
    @parametrize("batch_size", [1, 8])
    @parametrize("seq_len_q", [4, 8, 64, 128, 256, 312, 512, 1024, 2048] if MEM_EFF_CAPABILITY_MATCHES_SM80
                 else [4, 8, 64, 128, 152, 256, 512])
    @parametrize("seq_len_k", [4, 8, 64, 65, 128, 256, 408, 512, 1024, 2048] if MEM_EFF_CAPABILITY_MATCHES_SM80
                 else [4, 8, 37, 64, 128, 256, 512])
    @parametrize("head_dim", [8, 16, 32, 64, 72, 96, 128] if MEM_EFF_CAPABILITY_MATCHES_SM80
                 else [8, 16, 32, 64])
    @parametrize("is_causal", [False])
    @parametrize("dropout_p", [0.0, 0.22])
    @parametrize("dtype", [torch.float16, torch.bfloat16, torch.float32] if MEM_EFF_CAPABILITY_MATCHES_SM80
                 else [torch.float16, torch.float32])
    @parametrize("scale", [None, "l1"])
    def test_mem_efficient_attention_attn_mask_vs_math_ref_grads(self, device, batch_size: int, seq_len_q: int,
                                                                 seq_len_k: int, head_dim: int, is_causal: bool,
                                                                 dropout_p: float, dtype: torch.dtype,
                                                                 scale: str):
        def _get_mem_eff_drop_mask(batch_size, n_heads, q_len, kv_len, p, seed, offset, device=device):
            mask = torch.empty((batch_size, n_heads, q_len, kv_len), device=device, dtype=torch.float32)
            rand_uniform = torch._fill_mem_eff_dropout_mask_(mask, p, seed, offset)
            mask = (rand_uniform > p).to(torch.float32)
            return mask
        if max(seq_len_q, seq_len_k) >= 2048 and torch.cuda.get_device_properties('cuda').total_memory < 40 * 2**30:
            unittest.skip("Reference implementation OOM")
            return
        if TEST_WITH_ROCM and dtype == torch.float32:
            unittest.skip("Skip fp32 attn_mask gradients on ROCM, for now.")
            return
        if TEST_WITH_ROCM and seq_len_q * seq_len_k * head_dim * batch_size > 1024 * 1024 * 128:
            torch.cuda.empty_cache()  # Prevent memory fragmentation
        seed = 42
        scale = scale if scale is None else (1 / head_dim)
        n_heads = 4
        query = torch.rand(batch_size, n_heads, seq_len_q, head_dim,
                           device=device, dtype=dtype, requires_grad=True)
        key = torch.rand(batch_size, n_heads, seq_len_k, head_dim, device=device,
                         dtype=dtype, requires_grad=True)
        value = torch.rand(batch_size, n_heads, seq_len_k, head_dim,
                           device=device, dtype=dtype, requires_grad=True)

        attn_mask = torch.rand(seq_len_q, seq_len_k, device=device, dtype=dtype, requires_grad=True)


        higher_precision_dtype = torch.float64 if dtype == torch.float32 else torch.float32
        query_ref, key_ref, value_ref = query_key_value_clones(query, key, value, dtype=higher_precision_dtype)
        attn_mask_ref = attn_mask.detach().to(higher_precision_dtype).requires_grad_(True)

        # Create real output
        with sdpa_kernel(backends=[SDPBackend.EFFICIENT_ATTENTION]):
            # Set the seed and run the kernel
            torch.manual_seed(seed)
            out = F.scaled_dot_product_attention(query, key, value, attn_mask, dropout_p=dropout_p,
                                                 is_causal=is_causal, scale=scale)

        if dropout_p == 0.0:
            with sdpa_kernel(backends=[SDPBackend.MATH]):
                # High Precision Math Reference
                out_ref = F.scaled_dot_product_attention(query_ref, key_ref, value_ref, attn_mask_ref,
                                                         dropout_p=dropout_p, is_causal=is_causal, scale=scale)
                # Low Precision Math Reference
                out_lp_ref = F.scaled_dot_product_attention(query, key, value, attn_mask,
                                                            dropout_p=dropout_p, is_causal=is_causal, scale=scale)
        else:
            if seq_len_q > 1024:
                self.skipTest("Will call _fill_mem_eff_dropout_mask with too many threads!")
            # Create the dropout_mask
            torch.manual_seed(seed)
            dropout_mask = _get_mem_eff_drop_mask(batch_size, n_heads, seq_len_q,
                                                  seq_len_k, dropout_p, seed, 0, device=device)
            # High Precision Math Reference
            out_ref = torch.ops.aten._scaled_dot_product_attention_math(
                query_ref, key_ref, value_ref, attn_mask_ref, dropout_p=dropout_p, is_causal=is_causal,
                scale=scale, dropout_mask=dropout_mask)[0]
            # Low Precision Math Reference
            out_lp_ref = torch.ops.aten._scaled_dot_product_attention_math(
                query, key, value, attn_mask,
                dropout_p=dropout_p, is_causal=is_causal, scale=scale,
                dropout_mask=dropout_mask)[0]

        upstream_grad = torch.rand_like(out, requires_grad=False)

        grads = torch.autograd.grad(out, (query, key, value, attn_mask), upstream_grad)
        grads_ref_lp = torch.autograd.grad(out_lp_ref, (query, key, value, attn_mask), upstream_grad)
        grads_ref = torch.autograd.grad(out_ref, (query_ref, key_ref, value_ref, attn_mask_ref), upstream_grad)

        check_out_and_grad(
            (out_ref, out_lp_ref, out),
            *zip(grads_ref, grads_ref_lp, grads),
            fudge_factors={
                "out": 1.75,
                "grad_query": 18.0,
                "grad_key": 25.0,
                "grad_value": 8.0,
                "grad_attn_mask": 45.0,
            },
        )

    @unittest.skipIf(not PLATFORM_SUPPORTS_FLASH_ATTENTION, "Does not support SDPA or pre-SM80 hardware")
    @unittest.skipIf(IS_JETSON, "causing sigkill on Jetson")
    @parametrize("batch_size", [1, 8])
    @parametrize("seq_len_q", [4, 8, 64, 143, 256, 512, 1024, 2048])
    @parametrize("seq_len_k", [4, 8, 64, 128, 256, 587, 1024, 2048])
    @parametrize("head_dim", [8, 16, 21, 32, 64, 72, 96, 128, 160, 192, 203, 256])
    @parametrize("is_causal", [True, False])
    @parametrize("dropout_p", [0.0, 0.22, 0.48])
    @parametrize("dtype", [torch.float16, torch.bfloat16])
    @parametrize("scale", [None, "l1"])
    @parametrize("enable_gqa", [True, False])
    @parametrize("n_heads", [[16, 8], [10, 2]])
    def test_flash_attention_vs_math_ref_grads(self, device, batch_size: int, seq_len_q: int, seq_len_k: int,
                                               head_dim: int, is_causal: bool, dropout_p: float, dtype: torch.dtype,
                                               scale: str, enable_gqa: bool, n_heads: List[int]):
        if isSM8XDevice and head_dim in range(193, 256 + 1):
            self.skipTest("Flash attention on sm86, sm87, and sm89 for headdim > 192 currently disabled")
        if is_causal and seq_len_q != seq_len_k:
            self.skipTest("Flash V2 does not accept is_casual when seq_len_q != seq_len_k")
        if TEST_WITH_ROCM and seq_len_q >= 1024 and seq_len_k >= 1024 and batch_size > 1:
            torch.cuda.empty_cache()  # Prevent memory fragmentation
        if max(seq_len_q, seq_len_k) >= 2048 and torch.cuda.get_device_properties('cuda').total_memory < 40 * 2**30:
            unittest.skip("Reference implementation OOM")
            return

        scale = scale if scale is None else (1 / head_dim)
        num_heads_q = num_heads_kv = 4
        if enable_gqa:
            num_heads_q = n_heads[0]
            num_heads_kv = n_heads[1]

        query = torch.rand(batch_size, num_heads_q, seq_len_q, head_dim,
                           device=device, dtype=dtype, requires_grad=True)
        key = torch.rand(batch_size, num_heads_kv, seq_len_k, head_dim, device=device,
                         dtype=dtype, requires_grad=True)
        value = torch.rand(batch_size, num_heads_kv, seq_len_k, head_dim,
                           device=device, dtype=dtype, requires_grad=True)

        higher_precision_dtype = torch.float64 if dtype == torch.float32 else torch.float32
        query_ref, key_ref, value_ref = query_key_value_clones(query, key, value, dtype=higher_precision_dtype)

        is_dropout = dropout_p > 0.0

        if not is_dropout:
            with sdpa_kernel(backends=[SDPBackend.FLASH_ATTENTION]):
                out = F.scaled_dot_product_attention(
                    query, key, value, dropout_p=dropout_p, is_causal=is_causal, scale=scale, enable_gqa=enable_gqa)
            with sdpa_kernel(backends=[SDPBackend.MATH]):
                # High Precision Math Reference
                out_ref = F.scaled_dot_product_attention(
                    query_ref, key_ref, value_ref, is_causal=is_causal, scale=scale, enable_gqa=enable_gqa)
                # Low Precision Math Reference
                out_lp_ref = F.scaled_dot_product_attention(
                    query, key, value, is_causal=is_causal, scale=scale, enable_gqa=enable_gqa)
        else:
            # Problem: We pad sizes in the composite region of the top level SDPA. But we need the
            # Debug mask when have dropout. So I am going to manualy pad up here when testing dropout
            q_padded, q_og_size = pad_last_dim(query, 8)
            k_padded, k_og_size = pad_last_dim(key, 8)
            v_padded, v_og_size = pad_last_dim(value, 8)
            # scale needs to be calculated on the og head_size
            if scale is None:
                scale = 1 / math.sqrt(q_og_size)
            output_tuple = torch.ops.aten._scaled_dot_product_flash_attention(
                q_padded, k_padded, v_padded, dropout_p=dropout_p, is_causal=is_causal, scale=scale, return_debug_mask=is_dropout)
            out = output_tuple[0]
            out = out[..., :v_og_size]
            # Build dropout_mask
            dbug_mask = output_tuple[-1]
            query_padding_mask = torch.ones(
                batch_size, seq_len_q, device=device, dtype=torch.bool)
            key_padding_mask = torch.ones(
                batch_size, seq_len_k, device=device, dtype=torch.bool)

            softmax_mask = self.convert_flash_attn_S_to_softmax(
                dbug_mask, seq_len_q, seq_len_k, query_padding_mask, key_padding_mask,
                causal=is_causal)[:, :, :seq_len_q, :seq_len_k]
            dropout_mask = softmax_mask >= 0
            # High Precision Math Reference
            out_ref = torch.ops.aten._scaled_dot_product_attention_math(
                query_ref, key_ref, value_ref, dropout_p=dropout_p, is_causal=is_causal,
                scale=scale, dropout_mask=dropout_mask, enable_gqa=enable_gqa)[0]
            # Low Precision Math Reference
            out_lp_ref = torch.ops.aten._scaled_dot_product_attention_math(
                query, key, value, dropout_p=dropout_p, is_causal=is_causal, scale=scale,
                dropout_mask=dropout_mask, enable_gqa=enable_gqa)[0]

        upstream_grad = torch.rand_like(out, requires_grad=False)

        # backward for flash attention on sm86, sm87, and sm89 for headdim >= 193 currently disabled
        if isSM8XDevice and head_dim in range(193, 256):
            self.assertRaises(RuntimeError, lambda: out.backward(upstream_grad))
            return

        grads = torch.autograd.grad(out, (query, key, value), upstream_grad)
        grads_ref_lp = torch.autograd.grad(out_lp_ref, (query, key, value), upstream_grad)
        grads_ref = torch.autograd.grad(out_ref, (query_ref, key_ref, value_ref), upstream_grad)

        check_out_and_grad(
            (out_ref, out_lp_ref, out),
            *zip(grads_ref, grads_ref_lp, grads),
            fudge_factors={
                'out': 1.5,
                'grad_query': 13.0,
                'grad_key': 2.0,
                'grad_value': 1.75,
            }
        )

    @skipIfRocm  # FIXME: "capturing stream has unjoined work"
    @unittest.skipIf(not PLATFORM_SUPPORTS_FLASH_ATTENTION, "Does not support SDPA or pre-SM80 hardware")
    @parametrize("batch_size", [1, 8])
    @parametrize("sequence_legnths", [(512, 512), (256, 512), (128, 1024)])
    @parametrize("head_dim", [32, 64])
    @parametrize("is_causal", [True, False])
    @parametrize("dropout_p", [0.0, 0.22])
    @parametrize("dtype", [torch.float16,])
    @parametrize("fused_kernel", PLATFORM_SPECIFIC_SDPA)
    def test_fused_attention_vs_math_ref_grads_cudagraph(self, device, batch_size: int, sequence_legnths: Tuple[int, int],
                                                         head_dim: int,
                                                         is_causal: bool,
                                                         dropout_p: float,
                                                         dtype: torch.dtype,
                                                         fused_kernel: SDPBackend):
        def _get_mem_eff_drop_mask(batch_size, n_heads, q_len, kv_len, dropout_p, seed, offset, device=device):
            mask = torch.empty((batch_size, n_heads, q_len, kv_len), device=device, dtype=torch.float32)
            rand_uniform = torch._fill_mem_eff_dropout_mask_(mask, dropout_p, seed, offset)
            mask = (rand_uniform > dropout_p).to(torch.float32)
            return mask

        def get_dropout_mask(output, fused_kernel, batch_size, n_heads, q_len, kv_len, dropout_p, device=device):
            if fused_kernel == SDPBackend.EFFICIENT_ATTENTION:
                output_seed, output_offset = output_tuple[2], output_tuple[3]
                output_seed = output_seed.item()
                output_offset = output_offset.item()
                return _get_mem_eff_drop_mask(batch_size, n_heads, q_len, kv_len,
                                              dropout_p, output_seed, output_offset, device=device)
            else:
                # Build dropout_mask
                dbug_mask = output_tuple[-1]
                query_padding_mask = torch.ones(
                    batch_size, seq_len_q, device=device, dtype=torch.bool)
                key_padding_mask = torch.ones(
                    batch_size, seq_len_k, device=device, dtype=torch.bool)

                softmax_mask = self.convert_flash_attn_S_to_softmax(
                    dbug_mask, seq_len_q, seq_len_k, query_padding_mask, key_padding_mask,
                    causal=is_causal)[:, :, :seq_len_q, :seq_len_k]
                dropout_mask = softmax_mask >= 0
                return dropout_mask

        seq_len_q, seq_len_k = sequence_legnths
        if fused_kernel == SDPBackend.FLASH_ATTENTION and is_causal and seq_len_q != seq_len_k:
            self.skipTest("Flash V2 does not accept is_casual when seq_len_q != seq_len_k")

        seed = 42
        n_heads = 4
        query = torch.rand(batch_size, n_heads, seq_len_q, head_dim,
                           device=device, dtype=dtype, requires_grad=True)
        key = torch.rand(batch_size, n_heads, seq_len_k, head_dim, device=device,
                         dtype=dtype, requires_grad=True)
        value = torch.rand(batch_size, n_heads, seq_len_k, head_dim,
                           device=device, dtype=dtype, requires_grad=True)

        fused_op = (torch.ops.aten._scaled_dot_product_efficient_attention
                    if fused_kernel == SDPBackend.EFFICIENT_ATTENTION else torch.ops.aten._scaled_dot_product_flash_attention
                    if fused_kernel == SDPBackend.FLASH_ATTENTION else torch.ops.aten._scaled_dot_product_cudnn_attention)

        higher_precision_dtype = torch.float64 if dtype == torch.float32 else torch.float32
        query_ref, key_ref, value_ref = query_key_value_clones(query, key, value, dtype=higher_precision_dtype)

        # warmup
        s = torch.cuda.Stream()
        s.wait_stream(torch.cuda.current_stream())
        # Set the global seed before capture
        torch.manual_seed(seed)
        kwargs = {"dropout_p": dropout_p, "is_causal": is_causal}
        if fused_kernel == SDPBackend.EFFICIENT_ATTENTION:
            kwargs["compute_log_sumexp"] = True
            kwargs["attn_bias"] = None
        if fused_kernel == SDPBackend.FLASH_ATTENTION:
            kwargs['return_debug_mask'] = dropout_p > 0.0
        if fused_kernel == SDPBackend.CUDNN_ATTENTION:
            kwargs["compute_log_sumexp"] = True
            kwargs["attn_bias"] = None
            if "return_debug_mask" in kwargs:
                kwargs.pop("return_debug_mask")
        with torch.cuda.stream(s):
            # Create real output
            output_tuple = fused_op(query, key, value, **kwargs)

        torch.cuda.current_stream().wait_stream(s)
        out = output_tuple[0]
        upstream_grad = torch.rand_like(out, requires_grad=False)
        s.wait_stream(torch.cuda.current_stream())
        with torch.cuda.stream(s):
            out.backward(upstream_grad)
        for x in (query, key, value):
            x.grad = None
        g = torch.cuda.CUDAGraph()
        # Create real output
        with torch.cuda.graph(g):
            tmp = torch.rand_like(query, device=query.device)  # test non-zero intragraph offset
            # Create real output
            output_tuple = fused_op(query, key, value, **kwargs)
            assert all(not isinstance(o, torch.Tensor) or o.is_cuda for o in output_tuple)
        g.replay()
        out_first = output_tuple[0].clone()
        g.replay()
        out = output_tuple[0]
        if dropout_p == 0.0:
            self.assertEqual(out_first, out, atol=0, rtol=0)
        else:
            # replays produce different results
            self.assertNotEqual(out_first, out)

        with sdpa_kernel(backends=[SDPBackend.MATH]):
            if dropout_p == 0.0:
                # High Precision Math Reference
                out_ref = F.scaled_dot_product_attention(query_ref, key_ref, value_ref,
                                                         dropout_p=dropout_p, is_causal=is_causal)
                # Low Precision Math Reference
                out_lp_ref = F.scaled_dot_product_attention(query, key, value,
                                                            dropout_p=dropout_p, is_causal=is_causal)
            # cuDNN attention doesn't support returning dropout mask
            elif fused_kernel != SDPBackend.CUDNN_ATTENTION:
                # Create the dropout_mask
                dropout_mask = get_dropout_mask(output_tuple, fused_kernel, batch_size,
                                                n_heads, seq_len_q, seq_len_k, dropout_p, device)
                # High Precision Math Reference
                out_ref = torch.ops.aten._scaled_dot_product_attention_math(
                    query_ref, key_ref, value_ref, dropout_p=dropout_p, is_causal=is_causal,
                    dropout_mask=dropout_mask)[0]
                # Low Precision Math Reference
                out_lp_ref = torch.ops.aten._scaled_dot_product_attention_math(
                    query, key, value, dropout_p=dropout_p, is_causal=is_causal,
                    dropout_mask=dropout_mask)[0]

        g1 = torch.cuda.CUDAGraph()
        with torch.cuda.graph(g1):
            grads = torch.autograd.grad(out, (query, key, value), upstream_grad)
        g1.replay()
        if fused_kernel != SDPBackend.CUDNN_ATTENTION or dropout_p == 0.0:
            grads_ref_lp = torch.autograd.grad(out_lp_ref, (query, key, value), upstream_grad)
            grads_ref = torch.autograd.grad(out_ref, (query_ref, key_ref, value_ref), upstream_grad)

            check_out_and_grad(
                (out_ref, out_lp_ref, out),
                *zip(grads_ref, grads_ref_lp, grads),
                fudge_factors={
                    'out': 2.0,
                    'grad_query': 12.0,
                    'grad_key': 2.0,
                    'grad_value': 2.0,
                }
            )


    @skipIfRocm  # Nested Tensor
    @unittest.skipIf(not PLATFORM_SUPPORTS_FUSED_ATTENTION, "Fused SDPA was not built for this system")
    @parametrize("fused_kernel", [SDPBackend.FLASH_ATTENTION, SDPBackend.EFFICIENT_ATTENTION] if
                 PLATFORM_SUPPORTS_FLASH_ATTENTION else [SDPBackend.EFFICIENT_ATTENTION])
    def test_fused_kernels_seq_len_1_inputs(self, device, fused_kernel):
        rand_nested_tensor = partial(rand_sdpa_tensor, type="nested", device=device, dtype=torch.float16)
        batch, num_heads, head_dim = 32, 16, 64
        seq_lens = torch.randint(low=1, high=32, size=(batch,))
        # make sure some seq_lens are 1
        num_ones = 10
        indices = torch.randint(low=0, high=batch, size=(num_ones,))
        seq_lens.scatter_(0, indices, 1)

        shape = SdpaShape(batch, num_heads, seq_lens.tolist(), head_dim)
        query = rand_nested_tensor(shape)
        key = rand_nested_tensor(shape)
        value = rand_nested_tensor(shape)

        query = query.transpose(1, 2)
        key = key.transpose(1, 2)
        value = value.transpose(1, 2)

        with sdpa_kernel(backends=[fused_kernel]):
            actual = torch.nn.functional.scaled_dot_product_attention(
                query, key, value, attn_mask=None, dropout_p=0.0, is_causal=False)
        with sdpa_kernel(backends=[SDPBackend.MATH]):
            math_ref = torch.nn.functional.scaled_dot_product_attention(
                query.contiguous().to(torch.float32),
                key.contiguous().to(torch.float32),
                value.contiguous().to(torch.float32),
                attn_mask=None, dropout_p=0.0, is_causal=False)

        self.assertEqual(actual.contiguous(), math_ref.contiguous().to(torch.float16), atol=1e-3, rtol=1e-2)

    @skipIfRocm  # Nested tensor
    @unittest.skipIf(not PLATFORM_SUPPORTS_FUSED_ATTENTION, "Fused SDPA was not built for this system")
    @parametrize("kernel", [SDPBackend.FLASH_ATTENTION, SDPBackend.EFFICIENT_ATTENTION] if
                 PLATFORM_SUPPORTS_FLASH_ATTENTION else [SDPBackend.EFFICIENT_ATTENTION])
    @parametrize("expand_q_batch", [True, False])
    @parametrize("expand_k_batch", [True, False])
    @parametrize("expand_v_batch", [True, False])
    @parametrize("expand_q_num_heads", [True, False])
    @parametrize("expand_k_num_heads", [True, False])
    @parametrize("expand_v_num_heads", [True, False])
    def test_fused_kernels_nested_broadcasting(
        self,
        device,
        kernel,
        expand_q_batch,
        expand_k_batch,
        expand_v_batch,
        expand_q_num_heads,
        expand_k_num_heads,
        expand_v_num_heads,
    ):
        is_efficient = kernel == SDPBackend.EFFICIENT_ATTENTION
        dtype = torch.float32 if is_efficient else torch.float16
        rand_nested_tensor = partial(rand_sdpa_tensor, type="nested", device=device, dtype=dtype)
        batch, num_heads, head_dim = 32, 8, 64
        head_dim_v = 32 if is_efficient else head_dim
        seq_lens_q = (torch.randint(low=1, high=5, size=(1,)).item()
                      if expand_q_batch
                      else torch.randint(low=1, high=32, size=(batch,)).tolist())
        seq_lens_kv = (torch.randint(low=1, high=5, size=(1,)).item()
                       if (expand_k_batch or expand_v_batch)
                       else torch.randint(low=1, high=32, size=(batch,)).tolist())

        batch_q = 1 if expand_q_batch else batch
        batch_k = 1 if expand_k_batch else batch
        batch_v = 1 if expand_v_batch else batch

        # handle case where all batch_sizes are 1
        batch = max(batch_q, batch_k, batch_v)

        num_heads_q = 1 if expand_q_num_heads else num_heads
        num_heads_k = 1 if expand_k_num_heads else num_heads
        num_heads_v = 1 if expand_v_num_heads else num_heads

        # handle case where all num_heads are 1
        num_heads = max(num_heads_q, num_heads_k, num_heads_v)

        q_shape = SdpaShape(batch_q, num_heads_q, seq_lens_q, head_dim)
        k_shape = SdpaShape(batch_k, num_heads_k, seq_lens_kv, head_dim)
        v_shape = SdpaShape(batch_v, num_heads_v, seq_lens_kv, head_dim_v)

        query = rand_nested_tensor(q_shape)
        key = rand_nested_tensor(k_shape)
        value = rand_nested_tensor(v_shape)

        def _broadcast(t, batch_broadcasted, num_heads_broadcasted):
            if batch_broadcasted and num_heads_broadcasted:
                # (1, seq_len, 1, head_dim) -> (batch, seq_len, num_heads, head_dim)
                result = torch.nested.nested_tensor(
                    [t[0].expand(-1, num_heads, t.size(-1)) for _ in range(batch)], dtype=torch.float32)
            elif batch_broadcasted:
                # (1, seq_len, num_heads, head_dim) -> (batch, seq_len, num_heads, head_dim)
                result = torch.nested.nested_tensor([t[0] for _ in range(batch)], dtype=torch.float32)
            elif num_heads_broadcasted:
                # (batch, seq_len, 1, head_dim) -> (batch, seq_len, num_heads, head_dim)
                result = torch.nested.nested_tensor([x.expand(-1, num_heads, t.size(-1))
                                                    for x in t.unbind()], dtype=torch.float32)
            else:
                result = t.to(torch.float32)
            return result

        query_expanded = _broadcast(query, expand_q_batch, expand_q_num_heads).transpose(1, 2)
        key_expanded = _broadcast(key, expand_k_batch, expand_k_num_heads).transpose(1, 2)
        value_expanded = _broadcast(value, expand_v_batch, expand_v_num_heads).transpose(1, 2)

        query = query.transpose(1, 2)
        key = key.transpose(1, 2)
        value = value.transpose(1, 2)

        with sdpa_kernel(backends=[kernel]):
            actual = torch.nn.functional.scaled_dot_product_attention(
                query, key, value, attn_mask=None, dropout_p=0.0, is_causal=False)
        with sdpa_kernel(backends=[SDPBackend.MATH]):
            math_ref = torch.nn.functional.scaled_dot_product_attention(
                query_expanded.contiguous(), key_expanded.contiguous(), value_expanded.contiguous(),
                attn_mask=None, dropout_p=0.0, is_causal=False)

        self.assertEqual(actual.contiguous(), math_ref.contiguous().to(dtype), atol=1.5e-3, rtol=1e-2)

    @skipIfRocm  # Nested tensor
    @unittest.skipIf(not PLATFORM_SUPPORTS_MEM_EFF_ATTENTION, "Fused SDPA was not built for this system")
    def test_fused_kernels_nested_broadcasting_query_dense(self, device):
        rand_nested_tensor = partial(rand_sdpa_tensor, type="nested", device=device, dtype=torch.float32)
        batch, num_heads, head_dim, head_dim_v = 32, 16, 64, 96
        seq_lens = torch.randint(low=1, high=32, size=(batch,)).tolist()
        q_shape = (1, 1, num_heads, head_dim)
        k_shape = SdpaShape(batch, num_heads, seq_lens, head_dim)
        v_shape = SdpaShape(batch, 1, seq_lens, head_dim_v)

        # create a dense query
        query = torch.randn(q_shape, device=device, dtype=torch.float32)
        key = rand_nested_tensor(k_shape)
        value = rand_nested_tensor(v_shape)

        # (1, 1, num_heads, head_dim) -> (batch, 1, num_heads, head_dim)
        query_expanded = torch.nested.nested_tensor([query.squeeze(0) for _ in range(batch)]).transpose(1, 2)
        # (batch, seq_lens, 1, head_dim) -> (batch, seq_lens, num_heads, head_dim)
        value_expanded = torch.nested.nested_tensor(
            [t.expand(-1, num_heads, head_dim_v) for t in value.unbind()]).transpose(1, 2)

        query = query.transpose(1, 2)
        key = key.transpose(1, 2)
        value = value.transpose(1, 2)

        with sdpa_kernel(backends=[SDPBackend.EFFICIENT_ATTENTION]):
            actual = torch.nn.functional.scaled_dot_product_attention(
                query, key, value, attn_mask=None, dropout_p=0.0, is_causal=False)
        with sdpa_kernel(backends=[SDPBackend.MATH]):
            math_ref = torch.nn.functional.scaled_dot_product_attention(
                query_expanded.contiguous(), key.contiguous(), value_expanded.contiguous(),
                attn_mask=None, dropout_p=0.0, is_causal=False)

        self.assertEqual(actual.contiguous(), math_ref.contiguous(), atol=1e-3, rtol=1e-2)

    @onlyCUDA
    @skipIfRocm  # Nested tensor
    @unittest.skipIf(not PLATFORM_SUPPORTS_FLASH_ATTENTION, "Does not support SDPA or pre-SM80 hardware")
    @parametrize("batch_size", [8, 32])
    @parametrize("max_seq_len_q", [32, 256])
    @parametrize("max_seq_len_kv", [32, 256])
    @parametrize("head_dim", [8, 64])
    @parametrize("dropout_p", [0.0, 0.1])
    @parametrize("dtype", [torch.float16])
    @parametrize("scale", [None, "l1"])
    @parametrize("is_causal", [True, False])
    def test_flash_attention_vs_math_ref_grads_nestedtensor(self, device, batch_size: int, max_seq_len_q: int, max_seq_len_kv: int,
                                                            head_dim: int, dropout_p: float, dtype: torch.dtype,
                                                            scale: str, is_causal: bool):
        if is_causal:
            # TODO we should support this
            self.assertRaisesRegex(RuntimeError, "Nested tensors for query / key are not supported when is_causal=True")
            return
        scale = scale if scale is None else (1 / head_dim)
        n_heads = 4
        seq_lens_q = torch.randint(low=1, high=max_seq_len_q, size=(batch_size,))
        # Set one entry to max length
        seq_lens_q[torch.randint(0, batch_size, size=(1,))] = max_seq_len_q
        seq_lens_kv = torch.randint(low=1, high=max_seq_len_kv, size=(batch_size,))
        seq_lens_kv[torch.randint(0, batch_size, size=(1,))] = max_seq_len_kv

        def rand_nt(sequence_list, num_heads, head_dim):
            tensors = [torch.rand((num_heads, seq_len, head_dim)) for seq_len in sequence_list]
            return torch.nested.nested_tensor(tensors, requires_grad=True, device=device, dtype=dtype)

        query = rand_nt(seq_lens_q, n_heads, head_dim)
        key = rand_nt(seq_lens_kv, n_heads, head_dim)
        value = rand_nt(seq_lens_kv, n_heads, head_dim)

        # Run the math kernel on low precision references
        query_ref_lp = query.clone().detach().requires_grad_(True)
        key_ref_lp = key.clone().detach().requires_grad_(True)
        value_ref_lp = value.clone().detach().requires_grad_(True)

        query_ref = query.clone().detach().to(torch.float32).requires_grad_(True)
        key_ref = key.clone().detach().to(torch.float32).requires_grad_(True)
        value_ref = value.clone().detach().to(torch.float32).requires_grad_(True)

        is_dropout = dropout_p > 0.0

        if not is_dropout:
            with sdpa_kernel(backends=[SDPBackend.FLASH_ATTENTION]):
                out = F.scaled_dot_product_attention(query, key, value, dropout_p=dropout_p, is_causal=is_causal, scale=scale)
            with sdpa_kernel(backends=[SDPBackend.MATH]):
                # High Precision Math Reference
                out_ref = F.scaled_dot_product_attention(
                    query_ref, key_ref, value_ref, is_causal=is_causal, scale=scale)
                # Low Precision Math Reference
                out_lp_ref = F.scaled_dot_product_attention(
                    query_ref_lp, key_ref_lp, value_ref_lp, is_causal=is_causal, scale=scale)
        else:
            # Create real output
            output_tuple = torch.ops.aten._scaled_dot_product_flash_attention(
                query, key, value, dropout_p=dropout_p, is_causal=is_causal,
                scale=scale, return_debug_mask=is_dropout)
            out = output_tuple[0]
            dbug_mask = output_tuple[-1]

            query_padding_mask = torch.arange(max_seq_len_q).unsqueeze(0).expand(
                batch_size, max_seq_len_q
            ) < seq_lens_q.unsqueeze(-1)
            query_padding_mask = query_padding_mask.to("cuda")

            key_padding_mask = torch.arange(max_seq_len_kv).unsqueeze(0).expand(
                batch_size, max_seq_len_kv
            ) < seq_lens_kv.unsqueeze(-1)
            key_padding_mask = key_padding_mask.to("cuda")

            softmax_mask = self.convert_flash_attn_S_to_softmax(
                dbug_mask, max_seq_len_q, max_seq_len_kv, query_padding_mask, key_padding_mask, causal=is_causal)
            dropout_mask = softmax_mask >= 0
            nt_stack = []
            for tensor_component in range(batch_size):
                batch_stack = []
                for head in range(n_heads):
                    batch_stack.append(dropout_mask[tensor_component, head,
                                                    0:seq_lens_q[tensor_component],
                                                    0:seq_lens_kv[tensor_component]].unsqueeze(0))
                nt_stack.append(torch.cat(batch_stack))
            nested_dropout_mask = torch.nested.nested_tensor(nt_stack)
            # High Precision Math Reference
            out_ref = torch.ops.aten._scaled_dot_product_attention_math(
                query_ref, key_ref, value_ref, dropout_p=dropout_p,
                is_causal=is_causal, scale=scale, dropout_mask=nested_dropout_mask)[0]
            # Low Precision Math Reference
            out_lp_ref = torch.ops.aten._scaled_dot_product_attention_math(
                query_ref_lp, key_ref_lp, value_ref_lp, dropout_p=dropout_p, is_causal=is_causal, scale=scale,
                dropout_mask=nested_dropout_mask)[0]

        upstream_grad = out.detach().clone().contiguous()

        out.backward(upstream_grad)
        out_ref.backward(upstream_grad.to(out_ref.dtype))
        out_lp_ref.backward(upstream_grad.to(out_lp_ref.dtype))

        dropout_fudge_factor = 1.0 if dropout_p == 0.0 else 2.0
        check_out_and_grad(
            (out_ref, out_lp_ref, out),
            (query_ref, query_ref_lp, query),
            (key_ref, key_ref_lp, key),
            (value_ref, value_ref_lp, value),
            fudge_factors={
                'out': 1.5 * dropout_fudge_factor,
                'grad_query': 12.0 * dropout_fudge_factor,
                'grad_key': 1.5 * dropout_fudge_factor,
                'grad_value': 2.0 * dropout_fudge_factor,
            }
        )


class TestAttnBias(NNTestCase):

    def run_test(
        self,
        device,
        make_q,
        make_kv,
        attn_bias=None,
        forw_tolerances: Optional[Tolerances] = None,
        grad_tolerances: Optional[Tolerances] = None,
        backend=None,
        causal_variant=None,
    ):
        if backend is not None:
            torch._dynamo.reset()

        query, key, value = make_q(), make_kv(), make_kv()
        query_prototype, key_prototype, value_prototype = query_key_value_clones(query, key, value)

        realized = attn_bias._materialize(device) if attn_bias is not None else None
        pytorch_output = scaled_dot_product_attention(
            query, key, value, attn_mask=realized, dropout_p=0.0, is_causal=False
        )

        sdpa_op = (
            torch.compile(scaled_dot_product_attention, backend=backend)
            if backend is not None
            else scaled_dot_product_attention
        )
        sdpa_output = sdpa_op(
            query_prototype,
            key_prototype,
            value_prototype,
            attn_mask=attn_bias,
            dropout_p=0.0,
            is_causal=False,
            scale=None,
        )

        dOut = torch.randn_like(pytorch_output)
        pytorch_output.backward(dOut)
        sdpa_output.backward(dOut)

        # Use default assert_close tolerances for dtypes
        if forw_tolerances is None:
            forw_tolerances = Tolerances(atol=None, rtol=None)
        if grad_tolerances is None:
            grad_tolerances = Tolerances(atol=None, rtol=None)

        torch.testing.assert_close(pytorch_output, sdpa_output, rtol=forw_tolerances.rtol, atol=forw_tolerances.atol)
        torch.testing.assert_close(query.grad, query_prototype.grad, rtol=grad_tolerances.rtol, atol=grad_tolerances.atol)
        torch.testing.assert_close(key.grad, key_prototype.grad, rtol=grad_tolerances.rtol, atol=grad_tolerances.atol)
        torch.testing.assert_close(value.grad, value_prototype.grad, rtol=grad_tolerances.rtol, atol=grad_tolerances.atol)

    @skipIfRocm  # No support for the second variant for now
    @parametrize("causal_variant", [CausalVariant.UPPER_LEFT, CausalVariant.LOWER_RIGHT])
    @parametrize(
        "shape",
        [(16, 16, 128, 128, 16), (16, 16, 128, 256, 32), (16, 16, 256, 128, 32), (1, 1, 23, 56, 15)],
    )
    def test_causal_variants(self, device, causal_variant: CausalVariant, shape: List[Tuple[int]]):
        make_tensor = partial(
            torch.rand, device=device, dtype=torch.float16, requires_grad=True
        )

        bsz, num_heads, seq_len_q, seq_len_kv, head_dim = shape
        make_q_tensor = partial(make_tensor, SdpaShape(bsz, num_heads, seq_len_q, head_dim))
        make_kv_tensor = partial(make_tensor, SdpaShape(bsz, num_heads, seq_len_kv, head_dim))
        if causal_variant == CausalVariant.LOWER_RIGHT and seq_len_q > seq_len_kv:
            self.skipTest(
                "Lower right causal mask will produce NaNs in the output when seq_len_q > seq_len_kv!"
            )

        forw_tol = Tolerances(1e-3, 1e-3)
        grad_tol = Tolerances(5e-3, 5e-3)

        if causal_variant == CausalVariant.UPPER_LEFT:
            attn_bias = causal_upper_left(seq_len_q, seq_len_kv)
        else:
            attn_bias = causal_lower_right(seq_len_q, seq_len_kv)

        with sdpa_kernel(backends=[SDPBackend.EFFICIENT_ATTENTION,
                                   SDPBackend.FLASH_ATTENTION,
                                   SDPBackend.MATH,
                                   SDPBackend.CUDNN_ATTENTION]):
            self.run_test(device, make_q_tensor, make_kv_tensor, attn_bias, forw_tol, grad_tol, backend=None)

    @skipIfRocm  # CausalVariant
    @parametrize("causal_variant", [CausalVariant.UPPER_LEFT, CausalVariant.LOWER_RIGHT])
    @parametrize(
        "shape",
        [(16, 16, 128, 128, 16), (16, 16, 128, 256, 32), (16, 16, 256, 128, 32), (1, 1, 23, 56, 15)],
    )
    @unittest.skipIf(IS_WINDOWS, "torch.compile is not supported on windows")
    @skipIfTorchDynamo("This function already calls torch.compile.")
    def test_causal_variants_compile(self, device, causal_variant: CausalVariant, shape: List[Tuple[int]]):
        cnts = CompileCounterWithBackend("aot_eager")
        make_tensor = partial(
            torch.rand, device=device, dtype=torch.float16, requires_grad=True
        )

        bsz, num_heads, seq_len_q, seq_len_kv, head_dim = shape
        make_q_tensor = partial(make_tensor, SdpaShape(bsz, num_heads, seq_len_q, head_dim))
        make_kv_tensor = partial(make_tensor, SdpaShape(bsz, num_heads, seq_len_kv, head_dim))
        if causal_variant == CausalVariant.LOWER_RIGHT and seq_len_q > seq_len_kv:
            self.skipTest(
                "Lower right causal mask will produce NaNs in the output when seq_len_q > seq_len_kv!"
            )
        forw_tol = Tolerances(1e-3, 1e-3)
        grad_tol = Tolerances(5e-3, 5e-3)

        if causal_variant == CausalVariant.UPPER_LEFT:
            attn_bias = causal_upper_left(seq_len_q, seq_len_kv)
        else:
            attn_bias = causal_lower_right(seq_len_q, seq_len_kv)

        with sdpa_kernel(backends=[SDPBackend.EFFICIENT_ATTENTION,
                                   SDPBackend.FLASH_ATTENTION,
                                   SDPBackend.MATH,
                                   SDPBackend.CUDNN_ATTENTION]):
            self.run_test(device, make_q_tensor, make_kv_tensor, attn_bias, forw_tol, grad_tol, backend=cnts)
        self.assertEqual(cnts.frame_count, 1, "Compiled graph should have 1 frame!")

    @parametrize("shape", [(16, 16, 128, 128, 16), (16, 16, 128, 256, 32), (16, 16, 256, 128, 32), (1, 1, 23, 56, 15)])
    def test_is_causal_equals_upper_left(self, device, shape: List[Tuple[int]]):
        make_tensor = partial(
            torch.rand, device=device, dtype=torch.float16, requires_grad=True
        )

        bsz, num_heads, seq_len_q, seq_len_kv, head_dim = shape
        make_q_tensor = partial(make_tensor, SdpaShape(bsz, num_heads, seq_len_q, head_dim))
        make_kv_tensor = partial(make_tensor, SdpaShape(bsz, num_heads, seq_len_kv, head_dim))

        forw_tol = Tolerances(1e-3, 1e-3)
        grad_tol = Tolerances(5e-3, 5e-3)

        query = make_q_tensor()
        key = make_kv_tensor()
        value = make_kv_tensor()
        attn_bias = causal_upper_left(seq_len_q, seq_len_kv)

        out_attn_bias = scaled_dot_product_attention(query, key, value, attn_mask=attn_bias, dropout_p=0.0)
        out_is_causal = scaled_dot_product_attention(query, key, value, is_causal=True, dropout_p=0.0)
        torch.testing.assert_close(out_attn_bias, out_is_causal, rtol=forw_tol.rtol, atol=forw_tol.atol)

    def test_is_causal_and_mask_fails(self, device):
        make_tensor = partial(
            torch.rand, device=device, dtype=torch.float16, requires_grad=True
        )
        make_q_tensor = partial(make_tensor, SdpaShape(16, 16, 128, 16))
        make_kv_tensor = partial(make_tensor, SdpaShape(16, 16, 128, 16))

        query = make_q_tensor()
        key = make_kv_tensor()
        value = make_kv_tensor()
        attn_bias = causal_upper_left(128, 128)

        with self.assertRaisesRegex(ValueError, "CausalBias should not be used with causal=True"):
            scaled_dot_product_attention(query, key, value, attn_mask=attn_bias, is_causal=True, dropout_p=0.0)

@unittest.skipIf(TEST_XPU, "XPU does not support cppextension currently")
@unittest.skipIf(IS_FBCODE, "Ninja is required to load C++ extensions and it's not compatible with Buck ")
class TestSDPAPrivateUse1Only(NNTestCase):
    @classmethod
    def setUpClass(cls):
        remove_build_path()
        cls.module = torch.utils.cpp_extension.load(
            name="custom_device_extension",
            sources=[
                "cpp_extensions/open_registration_extension.cpp",
            ],
            extra_include_paths=["cpp_extensions"],
            extra_cflags=["-g"],
            verbose=True,
        )
        # register torch.foo module and foo device to torch
        torch.utils.rename_privateuse1_backend("foo")
        torch.utils.generate_methods_for_privateuse1_backend(for_storage=True)
        torch._register_device_module("foo", generate_faked_module())

    @skipIfTorchDynamo()
    def test_fused_sdp_choice_privateuseone(self):
        batch_size, seq_len, num_heads, head_dim = 4, 256, 2, 128
        make_tensor = partial(torch.rand, device="cpu", dtype=torch.float16)
        shape = SdpaShape(batch_size, num_heads, seq_len, head_dim)
        q_cpu, k_cpu, v_cpu = make_tensor(shape), make_tensor(shape), make_tensor(shape)
        q_privateuse1 = q_cpu.to("foo")
        k_privateuse1 = k_cpu.to("foo")
        v_privateuse1 = v_cpu.to("foo")
        assert torch._fused_sdp_choice(q_privateuse1, k_privateuse1, v_privateuse1) == SDPBackend.OVERRIDEABLE.value

    def test_scaled_dot_product_fused_attention_overrideable(self):
        batch_size, seq_len, num_heads, head_dim = 4, 256, 2, 128
        make_tensor = partial(torch.rand, device="cpu", dtype=torch.float16)
        shape = SdpaShape(batch_size, num_heads, seq_len, head_dim)
        q_cpu, k_cpu, v_cpu = make_tensor(shape), make_tensor(shape), make_tensor(shape)
        q_privateuse1 = q_cpu.to("foo")
        k_privateuse1 = k_cpu.to("foo")
        v_privateuse1 = v_cpu.to("foo")
        actual = torch.nn.functional.scaled_dot_product_attention(
            q_privateuse1, k_privateuse1, v_privateuse1, attn_mask=None, dropout_p=0.0)

    def test_scaled_dot_product_fused_attention_overrideable_backward(self):
        batch_size, seq_len, num_heads, head_dim = 4, 256, 2, 128
        make_tensor = partial(torch.rand, device="cpu", dtype=torch.float16, requires_grad=True)
        shape = (batch_size, num_heads, seq_len, head_dim)
        q_cpu, k_cpu, v_cpu = make_tensor(shape), make_tensor(shape), make_tensor(shape)
        attn_mask = make_tensor((batch_size, num_heads, seq_len, seq_len))
        q_privateuse1 = q_cpu.to("foo")
        k_privateuse1 = k_cpu.to("foo")
        v_privateuse1 = v_cpu.to("foo")
        attn_mask_privateuse1 = attn_mask.to("foo")
        output, logsumexp, cum_seq_q, cum_seq_k, max_q, max_k, philox_seed, philox_offset, debug_attn_mask = \
            torch.ops.aten._scaled_dot_product_fused_attention_overrideable(
                q_privateuse1, k_privateuse1, v_privateuse1, attn_bias=attn_mask_privateuse1)

        rand_upward = torch.rand(shape, device="cpu", dtype=torch.float16, requires_grad=False)
        rand_upward_privateuse1 = rand_upward.to("foo")
        grad_input_mask = [True, True, True, True]
        grad_q, grad_k, grad_v, grad_attn_mask = torch.ops.aten._scaled_dot_product_fused_attention_overrideable_backward(
            rand_upward_privateuse1, q_privateuse1, k_privateuse1, v_privateuse1, attn_mask_privateuse1,
            grad_input_mask, output, logsumexp, cum_seq_q, cum_seq_k, max_q, max_k, dropout_p=0.0,
            is_causal=False, philox_seed=philox_seed, philox_offset=philox_offset)

if NOTEST_CPU:
    device_types = ("cuda", )
else:
    device_types = ("cpu", "cuda")

instantiate_device_type_tests(TestTransformers, globals(), only_for=device_types)
instantiate_device_type_tests(TestSDPAFailureModes, globals(), only_for=device_types)
instantiate_device_type_tests(TestSDPA, globals(), only_for=device_types)
instantiate_device_type_tests(TestSDPACudaOnly, globals(), only_for=("cuda"))
instantiate_device_type_tests(TestAttnBias, globals(), only_for=device_types)

if __name__ == '__main__':
    run_tests()<|MERGE_RESOLUTION|>--- conflicted
+++ resolved
@@ -2092,12 +2092,9 @@
             if dtype in [torch.bfloat16, torch.float16]:
                 math_ref = math_ref.to(dtype)
 
-<<<<<<< HEAD
             self.assertFalse(torch.isnan(math_ref).any())
             self.assertFalse(torch.isnan(actual).any())
 
-=======
->>>>>>> a6691be4
             self.assertEqual(actual, math_ref, atol=tol.atol, rtol=tol.rtol)
 
             if train:
