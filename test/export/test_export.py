# Owner(s): ["oncall: export"]
# flake8: noqa
import copy
import dataclasses
import io
import logging
import operator
import re
import unittest
import warnings
from contextlib import contextmanager
from dataclasses import dataclass
from re import escape
from typing import Dict, List

import torch
import torch._dynamo as torchdynamo
import torch.nn.functional as F
from functorch.experimental.control_flow import cond, map
from torch import Tensor
from torch._decomp import decomposition_table, get_decompositions
from torch._dynamo.test_case import TestCase
from torch._dynamo.testing import normalize_gm
from torch._export.pass_base import _ExportPassBaseDeprecatedDoNotUse
from torch._export.utils import (
    get_buffer,
    get_param,
    is_buffer,
    is_param,
    register_dataclass_as_pytree_node,
)
from torch._higher_order_ops.hints_wrap import hints_wrapper
from torch._inductor.compile_fx import split_const_gm
from torch._subclasses import FakeTensorMode
from torch.export import (
    default_decompositions,
    Dim,
    export,
    export_for_training,
    unflatten,
)
from torch.export._trace import (
    _export,
    _export_to_torch_ir,
    DEFAULT_EXPORT_DYNAMO_CONFIG,
)
from torch.export.graph_signature import (
    ExportGraphSignature,
    InputKind,
    OutputKind,
    OutputSpec,
    TensorArgument,
)
from torch.fx.experimental.proxy_tensor import make_fx
from torch.fx.experimental.symbolic_shapes import ShapeEnv
from torch.testing import FileCheck
from torch.testing._internal.common_cuda import (
    PLATFORM_SUPPORTS_FLASH_ATTENTION,
    SM90OrLater,
)
from torch.testing._internal.common_device_type import onlyCPU, onlyCUDA
from torch.testing._internal.common_utils import (
    find_library_location,
    IS_FBCODE,
    IS_MACOS,
    IS_SANDCASTLE,
    IS_WINDOWS,
    run_tests,
    skipIfCrossRef,
    skipIfXpu,
    TEST_TRANSFORMERS,
    TestCase as TorchTestCase,
)
from torch.utils._pytree import (
    LeafSpec,
    tree_flatten,
    tree_map,
    tree_unflatten,
    TreeSpec,
    treespec_dumps,
    treespec_loads,
)


try:
    from torchrec.sparse.jagged_tensor import KeyedJaggedTensor

    HAS_TORCHREC = True
except ImportError:
    HAS_TORCHREC = False

try:
    from . import testing
except ImportError:
    import testing  # @manual=fbcode//caffe2/test:test_export-library
# The following import pattern matters as `test_export.export` is patched
# in other files (like test_export_nonstrict.py). `torch.export.export`
# will invalidate the patch.
from torch.export import export


torch.library.define("testlib::returns_tensor_symint", "(Tensor x) -> (Tensor, SymInt)")
torch.library.define(
    "testlib::foo",
    "(Tensor(a!) x, Tensor(b!) z) -> (Tensor, Tensor, Tensor)",
    tags=torch.Tag.pt2_compliant_tag,
)
torch.library.define(
    "testlib::foo_mutated",
    "(Tensor(a!) x) -> (Tensor, Tensor)",
    tags=torch.Tag.pt2_compliant_tag,
)
torch.library.define(
    "testlib::foo_functional",
    "(Tensor x) -> (Tensor)",
    tags=torch.Tag.pt2_compliant_tag,
)
torch.library.define(
    "testlib::foo_unbacked",
    "(Scalar x) -> (Tensor)",
    tags=torch.Tag.pt2_compliant_tag,
)


@torch.library.impl("testlib::returns_tensor_symint", "cpu")
@torch.library.impl_abstract("testlib::returns_tensor_symint")
def returns_tensor_symint_impl(x):
    return x, x.shape[0]


@torch.library.impl("testlib::foo", "cpu")
@torch._dynamo.disable
def foo_impl(x, z):
    x.add_(5)
    z.add_(5)
    return x, z, x + z


@torch.library.impl_abstract("testlib::foo")
def foo_abstract(x, z):
    return x, z, x + z


@torch.library.impl("testlib::foo_mutated", "CompositeImplicitAutograd")
def foo_mutated(x):
    a, b, c = torch.ops.testlib.foo(x, x.cos())
    return a, a.cos()


@torch.library.impl("testlib::foo_functional", "CompositeImplicitAutograd")
def foo_functional(x):
    a, b, c = torch.ops.testlib.foo(x.cos(), x.cos())
    return a.cos()


@torch.library.impl("testlib::foo_unbacked", "CompositeImplicitAutograd")
def foo_unbacked(x):
    if x > 2:
        return torch.ones(4, 4)
    if x < 6:
        return torch.ones(4, 4)
    return torch.ones(4, 4)


@dataclass
class Inp:
    x: Tensor
    y: List[Tensor]
    z: Dict[str, Tensor]


NON_STRICT_SUFFIX = "_non_strict"
RETRACEABILITY_STRICT_SUFFIX = "_retraceability"
RETRACEABILITY_NON_STRICT_SUFFIX = "_retraceability_non_strict"
SERDES_SUFFIX = "_serdes"
SERDES_NON_STRICT_SUFFIX = "_serdes_non_strict"
PREDISPATCH_SUFFIX = "_pre_dispatch"
TRAINING_IR_DECOMP_STRICT_SUFFIX = "_training_ir_to_decomp"
TRAINING_IR_DECOMP_NON_STRICT_SUFFIX = "_training_ir_to_decomp_non_strict"
LEGACY_EXPORT_STRICT_SUFFIX = "_legacy_export_strict"
LEGACY_EXPORT_NONSTRICT_SUFFIX = "_legacy_export_non_strict"


def is_non_strict_test(test_name):
    return test_name.endswith(NON_STRICT_SUFFIX)


def is_non_strict_legacy_test(test_name):
    return test_name.endswith(LEGACY_EXPORT_NONSTRICT_SUFFIX)


def is_retracebility_test(test_name):
    return test_name.endswith(RETRACEABILITY_STRICT_SUFFIX) or test_name.endswith(
        RETRACEABILITY_NON_STRICT_SUFFIX
    )


def is_serdes_test(test_name):
    return test_name.endswith(SERDES_SUFFIX) or test_name.endswith(
        SERDES_NON_STRICT_SUFFIX
    )


def is_training_ir_test(test_name):
    return test_name.endswith(TRAINING_IR_DECOMP_STRICT_SUFFIX) or test_name.endswith(
        TRAINING_IR_DECOMP_NON_STRICT_SUFFIX
    )


def get_hop_schema(ep: torch.export.ExportedProgram):
    hop_node = next(
        node
        for node in ep.graph.nodes
        if isinstance(node.target, torch._ops.HigherOrderOperator)
    )
    return torch._library.utils.hop_schema_from_fx_node(hop_node)


@unittest.skipIf(not torchdynamo.is_dynamo_supported(), "dynamo isn't support")
class TestDynamismExpression(TestCase):
    def test_export_inline_constraints(self):
        class Module(torch.nn.Module):
            def forward(self, x):
                b = x.item()
                torch._check_is_size(b)
                return torch.full((b, 1), 1)

        f = Module()
        inp = (torch.tensor([3]),)
        ref = f(*inp)

        gm = export(f, inp)
        res = gm.module()(*inp)

        self.assertTrue(torchdynamo.utils.same(ref, res))

        gm = make_fx(f, tracing_mode="symbolic")(*inp)
        res = gm(*inp)
        self.assertTrue(torchdynamo.utils.same(ref, res))

    def test_export_constraints_error_not_in_range(self):
        class InvalidInputConflictWithInputConstraints(torch.nn.Module):
            def forward(self, x):
                return x + 1

        inp = torch.zeros([3])
        dim_x = torch.export.Dim("dim_x", min=6)

        if is_non_strict_test(self._testMethodName):
            error_type = torch.fx.experimental.symbolic_shapes.ConstraintViolationError
        else:
            error_type = torch._dynamo.exc.UserError

        with self.assertRaisesRegex(error_type, "not in range"):
            export(
                InvalidInputConflictWithInputConstraints(),
                (inp,),
                dynamic_shapes={"x": {0: dim_x}},
            )

    def test_export_slice_maxsize(self):
        class Slice(torch.nn.Module):
            def forward(self, *args):
                return torch.ops.aten.slice.Tensor(*args)

        inp = (torch.rand((10, 3, 224, 224)), 0, 0, 9223372036854775807)
        dynamic_shapes = (({0: Dim("dim")}, None, None, None),)
        torch.export.export(
            Slice(),
            inp,
            dynamic_shapes=dynamic_shapes,
        )

    def test_export_constraints_error(self):
        class ConflictingConstraints(torch.nn.Module):
            def forward(self, x):
                b = x.item()
                torch._check_is_size(b)
                torch._check(b >= 4)
                torch._check(b <= 5)
                torch._check(b <= 5)
                torch._check(True)
                return torch.full((b, 1), 1)

        inp = (torch.tensor([3]),)
        ep = export(ConflictingConstraints(), inp)

        with self.assertRaisesRegex(
            RuntimeError, r"Runtime assertion failed for expression u[\d+] \>\= 4"
        ):
            ep.module()(torch.tensor([3]))

    def test_export_assume_static_by_default(self):
        class Module(torch.nn.Module):
            def forward(self, x: torch.Tensor):
                if x.shape[0] == 4:
                    return x + 1
                else:
                    return x

        branch_on_shape = Module()
        inp = (torch.rand(4, 5),)

        # Being able to export means shape is preserved as static
        export(branch_on_shape, inp)


@unittest.skipIf(IS_WINDOWS, "Windows isn't supported for this case")
@unittest.skipIf(not torchdynamo.is_dynamo_supported(), "dynamo isn't support")
class TestExport(TestCase):
    def _test_export_same_as_eager(self, f, args, kwargs=None):
        kwargs = kwargs or {}
        exported_program = export(f, args, kwargs)
        self.assertEqual(exported_program.module()(*args, **kwargs), f(*args, **kwargs))
        # this is not supported by .module()
        # reversed_kwargs = {key: kwargs[key] for key in reversed(kwargs)}
        # self.assertEqual(
        #     exported_program.module()(*args, **reversed_kwargs), f(*args, **reversed_kwargs)
        # )

    def _check_dynamic_shapes_specs_and_shapes(
        self, model, inputs, specs, passing_shapes, failing_shapes, test_serdes=False
    ):
        from torch._export.serde.dynamic_shapes import (
            _dump_dynamic_shapes,
            _load_dynamic_shapes,
        )
        from torch.utils._pytree import tree_map

        def _construct_inputs(shapes):
            def _is_tensor_leaf(x):
                return isinstance(x, tuple) and all(isinstance(y, int) for y in x)

            return tree_map(
                lambda x: torch.randn(*x) if _is_tensor_leaf(x) else x,
                shapes,
                is_leaf=_is_tensor_leaf,
            )

        # exports with a list of equivalent dynamic shapes specs,
        # then tests for pass/fail on list of shapes
        for _specs in specs:
            ep = export(model, inputs, dynamic_shapes=_specs)
            eps = [ep]
            if test_serdes:
                # test dynamic shapes serialization
                # test that behavior remains the same when exporting with ser/des specs:
                # serialize + deserialize original specs, and export.
                ep_serdes = export(
                    model,
                    inputs,
                    dynamic_shapes=_load_dynamic_shapes(
                        _dump_dynamic_shapes(_specs, inputs)
                    ),
                )
                eps.append(ep_serdes)

            for ep in eps:
                for shapes in passing_shapes:
                    test_inputs = _construct_inputs(shapes)
                    ep.module()(*test_inputs)
                for shapes in failing_shapes:
                    test_inputs = _construct_inputs(shapes)
                    with self.assertRaises(RuntimeError):
                        ep.module()(*test_inputs)

    def test_basic(self):
        class Module(torch.nn.Module):
            def forward(self, x, y):
                return x[0] + y

        f = Module()
        inp = ([torch.ones(1, 3)], torch.ones(1, 3))
        self._test_export_same_as_eager(f, inp)

    @skipIfCrossRef
    def test_custom_tag_metadata_re_export(self):
        class Foo(torch.nn.Module):
            def __init__(self):
                super().__init__()
                self.w = torch.nn.Parameter(torch.rand(4, 2))
                self.b = torch.nn.Parameter(torch.rand(4))

            def forward(self, x):
                out = torch.nn.functional.linear(x, self.w, self.b)
                return out

        f = Foo()
        inputs = (torch.zeros(1, 2),)
        ep = export(f, inputs)

        new_gm = copy.deepcopy(ep.graph_module)
        new_gm.meta["custom"] = {}
        new_gm.meta["custom"]["f"] = "bar"

        for node in new_gm.graph.nodes:
            if (
                node.op == "call_function"
                and node.target == torch.ops.aten.linear.default
            ):
                node.meta["custom"] = {}
                node.meta["custom"]["quantization_tag"] = "foo"

        new_ep = ep._update(new_gm, ep.graph_signature)
        new_ep = export(new_ep.module(), inputs)
        self.assertEqual(new_ep.graph_module.meta["custom"]["f"], "bar")

        # the custom field should be preserved after re-export and
        # should not be copied to other nodes
        counter = 0
        for node in new_ep.graph.nodes:
            if "custom" in node.meta:
                counter += 1
                self.assertTrue(node.meta["custom"]["quantization_tag"] == "foo")
                self.assertTrue(node.target == torch.ops.aten.linear.default)

        self.assertEqual(counter, 1)

    def test_symint_output(self):
        class Foo(torch.nn.Module):
            def forward(self, x):
                z, y = x.size()
                return z + y + x[0], z

        inputs = (torch.ones(2, 3),)
        dim0_x, dim1_x = torch.export.dims("dim0_x", "dim1_x")
        dynamic_shapes = {"x": (dim0_x, dim1_x)}
        export(Foo(), inputs, dynamic_shapes=dynamic_shapes)

    def test_no_tensor_computation(self):
        class Module(torch.nn.Module):
            def forward(self, x, y):
                return y

        f = Module()
        inp = ([torch.ones(1, 3)], 1)
        ep = export(f, inp)
        self.assertEqual(ep.module()(*inp), f(*inp))
        self.assertExpectedInline(
            str(ep.graph).strip(),
            """\
graph():
    %x_0 : [num_users=0] = placeholder[target=x_0]
    %y : [num_users=0] = placeholder[target=y]
    return (1,)""",
        )

    def test_no_tensor_computation_2(self):
        class Module(torch.nn.Module):
            def forward(self, x, y):
                return x

        f = Module()
        inp = (torch.randn(3), 1)
        ep = export(f, inp)
        self.assertEqual(ep.module()(*inp), f(*inp))
        self.assertExpectedInline(
            str(ep.graph).strip(),
            """\
graph():
    %x : [num_users=1] = placeholder[target=x]
    %y : [num_users=0] = placeholder[target=y]
    return (x,)""",
        )

    def test_no_tensor_computation_3(self):
        class Module(torch.nn.Module):
            def forward(self, x, y):
                return 5

        f = Module()
        inp = (2, 1)
        ep = export(f, inp)
        self.assertEqual(ep.module()(*inp), f(*inp))
        self.assertExpectedInline(
            str(ep.graph).strip(),
            """\
graph():
    %x : [num_users=0] = placeholder[target=x]
    %y : [num_users=0] = placeholder[target=y]
    return (5,)""",
        )

    def test_no_tensor_computation_4(self):
        class Module(torch.nn.Module):
            def forward(self, x, y):
                return x

        f = Module()
        inp = ([torch.randn(3)], 1)
        ep = export(f, inp)
        self.assertEqual(ep.module()(*inp), f(*inp))
        self.assertExpectedInline(
            str(ep.graph).strip(),
            """\
graph():
    %x_0 : [num_users=1] = placeholder[target=x_0]
    %y : [num_users=0] = placeholder[target=y]
    return (x_0,)""",
        )

    def test_not_registered_parameter(self):
        class Basic(torch.nn.Module):
            def __init__(self):
                super().__init__()
                self.params = {"foo": torch.nn.Parameter(torch.ones(3, 3))}

            def forward(self, x):
                return x + self.params["foo"]

        f = Basic()
        args = (torch.randn(1, 3),)
        # strict-mode will error out because foo is registered as parameter
        # in dynamo (a behavior that's different from eager). We decided to
        # follow eager behavior.
        ep = export(f, args, strict=False)
        gm = ep.module()
        self.assertEqual(len(ep.graph_signature.lifted_tensor_constants), 1)
        self.assertEqual(len(ep.graph_signature.parameters), 0)
        # check foo is not a parameter in the final graph
        self.assertEqual(len(list(gm.named_parameters())), 0)
        self.assertEqual(gm(*args), f(*args))
        self.assertExpectedInline(
            str(gm.graph).strip(),
            """\
graph():
    %lifted_tensor_0 : [num_users=1] = get_attr[target=lifted_tensor_0]
    %x : [num_users=1] = placeholder[target=x]
    %add : [num_users=1] = call_function[target=torch.ops.aten.add.Tensor](args = (%x, %lifted_tensor_0), kwargs = {})
    return (add,)""",
        )

    def test_external_call_non_strict_real_tensor(self):
        class ExternalMethod:
            def add(self, x):
                return x + x

        class Basic(torch.nn.Module):
            def __init__(self) -> None:
                super().__init__()
                self.external_add = ExternalMethod().add

            def forward(self, x):
                return self.external_add(x)

        f = Basic()
        args = (torch.randn(1, 3),)
        ep = export(f, args, strict=False)
        self.assertEqual(ep.module()(*args), f(*args))

    def test_colon_parameter(self):
        class M(torch.nn.Module):
            def __init__(self) -> None:
                super().__init__()
                self.register_parameter("foo:bar", torch.nn.Parameter(torch.ones(3, 3)))

            def forward(self, x):
                return x + getattr(self, "foo:bar")

        ep = export(M(), (torch.randn(3, 3),))
        x = torch.randn(3, 3)
        self.assertEqual(ep.module()(x), M()(x))

    def test_conv_dynamic(self):
        # Simple module for demonstration
        class M(torch.nn.Module):
            def __init__(self) -> None:
                super().__init__()
                self.conv = torch.nn.Conv2d(
                    in_channels=3, out_channels=32, kernel_size=3, padding=1
                )
                self.relu = torch.nn.ReLU()
                self.maxpool = torch.nn.MaxPool2d(kernel_size=3)

            def forward(self, x: torch.Tensor, y: torch.Tensor) -> torch.Tensor:
                a = self.conv(x)
                a.add_(y)
                return self.maxpool(self.relu(a))

        example_args = (torch.randn(2, 3, 256, 256), torch.ones(2, 32, 256, 256))
        dynamic_shapes = {"x": {0: Dim("batch")}, "y": {0: Dim("batch")}}
        m = M()
        exported_program: torch.export.ExportedProgram = export(
            m, args=example_args, dynamic_shapes=dynamic_shapes
        )

        args = (torch.randn(17, 3, 256, 256), torch.ones(17, 32, 256, 256))
        self.assertEqual(exported_program.module()(*args), m(*args))
        args = (torch.randn(15, 3, 256, 256), torch.ones(15, 32, 256, 256))
        self.assertEqual(exported_program.module()(*args), m(*args))

        gm: torch.fx.GraphModule = torch.export.export_for_training(
            m, args=example_args, dynamic_shapes=dynamic_shapes
        ).module()

        args = (torch.randn(17, 3, 256, 256), torch.ones(17, 32, 256, 256))
        self.assertEqual(gm(*args), m(*args))
        args = (torch.randn(15, 3, 256, 256), torch.ones(15, 32, 256, 256))
        self.assertEqual(gm(*args), m(*args))

    def test_masked_select_dynamic(self):
        class M(torch.nn.Module):
            def __init__(self) -> None:
                super().__init__()

            def forward(self, x: torch.Tensor) -> torch.Tensor:
                mask = x.ge(0.5)
                return torch.masked_select(x, mask)

        example_args = (torch.randn(3, 4, 5),)
        dim0_x_max, dim1_x_max = 100, 7
        dynamic_shapes = {
            "x": {
                0: Dim("dim0_x", max=dim0_x_max),
                1: Dim("dim1_x_max", max=dim1_x_max),
            }
        }
        m = M()
        exported_program: torch.export.ExportedProgram = export(
            m, args=example_args, dynamic_shapes=dynamic_shapes
        )

        # Test that the expected upper bound is among the range constraints.
        expected_upper_bound = dim0_x_max * dim1_x_max * 5
        vr_upper_bounds = [
            vr.upper for vr in exported_program.range_constraints.values()
        ]
        self.assertTrue(expected_upper_bound in set(vr_upper_bounds))
        # Test that none of the upper bounds are larger.
        for vr_upper in vr_upper_bounds:
            self.assertTrue(vr_upper <= expected_upper_bound)

    def test_nonzero_dynamic(self):
        class M(torch.nn.Module):
            def __init__(self) -> None:
                super().__init__()

            def forward(self, x: torch.Tensor, as_tuple: bool) -> torch.Tensor:
                return torch.nonzero(x, as_tuple=as_tuple)

        # Case 1 and 2: as_tuple is True and as_tuple is False.
        for as_tuple in [True, False]:
            example_args = (torch.randn(3, 4, 5), as_tuple)
            dim0_x_max, dim1_x_max = 100, 7
            dynamic_shapes = {
                "x": {
                    0: Dim("dim0_x", max=dim0_x_max),
                    1: Dim("dim1_x_max", max=dim1_x_max),
                },
                "as_tuple": None,
            }
            m = M()
            exported_program: torch.export.ExportedProgram = export(
                m, args=example_args, dynamic_shapes=dynamic_shapes
            )

            # Test that the expected upper bound is among the range constraints.
            expected_upper_bound = dim0_x_max * dim1_x_max * 5
            vr_upper_bounds = [
                vr.upper for vr in exported_program.range_constraints.values()
            ]
            self.assertTrue(expected_upper_bound in set(vr_upper_bounds))
            # Test that none of the upper bounds are larger.
            for vr_upper in vr_upper_bounds:
                self.assertTrue(vr_upper <= expected_upper_bound)

        # Case 3: Test special case when input has zero dimensions and a nonzero
        # scalar value.
        example_args = (torch.tensor(10), as_tuple)
        dim0_x_max = 100
        dynamic_shapes = {
            "x": None,
            "as_tuple": None,
        }
        m = M()
        exported_program: torch.export.ExportedProgram = export(
            m, args=example_args, dynamic_shapes=dynamic_shapes
        )

        # Test that the expected upper bound is equal to 1, since our output
        # for this edge case should always be a tensor of size 1.
        vr_upper_bounds = [
            vr.upper for vr in exported_program.range_constraints.values()
        ]
        for vr_upper in vr_upper_bounds:
            self.assertEqual(vr_upper, 1)

    def test_setgrad_lifted_tensor(self):
        class M(torch.nn.Module):
            def forward(self, x, y):
                with torch.enable_grad():
                    c = torch.tensor(4)
                    z = c + x + y

                return z * z

        m = M()
        x = torch.randn(4)
        y = torch.randn(4)
        # Need to surround export with no_grad to bypass AutogradStateOpsFailSafeguard.
        with torch.no_grad():
            ep = export(m, (x, y))
        self.assertEqual(ep.module()(x, y), m(x, y))

    def test_basic_non_strict_real_tensor(self):
        class Basic(torch.nn.Module):
            def __init__(self) -> None:
                super().__init__()
                self.param = torch.nn.Parameter(torch.randn(1, 3))

            def forward(self, x, y):
                return x[0] + y - self.param

        f = Basic()
        args = ([torch.randn(1, 3)], torch.randn(1, 3))
        ep = export(f, args, strict=False)
        self.assertEqual(ep.module()(*args), f(*args))

    def test_basic_non_strict_fake_tensor(self):
        class Basic(torch.nn.Module):
            def __init__(self) -> None:
                super().__init__()
                self.param = torch.nn.Parameter(torch.randn(3, 2))

            def forward(self, x, y):
                return x[0] + y - self.param

        fake_mode = FakeTensorMode(shape_env=ShapeEnv(tracked_fakes=[]))
        f = Basic()
        with fake_mode:
            args = ([torch.empty(3, 2)], torch.empty(3, 2))
        ep = export(f, args, strict=False)
        inputs = ([torch.randn(3, 2)], torch.randn(3, 2))
        self.assertEqual(ep.module()(*inputs), f(*inputs))

    def test_non_strict_dynamic_shapes(self):
        class Foo(torch.nn.Module):
            def __init__(self) -> None:
                super().__init__()
                self.u = torch.nn.Buffer(torch.ones(1))
                self.v = torch.nn.Buffer(torch.ones(1))

            def forward(self, x, ys, zs, c):
                y = ys[0] + ys[1] + zs["a"] + zs["b"]
                self.v.add_(3)
                w = self.u - self.v
                if x.shape[0] < 3 and c.shape[0] != 4:
                    return x + w, x + y
                else:
                    return x - w, x - y

        foo = Foo()

        inp = (
            torch.ones(5),
            [torch.zeros(5), torch.ones(5)],
            {"a": torch.zeros(5), "b": torch.ones(5)},
            torch.ones(4),
        )
        dim = torch.export.Dim("dim", min=3)
        dynamic_shapes = (
            {0: dim},
            [{0: dim}, {0: dim}],
            {"a": {0: dim}, "b": {0: dim}},
            None,
        )

        ep_ns = torch.export.export(
            foo, inp, dynamic_shapes=dynamic_shapes, strict=False
        )

        bad_runtime_inp1 = (
            torch.ones(6),
            [torch.zeros(5), torch.ones(5)],
            {"a": torch.zeros(5), "b": torch.ones(5)},
            torch.ones(4),
        )
        with self.assertRaisesRegex(
            RuntimeError,
            escape(
                "Expected input at *args[1][0].shape[0] to be equal to 6, but got 5"
            ),
        ):
            ep_ns.module()(*bad_runtime_inp1)

        bad_runtime_inp2 = (
            torch.ones(5),
            [torch.zeros(5), torch.ones(5)],
            {"a": torch.zeros(5), "b": torch.ones(5)},
            torch.ones(6),
        )
        with self.assertRaisesRegex(
            RuntimeError,
            escape("Expected input at *args[3].shape[0] to be equal to 4, but got 6"),
        ):
            ep_ns.module()(*bad_runtime_inp2)

        good_runtime_inp = (
            torch.ones(7),
            [torch.zeros(7), torch.ones(7)],
            {"a": torch.zeros(7), "b": torch.ones(7)},
            torch.ones(4),
        )
        ep_ns.module()(*good_runtime_inp)

        bad_example_inp = (
            torch.ones(2),
            [torch.zeros(2), torch.ones(2)],
            {"a": torch.zeros(2), "b": torch.ones(2)},
            torch.ones(4),
        )
        with self.assertRaisesRegex(
            torch.fx.experimental.symbolic_shapes.ConstraintViolationError,
            "2 not in range.*3,",
        ):
            ep_ns = torch.export.export(
                foo, bad_example_inp, dynamic_shapes=dynamic_shapes, strict=False
            )

    def test_non_strict_dynamic_shapes_suggested_fixes(self):
        class Foo(torch.nn.Module):
            def forward(self, x, c):
                if x.shape[0] <= 6:
                    return x + 1, c + 2
                else:
                    return x - 1, c - 2

        foo = Foo()

        bad_example_inp = (
            torch.ones(5),
            torch.ones(4),
        )
        dim = torch.export.Dim("dim", min=3)
        dynamic_shapes = (
            {0: dim},
            None,
        )

        with self.assertRaisesRegex(
            torch._dynamo.exc.UserError,
            "Constraints violated \\(dim\\)!(.*\n)*.*"
            "Not all values of dim.*satisfy the generated guard(.*\n)*.*"
            "Suggested fixes:(.*\n)*.*"
            "dim = Dim\\('dim', min=3, max=6\\)",
        ):
            torch.export.export(
                foo, bad_example_inp, dynamic_shapes=dynamic_shapes, strict=False
            )

    def test_symint_item(self):
        class M(torch.nn.Module):
            def forward(self, tensor):
                return tensor.item()

        input = (torch.tensor([1], dtype=torch.int),)

        orig_res = M()(*input)
        ep_res = torch.export.export(M(), input).module()(*input)
        self.assertEqual(orig_res, ep_res)

    def test_symbool_item(self):
        class M(torch.nn.Module):
            def forward(self, tensor):
                return tensor.item()

        input = (torch.tensor([1], dtype=torch.bool),)

        orig_res = M()(*input)
        ep_res = torch.export.export(M(), input).module()(*input)
        self.assertEqual(orig_res, ep_res)

    def test_unbacked_to_cond(self):
        class M(torch.nn.Module):
            def forward(self, a):
                az = a.nonzero()

                def true_fn(x):
                    return (x + 1).sum()

                def false_fn(x):
                    return (x + 3).sum()

                r = torch.cond(az.size(0) > 3, true_fn, false_fn, (az,))
                return r * 2

        M()(torch.randn(7))
        torch.export.export(M(), (torch.randn(7),))

    def test_unbacked_to_cond_passthrough(self):
        class M(torch.nn.Module):
            def forward(self, a):
                az = a.nonzero()

                def true_fn(x):
                    return x + 1

                def false_fn(x):
                    return x + 3

                r = torch.cond(az.size(0) > 3, true_fn, false_fn, (az,))
                return r * 2

        M()(torch.randn(7))
        torch.export.export(M(), (torch.randn(7),))

    @torch._dynamo.config.patch(capture_scalar_outputs=True)
    def test_cond_contains_unbacked_no_escape(self):
        class M(torch.nn.Module):
            def forward(self, a, b1, b2, c):
                def true_fn(x):
                    return x * b1.item()

                def false_fn(x):
                    return x * b2.item()

                r = torch.cond(a, true_fn, false_fn, (c,))
                return r * 2

        args = (
            torch.tensor(True),
            torch.tensor([4]),
            torch.tensor([4]),
            torch.randn(10, requires_grad=True),
        )
        torch.export.export(M(), args)

    def test_cond_int_closure(self):
        class M(torch.nn.Module):
            def __init__(self):
                super().__init__()
                self.num = 4

            def forward(self, a, x):
                def true_fn(x):
                    return x * self.num

                def false_fn(x):
                    return x + self.num

                r = torch.cond(a, true_fn, false_fn, (x,))
                return r * 2

        args = (torch.tensor(True), torch.randn(10))
        ep = torch.export.export(M(), args)
        self.assertEqual(ep.module()(*args), M()(*args))

    def test_state_tensors(self):
        class M(torch.nn.Module):  # simple with register buffer
            def __init__(self) -> None:
                super().__init__()
                self.buf = torch.nn.Buffer(torch.ones(2, 3), persistent=False)

            def forward(self, x):
                # x = 2
                y = self.buf
                # y = 1
                w1 = self.buf + 3
                w2 = self.buf + 4
                w3 = self.buf + 5
                self.buf = w1
                z = self.buf
                self.buf = w3
                # z = 4
                return x + y + z + w2

        ep = export(M(), (torch.randn(2, 3),), strict=False).run_decompositions({})
        self.assertEqual(list(ep.graph_signature.buffers_to_mutate.values()), ["buf"])
        self.assertTrue(
            torch.allclose(ep.module()(torch.ones(2, 3) + 1), torch.ones(2, 3) * 12)
        )

        class M(torch.nn.Module):  # simple without register buffer
            def __init__(self) -> None:
                super().__init__()
                self.buf = torch.ones(2, 3)

            def forward(self, x):
                # x = 2
                y = self.buf
                # y = 1
                self.buf = self.buf + 3
                z = self.buf
                # z = 3
                return x + y + z

        with self.assertRaisesRegex(
            ValueError,
            "The tensor attribute self.buf was assigned during export",
        ):
            export(M(), (torch.randn(2, 3),), strict=False)

        class M(torch.nn.Module):  # complex with register buffer
            def __init__(self) -> None:
                super().__init__()
                tensors = [torch.ones(2, 3), torch.ones(2, 3)]
                for i, tensor in enumerate(tensors):
                    self.register_buffer(f"buf_{i}", tensor, persistent=False)

            def get_tensor(self, i):
                return getattr(self, f"buf_{i}")

            def set_tensor(self, i, val):
                setattr(self, f"buf_{i}", val)

            def forward(self, x):
                # x = 2
                y = self.get_tensor(0) + self.get_tensor(1)
                # y = 1 + 1
                self.set_tensor(0, torch.ones(2, 3) + 2)
                self.set_tensor(1, torch.ones(2, 3) + 2)
                z = self.get_tensor(0) + self.get_tensor(1)
                # z = 3 + 3
                return x + y + z

        ep = export(M(), (torch.randn(2, 3),), strict=False).run_decompositions({})
        self.assertEqual(
            list(ep.graph_signature.buffers_to_mutate.values()), ["buf_0", "buf_1"]
        )
        self.assertTrue(
            torch.allclose(ep.module()(torch.ones(2, 3) + 1), torch.ones(2, 3) * 10)
        )

        class M(torch.nn.Module):  # complex without register buffer
            def __init__(self) -> None:
                super().__init__()
                self.tensors = [torch.ones(2, 3), torch.ones(2, 3)]

            def get_tensor(self, i):
                return self.tensors[i]

            def set_tensor(self, i, val):
                self.tensors[i] = val

            def forward(self, x):
                # x = 2
                y = self.get_tensor(0) + self.get_tensor(1)
                # y = 1 + 1
                self.set_tensor(0, torch.ones(2, 3) + 2)
                self.set_tensor(1, torch.ones(2, 3) + 2)
                z = self.get_tensor(0) + self.get_tensor(1)
                # z = 3 + 3
                return x + y + z

        with self.assertRaisesRegex(
            ValueError,
            "The tensor attributes self.tensors\\[0\\], self.tensors\\[1\\] were assigned during export",
        ):
            export(M(), (torch.randn(2, 3),), strict=False)

    def test_state_primitives(self):
        class M(torch.nn.Module):
            def __init__(self) -> None:
                super().__init__()
                self.x = 1
                self.y = {"k": 2}
                self.z = (3,)

            def forward(self, x):
                self.x = self.x + 4
                self.y["k"] = self.y["k"] + 5
                self.z = (self.z[0] + 6,)
                return x + self.x + self.y["k"] + self.z[0]

        ep = export(M(), (torch.randn(2, 3),))
        self.assertTrue(
            torch.allclose(ep.module()(torch.zeros(2, 3)), torch.ones(2, 3) * 21)
        )

    def test_state_shape_attribute_assignment(self):
        class TestModule(torch.nn.Module):
            def __init__(self):
                super().__init__()
                self.linear = torch.nn.Linear(10, 10)
                self.last_z_shape = self.linear.weight.shape

            def forward(self, x):
                self.last_z_shape = x.shape
                return self.linear(x)

        model = TestModule()
        x = torch.randn(20, 10)
        ep_model = export(model, (x,), strict=False).module()
        self.assertTrue(torch.allclose(model(x), ep_model(x)))

    def test_real_tensor_size_mismatch(self):
        from torch._subclasses.fake_tensor import MetadataMismatchError

        class M(torch.nn.Module):
            def forward(self, a, b):
                return torch.ops.mylib.foo(a, b)

        @torch.library.custom_op("mylib::foo", mutates_args={})
        def foo(a: torch.Tensor, b: torch.Tensor) -> torch.Tensor:
            return a + b

        @foo.register_fake
        def foo_fake_impl(a, b):
            m, n = a.shape
            return torch.empty(n, m)  # incorrectly permute

        error_type = (
            MetadataMismatchError
            if is_non_strict_test(self._testMethodName)
            else torch._dynamo.exc.TorchRuntimeError
        )
        with torch._functorch.config.patch(fake_tensor_propagate_real_tensors=True):
            # won't catch anything if dims are equal
            export(
                M(),
                (torch.randn(4, 4), torch.randn(4, 4)),
            )
            # catch concrete inequality
            with self.assertRaisesRegex(
                error_type,
                "Real tensor propagation found an output size mismatch between fake shape 8 and real shape 4, "
                "at output index 0, dimension 0 for func: mylib.foo.default",
            ):
                export(
                    M(),
                    (torch.randn(4, 8), torch.randn(4, 8)),
                )
            # same test with dynamic shapes
            d0 = Dim("d0")
            d1 = Dim("d1")
            export(
                M(),
                (torch.randn(4, 4), torch.randn(4, 4)),
                dynamic_shapes={
                    "a": (d0, d1),
                    "b": (d0, d1),
                },
            )
            with self.assertRaisesRegex(
                error_type,
                "Real tensor propagation found an output size mismatch between fake shape s1 and real shape 4, "
                "at output index 0, dimension 0 for func: mylib.foo.default",
            ):
                export(
                    M(),
                    (torch.randn(4, 8), torch.randn(4, 8)),
                    dynamic_shapes={
                        "a": (d0, d1),
                        "b": (d0, d1),
                    },
                )

    def test_real_tensor_alias_dtype_mismatch(self):
        from torch._subclasses.fake_tensor import MetadataMismatchError

        error_type = (
            MetadataMismatchError
            if is_non_strict_test(self._testMethodName)
            else torch._dynamo.exc.TorchRuntimeError
        )

        # test alias case
        class M(torch.nn.Module):
            def forward(self, a):
                return torch.ops.mylib.foo_alias(a)

        @torch.library.custom_op("mylib::foo_alias", mutates_args={})
        def foo_alias(a: torch.Tensor) -> torch.Tensor:
            return a * 2

        @foo_alias.register_fake
        def foo_fake_impl(a):
            return a

        with torch._functorch.config.patch(fake_tensor_propagate_real_tensors=True):
            with self.assertRaisesRegex(
                error_type,
                r"Real tensor propagation found an aliasing mismatch between fake output (.*\n)*.* "
                r"and real output (.*\n)*.* for func: mylib.foo_alias.default",
            ):
                ep = export(M(), (torch.randn(4, 4),))

        # test dtype case
        class N(torch.nn.Module):
            def forward(self, a):
                return torch.ops.mylib.foo_dtype(a)

        @torch.library.custom_op("mylib::foo_dtype", mutates_args={})
        def foo_dtype(a: torch.Tensor) -> torch.Tensor:
            return a * 2

        @foo_dtype.register_fake
        def foo_fake_impl(a):
            m, n = a.shape
            return torch.empty([m, n], dtype=torch.int32)

        with torch._functorch.config.patch(fake_tensor_propagate_real_tensors=True):
            with self.assertRaisesRegex(
                error_type,
                r"Real tensor propagation found a metadata mismatch between fake tensor (.*\n)*.* "
                r"and real tensor (.*\n)*.* at output index 0, for func: mylib.foo_dtype.default",
            ):
                ep = export(N(), (torch.randn(4, 4),))

    def test_real_tensor_for_max_op(self):
        class Foo(torch.nn.Module):
            def forward(self, x, y):
                x = x[x > 0]
                y = y[y > 0]
                return max(x.shape[0], y.shape[0])

        model = Foo()
        inputs = (torch.zeros(64), torch.ones(64))
        with torch._functorch.config.patch(fake_tensor_propagate_real_tensors=True):
            ep = export(model, inputs)

        self.assertEqual(ep.module()(*inputs), model(*inputs))
        x = torch.zeros(64)
        y = torch.ones(64)
        # This seems to be a bug with old export because when we pass in x, x
        # as input, runtime assertion should fail. This is because we would create
        # guard on y.shape[0] > x.shape[0] but somehow in old export, we dce this
        # assertion.
        if is_non_strict_test(self._testMethodName) and not is_non_strict_legacy_test(
            self._testMethodName
        ):
            with self.assertRaisesRegex(RuntimeError, "Runtime assertion failed for"):
                ep.module()(x, x)
        else:
            self.assertEqual(ep.module()(x, x), model(x, x))
        self.assertEqual(ep.module()(x, y), model(x, y))

    def test_draft_export_checks_mutation_with_nan(self):
        @torch.library.custom_op("export::foo", mutates_args={})
        def foo(x: torch.Tensor, y: torch.Tensor) -> torch.Tensor:
            return x + y

        @foo.register_fake
        def _(x, y):
            return x + y

        class Foo(torch.nn.Module):
            def forward(self, x, y):
                return foo(x, y)

        model = Foo()
        inputs = (torch.full((64,), torch.nan), torch.full((64,), torch.nan))
        with torch._functorch.config.patch(fake_tensor_propagate_real_tensors=True):
            ep = export(model, inputs)

    def test_draft_export_checks_mutation(self):
        @torch.library.custom_op("export::foo", mutates_args={})
        def foo(x: torch.Tensor, y: torch.Tensor) -> torch.Tensor:
            y.add_(1)
            return x.clone()

        @foo.register_fake
        def _(x, y):
            return x.clone()

        class Foo(torch.nn.Module):
            def forward(self, x, y):
                return foo(x, y)

        model = Foo()
        inputs = (torch.randn(64), torch.randn(64))
        with self.assertRaisesRegex(RuntimeError, "for argument 'y'"):
            with torch._functorch.config.patch(fake_tensor_propagate_real_tensors=True):
                ep = export(model, inputs)

        @torch.library.custom_op("export::foo", mutates_args={"y"})
        def foo(x: torch.Tensor, y: torch.Tensor) -> torch.Tensor:
            y.add_(1)
            return x.clone()

        @foo.register_fake
        def _(x, y):
            return x.clone()

        # No errors
        with torch._functorch.config.patch(fake_tensor_propagate_real_tensors=True):
            ep = export(model, inputs)

    def test_draft_export_checks_mutation_list(self):
        @torch.library.custom_op("export::foo", mutates_args={})
        def foo(xs: List[torch.Tensor]) -> torch.Tensor:
            x, y = xs
            y.add_(1)
            return x.clone()

        @foo.register_fake
        def _(xs):
            x, y = xs
            return x.clone()

        class Foo(torch.nn.Module):
            def forward(self, xs):
                return foo(xs)

        model = Foo()
        inputs = ([torch.randn(64), torch.randn(64)],)
        with self.assertRaisesRegex(RuntimeError, "for argument 'xs'"):
            with torch._functorch.config.patch(fake_tensor_propagate_real_tensors=True):
                ep = export(model, inputs)

        @torch.library.custom_op("export::foo", mutates_args={"xs"})
        def foo(xs: List[torch.Tensor]) -> torch.Tensor:
            x, y = xs
            y.add_(1)
            return x.clone()

        @foo.register_fake
        def _(xs):
            x, y = xs
            return x.clone()

        # No errors
        with torch._functorch.config.patch(fake_tensor_propagate_real_tensors=True):
            ep = export(model, inputs)

    def test_draft_export_checks_aliasing(self):
        @torch.library.custom_op("export::foo", mutates_args={})
        def foo(x: torch.Tensor, y: torch.Tensor) -> torch.Tensor:
            return x

        @foo.register_fake
        def _(x, y):
            return x.clone()

        class Foo(torch.nn.Module):
            def forward(self, x, y):
                return foo(x, y)

        model = Foo()
        inputs = (torch.randn(64), torch.randn(64))
        with self.assertRaisesRegex(RuntimeError, "may not alias"):
            with torch._functorch.config.patch(fake_tensor_propagate_real_tensors=True):
                ep = export(model, inputs)

        @torch.library.custom_op("export::foo", mutates_args={})
        def foo(x: torch.Tensor, y: torch.Tensor) -> torch.Tensor:
            return x.clone()

        @foo.register_fake
        def _(x, y):
            return x.clone()

        # No errors
        with torch._functorch.config.patch(fake_tensor_propagate_real_tensors=True):
            ep = export(model, inputs)

    # Bug: ep.run_decompositions() doesn't propagate real tensors
    @testing.expectedFailureTrainingIRToRunDecomp
    # Bug: ep.run_decompositions() doesn't propagate real tensors
    @testing.expectedFailureTrainingIRToRunDecompNonStrict
    def test_draft_export_infers_fake_kernel(self):
        with torch.library._scoped_library("export", "FRAGMENT") as lib:
            lib.define("bar(Tensor x) -> Tensor")
            lib.impl("bar", lambda x: x[0].clone(), "CPU")

            @torch.library.custom_op("export::foo", mutates_args={})
            def foo(x: torch.Tensor, y: torch.Tensor) -> torch.Tensor:
                return x * y

            class Foo(torch.nn.Module):
                def forward(self, x, y):
                    return foo(x, y), torch.ops.export.bar(y)

            model = Foo()
            inputs = (torch.randn(1, 3), torch.randn(2, 1))
            with torch._functorch.config.patch(fake_tensor_propagate_real_tensors=True):
                ep = export(model, inputs)

        # expecttest only works for the base TestExport class.
        if self.__class__ != TestExport:
            return

        self.assertExpectedInline(
            str(ep.graph_module.code).strip(),
            """\
def forward(self, x, y):
    foo = torch.ops.export.foo.default(x, y);  x = None
    sym_size_int_3 = torch.ops.aten.sym_size.int(foo, 0)
    sym_size_int_4 = torch.ops.aten.sym_size.int(foo, 1)
    sym_constrain_range_for_size_default = torch.ops.aten.sym_constrain_range_for_size.default(sym_size_int_3);  sym_constrain_range_for_size_default = None
    ge_3 = sym_size_int_3 >= 0;  sym_size_int_3 = None
    _assert_scalar_default = torch.ops.aten._assert_scalar.default(ge_3, "Runtime assertion failed for expression u0 >= 0 on node 'ge_3'");  ge_3 = _assert_scalar_default = None
    sym_constrain_range_for_size_default_1 = torch.ops.aten.sym_constrain_range_for_size.default(sym_size_int_4);  sym_constrain_range_for_size_default_1 = None
    ge_4 = sym_size_int_4 >= 0;  sym_size_int_4 = None
    _assert_scalar_default_1 = torch.ops.aten._assert_scalar.default(ge_4, "Runtime assertion failed for expression u1 >= 0 on node 'ge_4'");  ge_4 = _assert_scalar_default_1 = None
    bar = torch.ops.export.bar.default(y);  y = None
    sym_size_int_5 = torch.ops.aten.sym_size.int(bar, 0)
    sym_constrain_range_for_size_default_2 = torch.ops.aten.sym_constrain_range_for_size.default(sym_size_int_5);  sym_constrain_range_for_size_default_2 = None
    ge_5 = sym_size_int_5 >= 0;  sym_size_int_5 = None
    _assert_scalar_default_2 = torch.ops.aten._assert_scalar.default(ge_5, "Runtime assertion failed for expression u2 >= 0 on node 'ge_5'");  ge_5 = _assert_scalar_default_2 = None
    return (foo, bar)""",
        )

    def test_draft_export_fake_kernel_inference_errors(self):
        @torch.library.custom_op("export::foo", mutates_args={})
        def foo(x: torch.Tensor, y: torch.Tensor) -> torch.Tensor:
            return x.expand(32, 3).contiguous()[4]

        class Foo(torch.nn.Module):
            def forward(self, x, y):
                return foo(x, y)

        model = Foo()
        inputs = (torch.randn(1, 3), torch.randn(2, 1))

        with self.assertRaisesRegex(RuntimeError, "non-zero storage offset"):
            with torch._functorch.config.patch(fake_tensor_propagate_real_tensors=True):
                ep = export(model, inputs)

        @torch.library.custom_op("export::foo", mutates_args={})
        def foo(x: torch.Tensor, y: torch.Tensor) -> torch.Tensor:
            return torch.randn(3, 3).diagonal()

        with self.assertRaisesRegex(RuntimeError, "not dense in memory"):
            with torch._functorch.config.patch(fake_tensor_propagate_real_tensors=True):
                ep = export(model, inputs)

    @testing.expectedFailureSerDer  # SymBool serialization? TODO(pianpwk)
    @testing.expectedFailureSerDerNonStrict
    def test_real_tensor_bool_cast(self):
        class Foo(torch.nn.Module):
            def forward(self, x):
                return bool(x.eq(0.1).any())

        model = Foo()
        inputs = (torch.randn(64),)
        with torch._functorch.config.patch(fake_tensor_propagate_real_tensors=True):
            ep = export(model, inputs, strict=False)

    @testing.expectedFailureSerDer
    @testing.expectedFailureSerDerNonStrict
    def test_is_nonzero(self):
        class Foo(torch.nn.Module):
            def forward(self, x):
                return torch.is_nonzero(x)

        def _long_tensor(nz):
            return torch.full((), int(nz))

        def _float_tensor(nz):
            return torch.full((), int(nz), dtype=torch.float32)

        def _bool_tensor(nz):
            return torch.full((), int(nz)).bool()

        mod = Foo()
        for _tensor in [
            _long_tensor,
            _float_tensor,
            _bool_tensor,
            # local_scalar_dense on complex NYI for fake tensors
        ]:
            with torch._functorch.config.patch(fake_tensor_propagate_real_tensors=True):
                for nz in [True, False]:
                    sample_input = _tensor(nz=nz)
                    ep = export(mod, (sample_input,), strict=False)
                    self.assertEqual(ep.module()(sample_input), nz)
                    print(ep)

    @testing.expectedFailureLegacyExportNonStrict  # Trivial error, just need to move the error check earlier, for real users it wont matter
    @testing.expectedFailureLegacyExportStrict  # Trivial error, just need to move the error check earlier, for real users it wont matter
    def test_export_script_module(self):
        class Foo(torch.nn.Module):
            def forward(self, rv: torch.Tensor, t: torch.Tensor):
                i = t.item()
                return rv + i

        foo = Foo()
        foo_script = torch.jit.script(foo)
        inp = (torch.zeros(3, 4), torch.tensor(7))

        with self.assertRaisesRegex(
            ValueError, "Exporting a ScriptModule is not supported"
        ):
            export(foo_script, inp)

        from torch._export.converter import TS2EPConverter

        TS2EPConverter(foo_script, inp).convert()

    def test_dim_auto_and_dim(self):
        # test basic Dims
        class Foo(torch.nn.Module):
            def forward(self, x, y):
                return x - y

        inputs = (torch.randn(4, 4), torch.randn(4, 4))
        shapes = {
            "x": (Dim.AUTO, Dim("d1", min=3)),
            "y": (Dim("d0", max=8), Dim.DYNAMIC),
        }
        ep = export(Foo(), inputs, dynamic_shapes=shapes)
        x, y = [node for node in ep.graph.nodes if node.op == "placeholder"]
        self.assertEqual((s0 := x.meta["val"].shape[0]), y.meta["val"].shape[0])
        self.assertEqual((s1 := x.meta["val"].shape[1]), y.meta["val"].shape[1])
        vr0 = ep.range_constraints[s0.node.expr]
        vr1 = ep.range_constraints[s1.node.expr]
        self.assertEqual([vr0.upper, vr1.lower], [8, 3])

        # test derived Dims
        class Bar(torch.nn.Module):
            def forward(self, x, y, z):
                return x + y[1::3] + z

        inputs = (torch.randn(4), torch.randn(13), torch.randn(4))
        dx = Dim("dx", min=2, max=10)
        shapes = {
            "x": (dx,),
            "y": (3 * dx + 1,),
            "z": (Dim.AUTO,),
        }
        ep = export(Bar(), inputs, dynamic_shapes=shapes)
        x, y, z = [node for node in ep.graph.nodes if node.op == "placeholder"]
        self.assertEqual((s0 := x.meta["val"].shape[0]), z.meta["val"].shape[0])
        expr = y.meta["val"].shape[0]
        free_symbols = expr.node.expr.free_symbols
        self.assertEqual(len(free_symbols), 1)
        self.assertEqual(next(iter(free_symbols)), s0.node.expr)

        # test specialization still complains
        inputs = (torch.randn(4), torch.randn(4))
        shapes = {
            "x": (Dim.STATIC,),
            "y": (Dim("dy"),),
        }
        with self.assertRaisesRegex(
            torch._dynamo.exc.UserError,
            r"Not all values of dy .* in the specified range are valid because dy was inferred to be a constant",
        ):
            export(Foo(), inputs, dynamic_shapes=shapes)

    def test_torch_fn(self):
        class M1(torch.nn.Module):
            def __init__(self) -> None:
                super().__init__()
                self.linear = torch.nn.Linear(3, 3)
                self.relu = torch.nn.ReLU()

            def forward(self, x):
                x = self.linear(x)
                x = self.linear(x)
                x = self.relu(x)
                x = x + x
                return x

        ep1 = export(M1(), (torch.randn(3, 3),)).run_decompositions()
        expected_result = [
            ("linear_1", "builtin_function_or_method.linear"),
            ("linear_1", "builtin_function_or_method.linear"),
            ("linear_2", "builtin_function_or_method.linear"),
            ("linear_2", "builtin_function_or_method.linear"),
            ("relu_1", "function.relu"),
            ("add_1", "method_descriptor.add"),
        ]
        actual_result = []
        for i, node in enumerate(ep1.graph.nodes):
            if node.op == "call_function":
                actual_result.append(node.meta.get("torch_fn"))
        self.assertEqual(actual_result, expected_result)

        class M2(torch.nn.Module):
            def __init__(self) -> None:
                super().__init__()

            def forward(self, x, weight, bias):
                x = torch.nn.functional.linear(x, weight, bias)
                x = torch.nn.functional.relu(x)
                x = torch.add(x, x)
                return x

        ep2 = export(
            M2(), (torch.randn(3, 3), torch.randn(3, 3), torch.randn(3))
        ).run_decompositions()
        expected_result = [
            ("linear_1", "builtin_function_or_method.linear"),
            ("linear_1", "builtin_function_or_method.linear"),
            ("relu_1", "function.relu"),
            ("add_1", "builtin_function_or_method.add"),
        ]
        actual_result = []
        for i, node in enumerate(ep2.graph.nodes):
            if node.op == "call_function":
                actual_result.append(node.meta.get("torch_fn"))
        self.assertEqual(actual_result, expected_result)

    @testing.expectedFailureSerDer  # failed serializing SymInt nodes in subgraph (known issue)
    @testing.expectedFailureSerDerNonStrict
    def test_hoo_inline_users_issue(self):
        # This came from an issue where replace_with_hop passes would inline subgraphs,
        # and mess up node.users for nodes present in multiple subgraphs (e.g. _x in SetGradCase
        # below, since it's used in both set_grad_enabled HOO modules).
        # This checks that node.users and node.args are in correspondence.
        def check_users_for_graph(graph):
            def _tuple_contains(_tuple, val):
                # check nested, since output node args have format ((x, y, ...),)
                return any(
                    _tuple_contains(x, val) if isinstance(x, tuple) else x == val
                    for x in _tuple
                )

            for node in graph.nodes:
                # check node.users
                for user in node.users.keys():
                    assert _tuple_contains(user.args, node)
                # check node.args
                for arg in node.args:
                    if isinstance(arg, torch.fx.Node):
                        assert _tuple_contains(arg.users, node)

        # check set grad enabled
        class SetGradCase(torch.nn.Module):
            def forward(self, x):
                _x = x.shape[0] + 2
                _xx = _x + 2
                with torch.no_grad():
                    y = _x * 4
                return _xx, y

        ep = export(
            SetGradCase(),
            (torch.randn(6),),
            dynamic_shapes={"x": (Dim("dx"),)},
            strict=False,
        )
        check_users_for_graph(ep.graph)

    def test_export_custom_op_lib(self):
        ops_registered_before = set(torch.ops.mylib)

        # Assert warning for CompositeImplictAutograd op
        with torch.library._scoped_library("mylib", "FRAGMENT") as lib:
            lib.define("foo123(Tensor x) -> Tensor")
            lib.impl("foo123", lambda x: x.sin(), "CompositeImplicitAutograd")

        ops_registered_after = set(torch.ops.mylib)
        self.assertEqual(ops_registered_after, ops_registered_before)

    def test_export_preserve_linear_but_not_custom_op(self):
        table = torch.export.default_decompositions()
        del table[torch.ops.aten.linear.default]

        with torch.library._scoped_library("mylib", "FRAGMENT") as lib:
            lib.define("foo123(Tensor x) -> Tensor")
            lib.impl("foo123", lambda x: x.sin(), "CompositeImplicitAutograd")

            class Bar(torch.nn.Module):
                def __init__(self):
                    super().__init__()
                    self.linear = torch.nn.Linear(4, 4)

                def forward(self, x):
                    lin = self.linear(x)
                    return torch.ops.mylib.foo123(lin)

            x = torch.randn(4, 4)
            ep = export(Bar(), (x,)).run_decompositions(table)

            self.assertExpectedInline(
                str(ep.graph_module.code).strip(),
                """\
def forward(self, p_linear_weight, p_linear_bias, x):
    linear = torch.ops.aten.linear.default(x, p_linear_weight, p_linear_bias);  x = p_linear_weight = p_linear_bias = None
    sin = torch.ops.aten.sin.default(linear);  linear = None
    return (sin,)""",
            )

    def test_export_preserve_linear_at_aot_level(self):
        class Foo(torch.nn.Module):
            def __init__(self) -> None:
                super().__init__()
                self.linear = torch.nn.Linear(3, 3)

            def forward(self, x):
                x = self.linear(x)
                return torch.ops.aten.chunk.default(x, 3, 0)

        ep = torch.export.export(Foo(), (torch.randn(3, 3),))
        decomp_table = default_decompositions()
        del decomp_table[torch.ops.aten.linear.default]
        ep = ep.run_decompositions(decomp_table)

        gm = ep.graph_module
        # linear is CompositeImplicitAutograd functional op so we should preserve it
        # chunk is CompositeImplicitAutograd non-functional op we decompose.
        self.assertExpectedInline(
            str(gm.code).strip(),
            """\
def forward(self, p_linear_weight, p_linear_bias, x):
    linear = torch.ops.aten.linear.default(x, p_linear_weight, p_linear_bias);  x = p_linear_weight = p_linear_bias = None
    split_with_sizes = torch.ops.aten.split_with_sizes.default(linear, [1, 1, 1]);  linear = None
    getitem = split_with_sizes[0]
    getitem_1 = split_with_sizes[1]
    getitem_2 = split_with_sizes[2];  split_with_sizes = None
    return (getitem, getitem_1, getitem_2)""",
        )

    def test_export_cond_preserve_torch_fn_for_subgraphs(self):
        class MySubModule(torch.nn.Module):
            def foo(self, x):
                return x.cos()

            def forward(self, x):
                return self.foo(x)

        class CondBranchClassMethod(torch.nn.Module):
            def __init__(self) -> None:
                super().__init__()
                self.subm = MySubModule()

            def bar(self, x):
                return x.sin()

            def forward(self, x):
                return cond(x.sum() <= 2, self.subm.forward, self.bar, [x])

        example_inputs = (torch.randn(1, 3, 3, 3),)
        m = CondBranchClassMethod()
        m.eval()
        gm = export(m, example_inputs).module()

        actual_torch_fns = []
        for mod in gm.modules():
            for node in mod.graph.nodes:
                if node.name in {"sin", "cos"}:
                    torch_fn = node.meta.get("torch_fn")
                    print(torch_fn)
                    actual_torch_fns.append(torch_fn)
        exp_torch_fns = [
            ("cos_1", "method_descriptor.cos"),
            ("sin_1", "method_descriptor.sin"),
        ]
        self.assertEqual(actual_torch_fns, exp_torch_fns)

    def test_duplicate_modules_with_non_persistent_buffers(self):
        class FooWithBuf(torch.nn.Module):
            def __init__(self):
                super().__init__()
                self.register_buffer("buf", torch.randn(4), persistent=False)

            def forward(self, x):
                return x + self.buf

        class BarWithFoo(torch.nn.Module):
            def __init__(self, foo):
                super().__init__()
                self.foo = foo

            def forward(self, x):
                return self.foo(x)

        class ModWith2Bars(torch.nn.Module):
            def __init__(self):
                super().__init__()
                foo = FooWithBuf()
                self.b1 = BarWithFoo(foo)
                self.b2 = BarWithFoo(foo)

            def forward(self, x):
                return self.b1(x) + self.b2(x)

        mod = ModWith2Bars()
        inputs = (torch.randn(4),)
        ep = export(mod, inputs)
        self.assertTrue(torch.allclose(ep.module()(*inputs), mod(*inputs)))

    def test_derived_dim_basic(self):
        class Foo(torch.nn.Module):
            def forward(self, x, y):
                return x + y[1:]

        foo = Foo()

        x, y = torch.randn(5), torch.randn(6)
        dimx = torch.export.Dim("dimx", min=3, max=6)

        dimy = torch.export.Dim("dimy", min=4, max=7)  # doesn't work
        with self.assertRaisesRegex(
            torch._dynamo.exc.UserError,
            (
                "Constraints violated \\(dimy\\)!(.*\n)*.*"
                "The values of dimy.*must always be related to the values of dimx.*by.*(.*\n)*.*"
                "Suggested fixes:(.*\n)*.*"
                "dimy = dimx \\+ 1"
            ),
        ):
            export(
                foo,
                (x, y),
                dynamic_shapes=({0: dimx}, {0: dimy}),
            )

        dimy = dimx * 2  # doesn't work
        with self.assertRaisesRegex(
            torch._dynamo.exc.UserError,
            "Expected input.*size.* to be equal to 2\\*dimx, where dimx = 5, but got 6",
        ):
            export(
                foo,
                (x, y),
                dynamic_shapes=({0: dimx}, {0: dimy}),
            )

        dimy = dimx + 1  # works
        ep = export(
            foo,
            (x, y),
            dynamic_shapes=({0: dimx}, {0: dimy}),
        )
        with self.assertRaisesRegex(
            RuntimeError,
            "Expected input.*shape.*to be equal to 5, but got 6",
        ):
            ep.module()(torch.randn(4), torch.randn(6))

        self.assertEqual(ep.module()(torch.randn(4), torch.randn(5)).size()[0], 4)

    def test_derived_dim_nested(self):
        class Foo(torch.nn.Module):
            def forward(self, x, y):
                return x + y[1::2]

        foo = Foo()

        x, y = torch.randn(5), torch.randn(11)
        dimx = torch.export.Dim("dimx", min=3, max=6)
        dimy = dimx * 2 + 1  # works
        ep = export(
            foo,
            (x, y),
            dynamic_shapes=({0: dimx}, {0: dimy}),
        )
        self.assertEqual(ep.module()(torch.randn(4), torch.randn(9)).size()[0], 4)

        class Foo(torch.nn.Module):
            def forward(self, z, y):
                return z[1:] + y[1::2]

        foo = Foo()

        z, y = torch.randn(6), torch.randn(11)

        dimz = dimx
        dimy = dimx * 2 - 1  # works
        ep = export(
            foo,
            (z, y),
            dynamic_shapes=({0: dimz}, {0: dimy}),
        )
        self.assertEqual(ep.module()(torch.randn(5), torch.randn(9)).size()[0], 4)

        dimz = dimx + 1
        dimy = dimx * 2 - 1  # doesn't work

        with self.assertRaisesRegex(
            torch._dynamo.exc.UserError,
            "Expected input.*size.*to be equal to 2\\*dimx - 1, where dimx = 5, but got 11",
        ):
            export(
                foo,
                (z, y),
                dynamic_shapes=({0: dimz}, {0: dimy}),
            )

        dimy = dimx * 2 + 1  # works
        ep = export(
            foo,
            (z, y),
            dynamic_shapes=({0: dimz}, {0: dimy}),
        )
        with self.assertRaisesRegex(
            RuntimeError, "Expected input.*shape.*to be <= 7, but got 8"
        ):
            ep.module()(torch.randn(8), torch.randn(15))
        with self.assertRaisesRegex(
            RuntimeError,
            "Expected input.*shape.*to be equal to 9, but got 8",
        ):
            ep.module()(torch.randn(5), torch.randn(8))

        self.assertEqual(ep.module()(torch.randn(5), torch.randn(9)).size()[0], 4)

    def test_derived_dim_integer(self):
        class Foo(torch.nn.Module):
            def forward(self, w):
                if w.shape[0] % 2 == 0:
                    return w[::2]
                else:
                    return w[1:-1:2]

        foo = Foo()

        w = torch.randn(10)
        dimx = torch.export.Dim("dimx", min=3, max=6)
        dimw = dimx * 2 + 1  # doesn't work
        with self.assertRaisesRegex(
            torch._dynamo.exc.UserError,
            "Expected shape.*= 10 of input Tensor to be "
            "of the form 2\\*dimx \\+ 1, where dimx is an integer",
        ):
            export(
                foo,
                (w,),
                dynamic_shapes=({0: dimw},),
            )

        dimw = dimx * 2  # works
        ep = export(
            foo,
            (w,),
            dynamic_shapes=({0: dimw},),
        )
        with self.assertRaisesRegex(
            RuntimeError,
            "Expected input.*shape.*= 9 to be "
            "of the form 2\\*s1, where s1 is an integer",
        ):
            ep.module()(torch.randn(9))

        self.assertEqual(ep.module()(torch.randn(8)).size()[0], 4)
        with self.assertRaisesRegex(
            RuntimeError,
            "Expected input.*shape.*to be <= 12, but got 14",
        ):
            ep.module()(torch.randn(14))

    def test_derived_dim_repeat_derived(self):
        class Foo(torch.nn.Module):
            def forward(self, u, v):
                return u[::2] + v[::2]

        foo = Foo()

        u, v = torch.randn(10), torch.randn(10)
        dimx = torch.export.Dim("dimx", min=3, max=6)
        dimw = dimx * 2  # works
        ep = export(
            foo,
            (u, v),
            dynamic_shapes=({0: dimw}, {0: dimw}),
        )
        self.assertEqual(ep.module()(torch.randn(8), torch.randn(8)).size()[0], 4)

    def test_derived_dim_out_of_order(self):
        dimy = torch.export.Dim("dimy", min=5, max=7)
        dimx = dimy - 1  # out of order, effectively dimy = dimx + 1
        dimz = dimy + 1  # out of order, effectively dimz = dimx + 2

        class Foo(torch.nn.Module):
            def forward(self, x, y, z):
                return x + y[1:] + z[2:]

        foo = Foo()

        u, v, w = torch.randn(5), torch.randn(6), torch.randn(7)
        ep = export(
            foo,
            (u, v, w),
            dynamic_shapes=({0: dimx}, {0: dimy}, {0: dimz}),
        )
        with self.assertRaisesRegex(
            RuntimeError,
            "Expected input.*shape.*to be equal to 8, but got 5",
        ):
            ep.module()(torch.randn(6), torch.randn(7), torch.randn(5))

        self.assertEqual(
            ep.module()(torch.randn(6), torch.randn(7), torch.randn(8)).size()[0], 6
        )

    def test_derived_dim_out_of_order_repeat_derived(self):
        dimy = torch.export.Dim("dimy", min=5, max=7)
        dimx = dimy - 1  # out of order, effectively dimy = dimx + 1
        dimz = dimy + 1  # out of order, effectively dimz = dimx + 2
        dimx1 = dimx
        dimx2 = dimz - 2  # works, effectively = dimx

        class Foo(torch.nn.Module):
            def forward(self, x, y, z, x1, x2):
                return x + y[1:] + z[2:] + x1 + x2

        foo = Foo()

        u, v, w, u1, u2 = (
            torch.randn(5),
            torch.randn(6),
            torch.randn(7),
            torch.randn(5),
            torch.randn(5),
        )
        ep = export(
            foo,
            (u, v, w, u1, u2),
            dynamic_shapes=({0: dimx}, {0: dimy}, {0: dimz}, {0: dimx1}, {0: dimx2}),
        )
        with self.assertRaisesRegex(
            RuntimeError,
            "Expected input.*shape.*to be equal to 6, but got 5",
        ):
            ep.module()(
                torch.randn(6),
                torch.randn(7),
                torch.randn(8),
                torch.randn(6),
                torch.randn(5),
            )

        self.assertEqual(
            ep.module()(
                torch.randn(6),
                torch.randn(7),
                torch.randn(8),
                torch.randn(6),
                torch.randn(6),
            ).size()[0],
            6,
        )

        ep = export(
            foo,
            (u, v, w, u, u),  # reused inputs
            dynamic_shapes=({0: dimx}, {0: dimy}, {0: dimz}, {0: dimx1}, {0: dimx2}),
        )
        with self.assertRaisesRegex(
            RuntimeError,
            "Expected input.*shape.*to be equal to 6, but got 5",
        ):
            ep.module()(
                torch.randn(6),
                torch.randn(7),
                torch.randn(8),
                torch.randn(6),
                torch.randn(5),
            )

        self.assertEqual(
            ep.module()(
                torch.randn(6),
                torch.randn(7),
                torch.randn(8),
                torch.randn(6),
                torch.randn(6),
            ).size()[0],
            6,
        )

    def test_specialize_derived_dim_roots(self):
        # dim & derived dim both specialize
        class Foo(torch.nn.Module):
            def forward(self, x, y):
                return x.reshape([-1]) + y

        dy = Dim("dy", min=6)
        x, y = torch.randn(6, 2), torch.randn(12)
        dynamic_shapes = {
            "x": (dy - 6, 2),
            "y": (dy,),
        }
        try:
            export(Foo(), (x, y), dynamic_shapes=dynamic_shapes)
            raise Exception(
                "export() call should have failed with dynamic shapes error."
            )
        except torch._dynamo.exc.UserError as exc:
            expected_error_msg = (
                "Specializations unexpectedly required \(dy\)!(.*\n)*.*"
                ".*solving the guards generated for dy - 6.*resulted in a specialized value of 6(.*\n)*.*"
                "Suggested fixes(.*\n)*.*"
                ".*dy = 12(.*\n)*.*"
            )
            self.assertTrue(re.search(expected_error_msg, exc.args[0]) is not None)
            self.assertTrue(
                "dy - 6 = 6" not in exc.args[0]
            )  # don't suggest fix for non-root dim

    @unittest.skip("See https://github.com/pytorch/pytorch/issues/135759")
    def test_keep_composite_ops_invalid(self):
        class Foo(torch.nn.Module):
            def __init__(self) -> None:
                super().__init__()
                self.linear = torch.nn.Linear(3, 3)

            def forward(self, x):
                x = self.linear(x)
                return torch.ops.aten.chunk.default(x, 3, 0)

        def _(*args, **kwargs):
            return NotImplemented

        with self.assertWarnsRegex(UserWarning, "The op aten.chunk.default"):
            _ = torch.export.export(
                Foo(),
                (torch.randn(3, 3),),
            ).run_decompositions({torch.ops.aten.chunk.default: _})

        with self.assertWarnsRegex(UserWarning, "The op aten.sym_size.default"):
            _ = torch.export.export(
                Foo(),
                (torch.randn(3, 3),),
            ).run_decompositions({torch.ops.aten.sym_size.default: _})

        with self.assertWarnsRegex(
            UserWarning,
            "The op aten.native_batch_norm.default",
        ):
            _ = torch.export.export(
                Foo(),
                (torch.randn(3, 3),),
            ).run_decompositions({torch.ops.aten.native_batch_norm.default: _})

    def test_keep_composite_ops_linear_convd(self):
        class MyLinear(torch.nn.Module):
            def __init__(self) -> None:
                super().__init__()
                self.weight = torch.randn(20, 98)
                self.bias = torch.randn(20)

            def forward(self, x):
                return torch.nn.functional.linear(x, self.weight, self.bias)

        class Foo(torch.nn.Module):
            def __init__(self) -> None:
                super().__init__()
                self.conv = torch.nn.Conv2d(16, 33, 3)
                self.conv1d = torch.nn.Conv1d(16, 33, 3)
                self.linear = MyLinear()

            def forward(self, x, y):
                x_conv = self.conv(x)
                y_conv_1d = self.conv1d(y)
                x_linear = self.linear(x_conv)
                return x_linear.cos() + y_conv_1d.sum()

        ep = torch.export.export(
            Foo(), (torch.randn(20, 16, 50, 100), torch.randn(20, 16, 50))
        )
        ep_has_linear_convd = ep.run_decompositions({})

        self.assertExpectedInline(
            str(ep_has_linear_convd.graph_module.code).strip(),
            """\
def forward(self, p_conv_weight, p_conv_bias, p_conv1d_weight, p_conv1d_bias, c_linear_weight, c_linear_bias, x, y):
    conv2d = torch.ops.aten.conv2d.default(x, p_conv_weight, p_conv_bias);  x = p_conv_weight = p_conv_bias = None
    conv1d = torch.ops.aten.conv1d.default(y, p_conv1d_weight, p_conv1d_bias);  y = p_conv1d_weight = p_conv1d_bias = None
    linear = torch.ops.aten.linear.default(conv2d, c_linear_weight, c_linear_bias);  conv2d = c_linear_weight = c_linear_bias = None
    cos = torch.ops.aten.cos.default(linear);  linear = None
    sum_1 = torch.ops.aten.sum.default(conv1d);  conv1d = None
    add = torch.ops.aten.add.Tensor(cos, sum_1);  cos = sum_1 = None
    return (add,)""",
        )

        decomp_table = default_decompositions()
        del decomp_table[torch.ops.aten.conv2d.default]
        del decomp_table[torch.ops.aten.conv1d.default]

        ep_has_convd = ep.run_decompositions(decomp_table=decomp_table)
        self.assertExpectedInline(
            str(ep_has_convd.graph_module.code).strip(),
            """\
def forward(self, p_conv_weight, p_conv_bias, p_conv1d_weight, p_conv1d_bias, c_linear_weight, c_linear_bias, x, y):
    conv2d = torch.ops.aten.conv2d.default(x, p_conv_weight, p_conv_bias);  x = p_conv_weight = p_conv_bias = None
    conv1d = torch.ops.aten.conv1d.default(y, p_conv1d_weight, p_conv1d_bias);  y = p_conv1d_weight = p_conv1d_bias = None
    view = torch.ops.aten.view.default(conv2d, [31680, 98]);  conv2d = None
    permute = torch.ops.aten.permute.default(c_linear_weight, [1, 0]);  c_linear_weight = None
    addmm = torch.ops.aten.addmm.default(c_linear_bias, view, permute);  c_linear_bias = view = permute = None
    view_1 = torch.ops.aten.view.default(addmm, [20, 33, 48, 20]);  addmm = None
    cos = torch.ops.aten.cos.default(view_1);  view_1 = None
    sum_1 = torch.ops.aten.sum.dim_IntList(conv1d, []);  conv1d = None
    add = torch.ops.aten.add.Tensor(cos, sum_1);  cos = sum_1 = None
    return (add,)""",
        )
        decomp_table = default_decompositions()
        del decomp_table[torch.ops.aten.conv2d.default]

        ep_has_convd = ep_has_convd.run_decompositions(decomp_table=decomp_table)
        self.assertExpectedInline(
            str(ep_has_convd.graph_module.code).strip(),
            """\
def forward(self, p_conv_weight, p_conv_bias, p_conv1d_weight, p_conv1d_bias, c_linear_weight, c_linear_bias, x, y):
    conv2d = torch.ops.aten.conv2d.default(x, p_conv_weight, p_conv_bias);  x = p_conv_weight = p_conv_bias = None
    convolution = torch.ops.aten.convolution.default(y, p_conv1d_weight, p_conv1d_bias, [1], [0], [1], False, [0], 1);  y = p_conv1d_weight = p_conv1d_bias = None
    view = torch.ops.aten.view.default(conv2d, [31680, 98]);  conv2d = None
    permute = torch.ops.aten.permute.default(c_linear_weight, [1, 0]);  c_linear_weight = None
    addmm = torch.ops.aten.addmm.default(c_linear_bias, view, permute);  c_linear_bias = view = permute = None
    view_1 = torch.ops.aten.view.default(addmm, [20, 33, 48, 20]);  addmm = None
    cos = torch.ops.aten.cos.default(view_1);  view_1 = None
    sum_1 = torch.ops.aten.sum.dim_IntList(convolution, []);  convolution = None
    add = torch.ops.aten.add.Tensor(cos, sum_1);  cos = sum_1 = None
    return (add,)""",
        )

    def test_keep_composite_ops_linear_convd_for_training_ir(self):
        class MyLinear(torch.nn.Module):
            def __init__(self) -> None:
                super().__init__()
                self.weight = torch.nn.Buffer(torch.randn(20, 98))
                self.bias = torch.nn.Buffer(torch.randn(20))

            def forward(self, x):
                return torch.nn.functional.linear(x, self.weight, self.bias)

        class Foo(torch.nn.Module):
            def __init__(self) -> None:
                super().__init__()
                self.conv = torch.nn.Conv2d(16, 33, 3)
                self.conv1d = torch.nn.Conv1d(16, 33, 3)
                self.linear = MyLinear()

            def forward(self, x, y):
                x_conv = self.conv(x)
                y_conv_1d = self.conv1d(y)
                x_linear = self.linear(x_conv)
                return x_linear.cos() + y_conv_1d.sum()

        ep = torch.export.export_for_training(
            Foo(), (torch.randn(20, 16, 50, 100), torch.randn(20, 16, 50))
        )

        ep_has_linear_convd = ep.run_decompositions(
            decomp_table={},
        )

        self.assertExpectedInline(
            str(ep_has_linear_convd.graph_module.code).strip(),
            """\
def forward(self, p_conv_weight, p_conv_bias, p_conv1d_weight, p_conv1d_bias, b_linear_weight, b_linear_bias, x, y):
    conv2d = torch.ops.aten.conv2d.default(x, p_conv_weight, p_conv_bias);  x = p_conv_weight = p_conv_bias = None
    conv1d = torch.ops.aten.conv1d.default(y, p_conv1d_weight, p_conv1d_bias);  y = p_conv1d_weight = p_conv1d_bias = None
    linear = torch.ops.aten.linear.default(conv2d, b_linear_weight, b_linear_bias);  conv2d = b_linear_weight = b_linear_bias = None
    cos = torch.ops.aten.cos.default(linear);  linear = None
    sum_1 = torch.ops.aten.sum.default(conv1d);  conv1d = None
    add = torch.ops.aten.add.Tensor(cos, sum_1);  cos = sum_1 = None
    return (add,)""",
        )

        decomp_table = default_decompositions()
        del decomp_table[torch.ops.aten.conv2d.default]
        del decomp_table[torch.ops.aten.conv1d.default]

        ep_has_convd = ep.run_decompositions(decomp_table=decomp_table)

        self.assertExpectedInline(
            str(ep_has_convd.graph_module.code).strip(),
            """\
def forward(self, p_conv_weight, p_conv_bias, p_conv1d_weight, p_conv1d_bias, b_linear_weight, b_linear_bias, x, y):
    conv2d = torch.ops.aten.conv2d.default(x, p_conv_weight, p_conv_bias);  x = p_conv_weight = p_conv_bias = None
    conv1d = torch.ops.aten.conv1d.default(y, p_conv1d_weight, p_conv1d_bias);  y = p_conv1d_weight = p_conv1d_bias = None
    view = torch.ops.aten.view.default(conv2d, [31680, 98]);  conv2d = None
    permute = torch.ops.aten.permute.default(b_linear_weight, [1, 0]);  b_linear_weight = None
    addmm = torch.ops.aten.addmm.default(b_linear_bias, view, permute);  b_linear_bias = view = permute = None
    view_1 = torch.ops.aten.view.default(addmm, [20, 33, 48, 20]);  addmm = None
    cos = torch.ops.aten.cos.default(view_1);  view_1 = None
    sum_1 = torch.ops.aten.sum.dim_IntList(conv1d, []);  conv1d = None
    add = torch.ops.aten.add.Tensor(cos, sum_1);  cos = sum_1 = None
    return (add,)""",
        )

        decomp_table = default_decompositions()
        del decomp_table[torch.ops.aten.conv2d.default]
        ep_has_convd = ep_has_convd.run_decompositions(decomp_table=decomp_table)

        self.assertExpectedInline(
            str(ep_has_convd.graph_module.code).strip(),
            """\
def forward(self, p_conv_weight, p_conv_bias, p_conv1d_weight, p_conv1d_bias, b_linear_weight, b_linear_bias, x, y):
    conv2d = torch.ops.aten.conv2d.default(x, p_conv_weight, p_conv_bias);  x = p_conv_weight = p_conv_bias = None
    convolution = torch.ops.aten.convolution.default(y, p_conv1d_weight, p_conv1d_bias, [1], [0], [1], False, [0], 1);  y = p_conv1d_weight = p_conv1d_bias = None
    view = torch.ops.aten.view.default(conv2d, [31680, 98]);  conv2d = None
    permute = torch.ops.aten.permute.default(b_linear_weight, [1, 0]);  b_linear_weight = None
    addmm = torch.ops.aten.addmm.default(b_linear_bias, view, permute);  b_linear_bias = view = permute = None
    view_1 = torch.ops.aten.view.default(addmm, [20, 33, 48, 20]);  addmm = None
    cos = torch.ops.aten.cos.default(view_1);  view_1 = None
    sum_1 = torch.ops.aten.sum.dim_IntList(convolution, []);  convolution = None
    add = torch.ops.aten.add.Tensor(cos, sum_1);  cos = sum_1 = None
    return (add,)""",
        )

    @unittest.skip("See https://github.com/pytorch/pytorch/issues/135759")
    def test_error_when_passing_mutating_primitive_op(self):
        class Foo(torch.nn.Module):
            def forward(self, x):
                return x.sin()

        ep = export(Foo(), (torch.ones(3, 3),))
        with self.assertWarnsRegex(
            UserWarning,
            "The op aten.index_put_.default",
        ):
            ep.run_decompositions({torch.ops.aten.index_put_.default: None})

    def test_export_cond_warns_constant_pred(self):
        class Mod(torch.nn.Module):
            def forward(self, pred, x):
                return torch.cond(pred, lambda x: x.sin(), lambda x: x.cos(), (x,))

        mod = Mod()
        with self.assertWarnsRegex(UserWarning, "Pred is a Python constant"):
            ep = export(mod, (True, torch.randn(3, 3)))

        nodes = ep.module().graph.find_nodes(
            op="call_function", target=torch.ops.aten.sin.default
        )
        self.assertEqual(len(nodes), 1)

    def test_export_custom_decomp_table_basic_pop(self):
        with torch.library._scoped_library("mylib", "FRAGMENT") as lib:
            lib.define("foo123(Tensor x) -> Tensor")
            lib.impl("foo123", lambda x: x.sin(), "CompositeImplicitAutograd")

            lib.define("foo456(Tensor x) -> Tensor")
            lib.impl("foo456", lambda x: x.sin(), "CompositeImplicitAutograd")

            table = default_decompositions()
            # Since this table hasn't been materialized yet, we shouldn't error
            val = table.pop(torch.ops.mylib.foo123.default)
            self.assertIsNotNone(val)

            with self.assertRaisesRegex(KeyError, "mylib.foo123.default"):
                table.pop(torch.ops.mylib.foo123.default)

            val = table.pop(torch.ops.mylib.foo123.default, "HELLO")
            self.assertEqual(val, "HELLO")

            all_ops = set(k for k, v in table.items())
            self.assertTrue(table.has_materialized)
            # When we force materialize, torch.ops.mylib.foo123.default should have gone
            self.assertFalse(torch.ops.mylib.foo123.default in all_ops)
            self.assertTrue(torch.ops.mylib.foo456.default in all_ops)

    def test_export_custom_decomp_table_container_methods(self):
        # tests __len__
        with torch.library._scoped_library("mylib", "FRAGMENT") as lib:
            table = default_decompositions()
            length_before = len(table)
            lib.define("foo123(Tensor x) -> Tensor")
            lib.impl("foo123", lambda x: x.sin(), "CompositeImplicitAutograd")

            lib.define("foo456(Tensor x) -> Tensor")
            lib.impl("foo456", lambda x: x.sin(), "CompositeImplicitAutograd")

            table = default_decompositions()
            self.assertEqual(len(table) - length_before, 2)

        # tests __contains__
        with torch.library._scoped_library("mylib", "FRAGMENT") as lib:
            lib.define("foo123(Tensor x) -> Tensor")
            lib.impl("foo123", lambda x: x.sin(), "CompositeImplicitAutograd")

            table = default_decompositions()
            self.assertTrue(torch.ops.mylib.foo123.default in table)
            del table[torch.ops.mylib.foo123.default]
            self.assertFalse(torch.ops.mylib.foo123.default in table)

        # Lot of ppl do
        # for op in all_ops:
        #     if op in table:
        #        del table[op]
        with torch.library._scoped_library("mylib", "FRAGMENT") as lib:
            lib.define("foo123(Tensor x) -> Tensor")
            lib.impl("foo123", lambda x: x.sin(), "CompositeImplicitAutograd")

            table = default_decompositions()
            if torch.ops.mylib.foo123.default in table:
                del table[torch.ops.mylib.foo123.default]

            self.assertFalse(torch.ops.mylib.foo123.default in table)
            table.materialize()
            self.assertFalse(torch.ops.mylib.foo123.default in table)

    def test_if_post_autograd_op_preserved(self):
        class Foo(torch.nn.Module):
            def forward(self, x):
                return x.sin() + x.sum()

        ep = export(Foo(), (torch.ones(3, 3),))
        decomp_table = default_decompositions()
        del decomp_table[torch.ops.aten.sum.default]
        ep_preserve_sum = ep.run_decompositions(decomp_table)

        # Even though we are decomposing to core aten which should make
        # sum into sum.dim_IntList, we explicitly marked it to not do that.
        self.assertExpectedInline(
            str(ep_preserve_sum.graph_module.code).strip(),
            """\
def forward(self, x):
    sin = torch.ops.aten.sin.default(x)
    sum_1 = torch.ops.aten.sum.default(x);  x = None
    add = torch.ops.aten.add.Tensor(sin, sum_1);  sin = sum_1 = None
    return (add,)""",
        )

        ep_no_preserve_sum = ep.run_decompositions()
        self.assertExpectedInline(
            str(ep_no_preserve_sum.graph_module.code).strip(),
            """\
def forward(self, x):
    sin = torch.ops.aten.sin.default(x)
    sum_1 = torch.ops.aten.sum.dim_IntList(x, []);  x = None
    add = torch.ops.aten.add.Tensor(sin, sum_1);  sin = sum_1 = None
    return (add,)""",
        )

    def test_set_grad_empty(self):
        class M(torch.nn.Module):
            def forward(self, x):
                with torch.no_grad():
                    x = x + 1
                    return x, None

        ep = export(M(), (torch.ones(3, 3),))
        inp = torch.randn(3, 3)
        self.assertTrue(torch.allclose(ep.module()(inp)[0], inp + 1))

    def test_derived_dim_out_of_order_simplified(self):
        _dimz = torch.export.Dim("_dimz", min=6, max=8)
        dimy = _dimz - 1
        dimx = dimy - 1
        dimz = torch.export.Dim("dimz", min=6, max=8)  # doesn't work, should be = _dimz

        class Foo(torch.nn.Module):
            def forward(self, x, y, z):
                return x + y[1:] + z[2:]

        foo = Foo()
        u, v, w = torch.randn(5), torch.randn(6), torch.randn(7)
        try:
            export(
                foo,
                (u, v, w),
                dynamic_shapes=({0: dimx}, {0: dimy}, {0: dimz}),
            )
        except torch._dynamo.exc.UserError as exc:
            expected_error_msg = (
                "Constraints violated \(dimz\)!(.*\n)*.*"
                "The values of dimz.*must always be related to the values of _dimz - 2.*by.*(.*\n)*.*"
                "Suggested fixes:(.*\n)*.*"
                "dimz = _dimz"
            )
            self.assertTrue(re.search(expected_error_msg, exc.args[0]) is not None)
            # don't suggest fix for non-root dims, and no need to update root here
            self.assertTrue("_dimz - 2 = Dim(" not in exc.args[0])
            self.assertTrue("_dimz - 1 = _dimz - 1" not in exc.args[0])
            self.assertTrue("_dimz = Dim(" not in exc.args[0])

        dimz = dimx + 2  # works, effectively = _dimz
        ep = export(
            foo,
            (u, v, w),
            dynamic_shapes=({0: dimx}, {0: dimy}, {0: dimz}),
        )
        with self.assertRaisesRegex(
            RuntimeError,
            "Expected input.*shape.*to be equal to 8, but got 5",
        ):
            ep.module()(torch.randn(6), torch.randn(7), torch.randn(5))

        self.assertEqual(
            ep.module()(torch.randn(6), torch.randn(7), torch.randn(8)).size()[0], 6
        )

    def test_simple_export_for_training(self):
        class Foo(torch.nn.Module):
            def __init__(self) -> None:
                super().__init__()
                self.linear = torch.nn.Linear(2, 2)

            def forward(self, x):
                return self.linear(x)

        eager_model = Foo()
        ep_for_training = torch.export.export_for_training(
            eager_model, (torch.ones(2, 2),)
        )
        self.assertExpectedInline(
            str(ep_for_training.graph_module.code).strip(),
            """\
def forward(self, p_linear_weight, p_linear_bias, x):
    linear = torch.ops.aten.linear.default(x, p_linear_weight, p_linear_bias);  x = p_linear_weight = p_linear_bias = None
    return (linear,)""",
        )
        gm = ep_for_training.module()
        self.assertExpectedInline(
            str(gm.code).strip(),
            """\
def forward(self, x):
    x, = fx_pytree.tree_flatten_spec(([x], {}), self._in_spec)
    linear_weight = self.linear.weight
    linear_bias = self.linear.bias
    linear = torch.ops.aten.linear.default(x, linear_weight, linear_bias);  x = linear_weight = linear_bias = None
    return pytree.tree_unflatten((linear,), self._out_spec)""",
        )

        self.assertTrue(
            torch.allclose(gm(torch.ones(2, 2)), eager_model(torch.ones(2, 2)))
        )

    def test_export_for_training_with_mutation(self):
        class Foo(torch.nn.Module):
            def __init__(self) -> None:
                super().__init__()
                self.buffer = torch.nn.Buffer(torch.ones(4, 4))

            def forward(self, x):
                x.add_(5)
                self.buffer.add_(5)
                return x + self.buffer

        eager_model_for_export = Foo()
        eager_model_for_testing = Foo()
        ep_for_training = torch.export.export_for_training(
            eager_model_for_export, (torch.ones(4, 4),)
        )
        self.assertExpectedInline(
            str(ep_for_training.graph_module.code).strip(),
            """\
def forward(self, b_buffer, x):
    add_ = torch.ops.aten.add_.Tensor(x, 5);  x = None
    add__1 = torch.ops.aten.add_.Tensor(b_buffer, 5);  b_buffer = None
    add = torch.ops.aten.add.Tensor(add_, add__1);  add_ = add__1 = None
    return (add,)""",
        )
        gm = ep_for_training.module()
        self.assertExpectedInline(
            str(gm.code).strip(),
            """\
def forward(self, x):
    x, = fx_pytree.tree_flatten_spec(([x], {}), self._in_spec)
    buffer = self.buffer
    add_ = torch.ops.aten.add_.Tensor(x, 5);  x = None
    add__1 = torch.ops.aten.add_.Tensor(buffer, 5);  buffer = None
    add = torch.ops.aten.add.Tensor(add_, add__1);  add_ = add__1 = None
    return pytree.tree_unflatten((add,), self._out_spec)""",
        )

        self.assertTrue(
            torch.allclose(
                gm(torch.ones(4, 4)), eager_model_for_testing(torch.ones(4, 4))
            )
        )

    def test_export_for_training_with_dynamic_shapes(self):
        class Foo(torch.nn.Module):
            def __init__(self) -> None:
                super().__init__()
                self.buffer = torch.nn.Buffer(torch.ones(4, 4))

            def forward(self, x):
                x.add_(5)
                self.buffer.add_(5)
                return x + self.buffer.sum()

        eager_model_for_export_training = Foo()
        eager_model_for_export_inference = Foo()
        eager_model_for_testing = Foo()
        ep_for_training = torch.export.export_for_training(
            eager_model_for_export_training,
            (torch.ones(4, 4),),
            dynamic_shapes=({0: Dim("x")},),
        )

        self.assertTrue(
            torch.allclose(
                ep_for_training.module()(torch.ones(2, 4)),
                eager_model_for_testing(torch.ones(2, 4)),
            )
        )

        ep_for_real = export(
            eager_model_for_export_inference,
            (torch.ones(4, 4),),
            dynamic_shapes=({0: Dim("x")},),
        )

        self.assertEqual(
            str(ep_for_training.range_constraints), str(ep_for_real.range_constraints)
        )

    def test_export_for_training_with_container_type(self):
        class Foo(torch.nn.Module):
            def __init__(self) -> None:
                super().__init__()
                self.buffer = torch.nn.Buffer(torch.ones(4, 4))

            def forward(self, container):
                x = container[0][0]
                y = container[0][1]
                x.add_(5)
                y.add_(5)
                return x + y + self.buffer.sum()

        eager_model = Foo()
        ep_for_training = torch.export.export_for_training(
            eager_model,
            ([torch.ones(4, 4), torch.ones(4, 4)],),
        )

        self.assertTrue(
            torch.allclose(
                ep_for_training.module()(
                    ([torch.ones(4, 4), torch.ones(4, 4)]),
                ),
                eager_model(([torch.ones(4, 4), torch.ones(4, 4)])),
            )
        )

    def test_export_for_training_run_decomp(self):
        class Foo(torch.nn.Module):
            def __init__(self) -> None:
                super().__init__()
                self.buffer = torch.nn.Buffer(torch.ones(2, 2))
                self.linear = torch.nn.Linear(2, 2)

            def forward(self, x):
                self.buffer.add_(5)
                return self.linear(x) + self.buffer.sum()

        eager_model = Foo()
        ep_for_training = torch.export.export_for_training(
            eager_model,
            (torch.ones(2, 2),),
        )
        ep_for_inference = ep_for_training.run_decompositions()
        self.assertExpectedInline(
            str(ep_for_inference.graph_module.code).strip(),
            """\
def forward(self, p_linear_weight, p_linear_bias, b_buffer, x):
    add = torch.ops.aten.add.Tensor(b_buffer, 5);  b_buffer = None
    permute = torch.ops.aten.permute.default(p_linear_weight, [1, 0]);  p_linear_weight = None
    addmm = torch.ops.aten.addmm.default(p_linear_bias, x, permute);  p_linear_bias = x = permute = None
    sum_1 = torch.ops.aten.sum.dim_IntList(add, [])
    add_1 = torch.ops.aten.add.Tensor(addmm, sum_1);  addmm = sum_1 = None
    return (add, add_1)""",
        )

    def test_derived_dim_out_of_order_simplified_repeat_non_derived(self):
        class Foo(torch.nn.Module):
            def forward(self, x, y, y1, z):
                return x + y[1:] + y1[1:] + z[2:]

        foo = Foo()

        u, v, v1, w = torch.randn(5), torch.randn(6), torch.randn(6), torch.randn(7)
        _dimz = torch.export.Dim("_dimz", min=6, max=8)
        dimy = _dimz - 1
        dimx = dimy - 1
        dimz = dimx + 2  # works, effectively = _dimz
        ep = export(
            foo,
            (u, v, v1, w),
            dynamic_shapes=({0: dimx}, {0: dimy}, {0: dimy}, {0: dimz}),
        )
        with self.assertRaisesRegex(
            RuntimeError,
            "Expected input.*shape.*to be equal to 7, but got 5",
        ):
            ep.module()(
                torch.randn(6),
                torch.randn(7),
                torch.randn(5),
                torch.randn(8),
            )

        self.assertEqual(
            ep.module()(
                torch.randn(6),
                torch.randn(7),
                torch.randn(7),
                torch.randn(8),
            ).size()[0],
            6,
        )

    def test_static_dim_constraints(self):
        class Foo(torch.nn.Module):
            def __init__(self) -> None:
                super().__init__()
                self.l = torch.nn.Linear(6, 4)

            def forward(self, x, y, z):
                x0 = self.l(x) + y[1:]
                return x0, z * 2.0

        foo = Foo()
        inputs = (torch.randn(4, 6), torch.randn(5, 4), torch.randn(3, 3))
        dx = Dim("dx", min=3, max=6)
        dy = dx + 1
        dz = Dim("dz", min=3, max=6)

        # test that tweaking shapes fails
        wrong_shape_inputs = [
            (torch.randn(4, 7), torch.randn(5, 4), torch.randn(3, 3)),
            (torch.randn(4, 6), torch.randn(5, 5), torch.randn(3, 3)),
            (torch.randn(4, 6), torch.randn(5, 4), torch.randn(3, 4)),
        ]

        # all of these should be fine
        for dynamic_shapes in [
            ({0: dx, 1: 6}, {0: dy, 1: 4}, {0: dz, 1: 3}),
            ((dx, None), (dy, 4), (dz, 3)),
            ((None, 6), (5, None), (None, None)),
            ((4, 6), {0: None, 1: 4}, {0: None, 1: 3}),
            (None, None, (Dim.STATIC, Dim.STATIC)),
        ]:
            ep = export(foo, inputs, dynamic_shapes=dynamic_shapes)
            self.assertEqual(foo(*inputs), ep.module()(*inputs))
            for wrong_inputs in wrong_shape_inputs:
                with self.assertRaises(RuntimeError):
                    ep.module()(*wrong_inputs)

        # check range_constraints - static dims shouldn't be present
        ep = export(foo, inputs, dynamic_shapes=((dx, None), (dy, 4), (dz, 3)))
        self.assertEqual(len(ep.range_constraints), 3)
        for vr in ep.range_constraints.values():
            self.assertTrue(vr.lower < vr.upper)

        # check raised errors
        with self.assertRaisesRegex(
            (
                torch.fx.experimental.symbolic_shapes.ConstraintViolationError,
                torch._dynamo.exc.UserError,
            ),
            "Static shape constraint of 5 does not match input size of 4, for .*",
        ):
            _ = export(foo, inputs, dynamic_shapes=((5, None), None, None))
        with self.assertRaisesRegex(
            (
                torch.fx.experimental.symbolic_shapes.ConstraintViolationError,
                torch._dynamo.exc.UserError,
            ),
            "Static shape constraint of 9 does not match input size of 6, for .*",
        ):
            _ = export(foo, inputs, dynamic_shapes=((dx, 9), (dy, 4), (3, 3)))

    def test_dim_1_2(self):
        class Foo(torch.nn.Module):
            def forward(self, x):
                return x * 2

        dx = Dim("dx", min=1, max=2)
        ep = export(Foo(), (torch.randn(2, 2),), dynamic_shapes=({0: dx, 1: None},))
        ep.module()(torch.randn(1, 2))
        ep.module()(torch.randn(2, 2))
        with self.assertRaisesRegex(
            RuntimeError, "Expected input at .* to be <= 2, but got 3"
        ):
            ep.module()(torch.randn(3, 2))
        vr = list(ep.range_constraints.values())[0]
        self.assertEqual(vr.lower, 1)
        self.assertEqual(vr.upper, 2)

    def test_derived_dim_1_2(self):
        class Bar(torch.nn.Module):
            def forward(self, x, y):
                return x + y[1:]

        dx = Dim("dx", min=1, max=2)
        ep = export(
            Bar(),
            (torch.randn(2, 2), torch.randn(3, 2)),
            dynamic_shapes=({0: dx, 1: None}, {0: dx + 1, 1: None}),
        )
        ep.module()(torch.randn(1, 2), torch.randn(2, 2))
        range_lower_bounds = sorted(vr.lower for vr in ep.range_constraints.values())
        range_upper_bounds = sorted(vr.upper for vr in ep.range_constraints.values())
        self.assertEqual(range_lower_bounds, [1, 2])
        self.assertEqual(range_upper_bounds, [2, 3])

    def test_dynamic_shapes_builder_basic(self):
        class M(torch.nn.Module):
            def forward(self, x, y, z):
                return x + y[0] + z["k"]

        m = M()

        x = torch.randn(4)
        y = [torch.randn(4)]
        z = {"k": torch.randn(4)}
        args = (x, y, z)

        shapes_collection = torch.export.ShapesCollection()
        dim = torch.export.Dim("dim", max=10)
        shapes_collection[x] = (dim,)
        shapes_collection[y[0]] = (dim,)
        shapes_collection[z["k"]] = (dim,)

        ep = export(m, args, dynamic_shapes=shapes_collection)
        sym = next(iter(ep.range_constraints.keys()))
        for node in ep.graph.nodes:
            if node.op == "placeholder":
                self.assertEqual(str(tuple(node.meta["val"].shape)), f"({sym},)")

    def test_dynamic_shapes_builder_kwargs(self):
        class M(torch.nn.Module):
            def forward(self, x, y, z):
                return x + y[0] + z["k"]

        m = M()

        x = torch.randn(4)
        y = [torch.randn(4)]
        z = {"k": torch.randn(4)}
        args = (x,)
        kwargs = {"z": z, "y": y}

        shapes_collection = torch.export.ShapesCollection()
        dim = torch.export.Dim("dim", max=10)
        shapes_collection[x] = (dim,)
        shapes_collection[y[0]] = (dim,)
        shapes_collection[z["k"]] = (dim,)

        ep = export(m, args, kwargs=kwargs, dynamic_shapes=shapes_collection)
        sym = next(iter(ep.range_constraints.keys()))
        for node in ep.graph.nodes:
            if node.op == "placeholder":
                self.assertEqual(str(tuple(node.meta["val"].shape)), f"({sym},)")

    # retracing doesn't seem to like dataclass registration,
    # raising a dynamo error in fx_pytree.tree_flatten_spec
    @testing.expectedFailureRetraceability
    def test_dynamic_shapes_builder_pytree(self):
        torch.export.register_dataclass(
            Inp,
            serialized_type_name="test_dynamic_shapes_builder_pytree.Inp",
        )

        class M(torch.nn.Module):
            def forward(self, inp: Inp):
                return inp.x + inp.y[0] + inp.z["k"]

        m = M()
        x = torch.randn(4)
        y = [torch.randn(4)]
        z = {"k": torch.randn(4)}
        args = (Inp(x, y, z),)

        shapes_collection = torch.export.ShapesCollection()
        dim = torch.export.Dim("dim", max=10)
        shapes_collection[x] = (dim,)
        shapes_collection[y[0]] = (dim,)
        shapes_collection[z["k"]] = (dim,)

        ep = export(m, args, dynamic_shapes=shapes_collection.dynamic_shapes(m, args))
        sym = next(iter(ep.range_constraints.keys()))
        for node in ep.graph.nodes:
            if node.op == "placeholder":
                self.assertEqual(str(tuple(node.meta["val"].shape)), f"({sym},)")

    def test_mismatched_dynamic_shapes(self):
        AUTO, STATIC = Dim.AUTO, Dim.STATIC

        class M(torch.nn.Module):
            def forward(self, x):
                return x["k"]["k"][0] + x["k"]["k"][1]

        inputs = ({"k": {"k": [torch.rand(4), torch.rand(4)]}},)
        dim = torch.export.Dim("dim")

        dynamic_shapes = {
            "k": {"k": [dim, dim]}
        }  # ValueError: Node keys mismatch; missing key(s): {'x'}; extra key(s): {'k'}.
        with self.assertRaisesRegex(
            torch._dynamo.exc.UserError,
            re.escape(
                "When `dynamic_shapes` is specified as a dict, its top-level keys "
                "must be the arg names ['x'] of `inputs`, but here they are ['k']. "
                "Since here `inputs` is a list/tuple enclosing a single dict, "
                "maybe you just forgot to enclose `dynamic_shapes` in a list/tuple?"
            ),
        ):
            export(M(), inputs, dynamic_shapes=dynamic_shapes)

        dynamic_shapes = (
            {"k": {"k": [dim, dim]}},
        )  # torch._dynamo.exc.UserError: Unexpected dynamic_shape .*dim.* of Tensor, try None instead
        with self.assertRaisesRegex(
            torch._dynamo.exc.UserError,
            "Unexpected input tensor shape .*dim.* "
            + re.escape(
                "specified at `dynamic_shapes[0]['k']['k'][0]` "
                "(expected either a list/tuple of dimensions, or a dict mapping indices to dimensions,"
                " where each dimension is an int, a Dim, Dim.AUTO, Dim.STATIC, or Dim.DYNAMIC)"
            ),
        ):
            export(M(), inputs, dynamic_shapes=dynamic_shapes)

        dynamic_shapes = (
            {"k": {"k": (dim, dim)}},
        )  # ValueError: Node type mismatch; expected <class 'list'>, but got <class 'tuple'>.
        with self.assertRaisesRegex(
            torch._dynamo.exc.UserError,
            re.escape(
                "Detected mismatch between the structure of `inputs` and `dynamic_shapes`: "
                "`inputs[0]['k']['k']` is a <class 'list'>, but `dynamic_shapes[0]['k']['k']` is a <class 'tuple'>"
            ),
        ):
            export(M(), inputs, dynamic_shapes=dynamic_shapes)

        dynamic_shapes = ({"k": {"k": [(dim,), (dim,)]}},)  # ok
        export(M(), inputs, dynamic_shapes=dynamic_shapes)

        dynamic_shapes = (
            {"k": {"k": dim}},
        )  # ValueError: Node type mismatch; expected <class 'list'>, but got .*_Dim.*.
        with self.assertRaisesRegex(
            torch._dynamo.exc.UserError,
            re.escape(
                "Detected mismatch between the structure of `inputs` and `dynamic_shapes`: "
                "`inputs[0]['k']['k']` is a <class 'list'>, but `dynamic_shapes[0]['k']['k']` is not"
            ),
        ):
            export(M(), inputs, dynamic_shapes=dynamic_shapes)

        dynamic_shapes = {
            "x": {"k": [(dim,), (dim,)]},
            "k": {"k": [(dim,), (dim,)]},
        }  # ValueError: Node arity mismatch; expected 1, but got 2.
        with self.assertRaisesRegex(
            torch._dynamo.exc.UserError,
            re.escape(
                "When `dynamic_shapes` is specified as a dict, its top-level keys "
                "must be the arg names ['x'] of `inputs`, but here they are ['x', 'k']. "
                "Alternatively, you could also ignore arg names entirely "
                "and specify `dynamic_shapes` as a list/tuple matching `inputs`."
            ),
        ):
            export(M(), inputs, dynamic_shapes=dynamic_shapes)

        dynamic_shapes = (
            {"k": {"k": [(dim,), (dim,), (dim,)]}},
        )  # ValueError: Node arity mismatch; expected 2, but got 3.
        with self.assertRaisesRegex(
            torch._dynamo.exc.UserError,
            re.escape(
                "Detected mismatch between the structure of `inputs` and `dynamic_shapes`: "
                "`inputs[0]['k']['k']` has 2 elements, but `dynamic_shapes[0]['k']['k']` has 3 elements"
            ),
        ):
            export(M(), inputs, dynamic_shapes=dynamic_shapes)

        dynamic_shapes = (
            {"k": {"K": [(dim,), (dim,), (dim,)]}},
        )  # ValueError: Node keys mismatch; missing key(s): {'k'}; extra key(s): {'K'}.
        with self.assertRaisesRegex(
            torch._dynamo.exc.UserError,
            re.escape(
                "Detected mismatch between the structure of `inputs` and `dynamic_shapes`: "
                "`inputs[0]['k']` has keys ['k'], but `dynamic_shapes[0]['k']` has keys ['K']"
            ),
        ):
            export(M(), inputs, dynamic_shapes=dynamic_shapes)

        class N(torch.nn.Module):
            def forward(self, x):
                return x["k"]["k1"][0] + x["k"]["k2"][0]

        inputs = ({"k": {"k1": [torch.rand(4)], "k2": [torch.rand(4)]}},)
        dim = torch.export.Dim("dim")

        dynamic_shapes = ({"k": {"k2": [(dim,)], "k1": [(dim,)]}},)  # ok
        export(N(), inputs, dynamic_shapes=dynamic_shapes)

    @testing.expectedFailureSerDer  # no unbacked bindings after deserialization?
    @testing.expectedFailureSerDerNonStrict
    def test_unbacked_bindings_for_divisible_u_symint(self):
        with torch.library._scoped_library("mylib", "FRAGMENT") as lib:
            torch.library.define(
                "mylib::foo",
                "(Tensor a, Tensor b) -> (Tensor)",
                tags=torch.Tag.pt2_compliant_tag,
                lib=lib,
            )

            class M(torch.nn.Module):
                def forward(self, a, b):
                    return torch.ops.mylib.foo(a, b)

            @torch.library.impl("mylib::foo", "cpu", lib=lib)
            def foo_impl(a, b):
                return a[b.item()]

            @torch.library.register_fake("mylib::foo", lib=lib)
            def foo_fake_impl(a, b):
                ctx = torch.library.get_ctx()
                u = ctx.new_dynamic_size(min=0, max=len(a) // 10) * 10
                return torch.empty(u, a.shape[1], dtype=a.dtype)

            ep = export(
                M(),
                (torch.randn(100, 4), torch.tensor(10)),
            )
            foo = [node for node in ep.graph.nodes if node.name == "foo"][0]
            unbacked_bindings = foo.meta["unbacked_bindings"]
            self.assertEqual(len(unbacked_bindings), 1)  # check binding is {u: path}
            u = next(iter(unbacked_bindings.keys()))
            self.assertEqual(
                type(u).__name__, "Symbol"
            )  # check binding is symbol, not expr
            path = unbacked_bindings[u]
            self.assertEqual(len(path), 3)  # check path is [size, 0, DivideByKey(10)]
            self.assertEqual(type(path[2]).__name__, "DivideByKey")
            self.assertEqual(path[2].divisor, 10)

    def test_torch_check_eq_commutativity(self):
        class M1(torch.nn.Module):
            def forward(self, x1, x2, x3, y):
                z1 = x1.item()
                z2 = x2.item()
                z3 = x3.item()
                # instead of: torch._check((z2 + z3) == z1)
                torch._check(z1 == (z2 + z3))
                if z2 + z3 == z1:
                    return y * 2
                else:
                    return y + 3

        export(
            M1(),
            (torch.tensor(6), torch.tensor(3), torch.tensor(3), torch.randn(1)),
        )

        class M2(torch.nn.Module):
            def forward(self, x1, x2, x3, y):
                z1 = x1.item()
                z2 = x2.item()
                z3 = x3.item()
                # instead of: torch._check((z2 + z3) != z1)
                torch._check(z1 != (z2 + z3))
                if z2 + z3 == z1:
                    return y * 2
                else:
                    return y + 3

        export(
            M2(),
            (torch.tensor(6), torch.tensor(6), torch.tensor(6), torch.randn(1)),
        )

    def test_raise_user_error_when_guard_on_data_dependent_operation(self):
        class M(torch.nn.Module):
            def forward(self, x):
                y = x.nonzero()
                z = y.shape[0]
                if z > 2:
                    return x.cos()
                else:
                    return x.sin()

        with self.assertRaisesRegex(
            (
                torchdynamo.exc.UserError,
                torch.fx.experimental.symbolic_shapes.GuardOnDataDependentSymNode,
            ),
            "Could not guard on data-dependent expression",
        ):
            _ = export(M(), (torch.tensor([2, 3, 5]),))

    def test_suggested_fixes_for_data_dependent_errors_basic(self):
        # suggested fixes for data-dependent errors only work in non-strict mode
        strict = False
        error_type = torch.fx.experimental.symbolic_shapes.GuardOnDataDependentSymNode

        # Just to introduce some indirection: N is a top-level module N that calls
        # module M, defined next.
        class N(torch.nn.Module):
            def __init__(self) -> None:
                super().__init__()
                self.m = M()

            def forward(self, t):
                return self.m(t) + 1

        # example input
        t = torch.tensor([1, 4, 4], dtype=torch.int32)

        # We define a series of versions of M() below. Each version has
        # raises a data-dependent error that the next version fixes, by
        # copy-pasting a suggested fix in the error message. The fix is
        # always a torch.check() on an unresolved condition (or its negation)
        # on unbacked symints mentioned in the error message.
        # Note that the suggested fixes are in terms of local variables
        # near the location of error that "contain" the unbacked symints
        # in the unresolved condition (either directly or indirectly, e.g.,
        # inside a list or inside the shape of a tensor).

        class M_v0(torch.nn.Module):
            def forward(self, t):
                items = [t[i].item() for i in range(t.numel())]
                r = torch.randn([items[0], items[1]])
                # Could not guard on data-dependent expression Eq(u2, -1)
                return r.view(items[0], items[2])

        M = M_v0
        with self.assertRaisesRegex(
            error_type,
            "The following call raised this error(.*\n)+"
            f".*{re.escape('return r.view(items[0], items[2])')}(.*\n)+"
            "To fix the error, insert one of the following checks before this call.*:\n"
            f".*{re.escape('torch._check(items[2] == (-1))')}.*\n"
            f".*{re.escape('torch._check(items[2] != (-1))')}(.*\n)+"
            f".*{re.escape('(These suggested fixes were derived by replacing `u2` with items[2] in Eq(u2, -1) and its negation.)')}",
        ):
            export(N(), (t,), strict=strict)

        class M_v1(torch.nn.Module):
            def forward(self, t):
                items = [t[i].item() for i in range(t.numel())]
                r = torch.randn([items[0], items[1]])
                # Could not guard on data-dependent expression Eq(u2, -1)
                torch._check(items[2] != -1)
                # Could not guard on data-dependent expression u2 >= 0
                return r.view(items[0], items[2])

        M = M_v1
        with self.assertRaisesRegex(
            error_type,
            "The following call raised this error(.*\n)+"
            f".*{re.escape('return r.view(items[0], items[2])')}(.*\n)+"
            "To fix the error, insert one of the following checks before this call.*:\n"
            f".*{re.escape('torch._check(items[2] >= 0)')}.*\n"
            f".*{re.escape('torch._check(items[2] < 0)')}(.*\n)+"
            f".*{re.escape('(These suggested fixes were derived by replacing `u2` with items[2] in u2 >= 0 and its negation.)')}",
        ):
            export(N(), (t,), strict=strict)

        class M_v2(torch.nn.Module):
            def forward(self, t):
                items = [t[i].item() for i in range(t.numel())]
                r = torch.randn([items[0], items[1]])
                # Could not guard on data-dependent expression Eq(u2, -1)
                torch._check(items[2] != -1)
                # Could not guard on data-dependent expression u2 >= 0
                torch._check(items[2] >= 0)
                # Could not guard on data-dependent expression Eq(u1, u2)
                return r.view(items[0], items[2])

        M = M_v2
        with self.assertRaisesRegex(
            error_type,
            "The following call raised this error(.*\n)+"
            f".*{re.escape('return r.view(items[0], items[2])')}(.*\n)+"
            "To fix the error, insert one of the following checks before this call.*:\n"
            f".*{re.escape('torch._check(items[2] == items[1])')}.*\n"
            f".*{re.escape('torch._check(items[2] != items[1])')}(.*\n)+"
            f".*{re.escape('(These suggested fixes were derived by replacing `u1` with items[1] or r.shape[1], `u2` with items[2] in Eq(u2, u1) and its negation.)')}",
        ):
            export(N(), (t,), strict=strict)

        class M_v3(torch.nn.Module):
            def forward(self, t):
                items = [t[i].item() for i in range(t.numel())]
                r = torch.randn([items[0], items[1]])
                # Could not guard on data-dependent expression Eq(u2, -1)
                torch._check(items[2] != -1)
                # Could not guard on data-dependent expression u2 >= 0
                torch._check(items[2] >= 0)
                # Could not guard on data-dependent expression Eq(u1, u2)
                torch._check(items[2] == r.shape[1])
                return r.view(items[0], items[2])

        M = M_v3
        export(N(), (t,), strict=strict)

    @testing.expectedFailureSerDer  # T195866111
    @testing.expectedFailureSerDerNonStrict
    def test_suggested_fixes_for_data_dependent_errors_puzzlers(self):
        # suggested fixes for data-dependent errors only work in non-strict mode
        strict = False
        error_type = torch.fx.experimental.symbolic_shapes.GuardOnDataDependentSymNode

        def retry_export(m, inp, fixes):
            # API that applies a series of fixes, retrying export after applying each fix,
            # and asserting the applied fix was suggested in the previous try.
            # Using this API avoids the need to define multiple versions of the same test
            # module, as in `test_suggested_fixes_for_data_dependent_errors_basic` above.
            def code(snippets):
                return f"[{', '.join(snippets)}]"

            for i in range(len(fixes)):
                with self.assertRaisesRegex(error_type, re.escape(fixes[i])):
                    export(m, (*inp, code(fixes[:i])), strict=strict)
            export(m, (*inp, code(fixes)), strict=strict)

        # The following examples are lifted from @ezyang's "Data-dependent shape puzzlers"
        # notebook at https://www.internalfb.com/intern/anp/view/?id=5330476

        # These test modules are written in a way that works well with retry_export above.
        # Specifically, they take an extra `fixes` argument and `eval` it at the location
        # that is expected to raise errors.

        class cf_implicitsize(torch.nn.Module):
            def forward(self, x, y, fixes):
                i = x.item()
                eval(fixes)
                # instead of y[i]
                return y.narrow(0, i, 1).squeeze()

        retry_export(
            cf_implicitsize(),
            (torch.tensor(2), torch.randn(10)),
            fixes=[
                # Could not guard on data-dependent expression u0 < 0
                "torch._check(i >= 0)",
            ],
        )

        class cf_nomemo(torch.nn.Module):
            def forward(self, x, y, fixes):
                i = y[0].item()
                eval(fixes)
                return x.unsqueeze(1).expand(-1, i)

        retry_export(
            cf_nomemo(),
            (torch.randn(8), torch.tensor([2])),
            fixes=[
                # Could not guard on data-dependent expression Eq(u0, 1)
                "torch._check(i != 1)",
                # Could not guard on data-dependent expression Ne(u0, -1)
                "torch._check(i != (-1))",
            ],
        )

        class cf_changevar(torch.nn.Module):
            def forward(self, x, fixes):
                i = x.item()
                eval(fixes)
                r = torch.arange(i // 2)
                return r + r

        retry_export(
            cf_changevar(),
            (torch.tensor(20),),
            fixes=[
                # Could not guard on data-dependent expression Eq((u0//2), 0)
                "torch._check(((i//2)) != 0)",
                # Could not guard on data-dependent expression Eq((u0//2), 1)
                "torch._check(((i//2)) != 1)",
            ],
        )

        class cf_stacklist(torch.nn.Module):
            def forward(self, xs, y, fixes):
                i = y.item()
                eval(fixes)
                # instead of xs[i]
                return torch.stack(xs, 0).narrow(0, i, 1).squeeze()

        retry_export(
            cf_stacklist(),
            ([torch.ones(5) * i for i in range(10)], torch.tensor(2)),
            fixes=[
                # Could not guard on data-dependent expression u0 < 0
                "torch._check(i >= 0)",
            ],
        )

        class cf_tensorsplit(torch.nn.Module):
            def forward(self, x, offsets_t, fixes):
                lengths = torch.diff(offsets_t).tolist()
                rs = []
                start = 0
                for length in lengths:
                    eval(fixes)
                    rs.append(x.narrow(0, start, length))
                    start += length
                return rs

        retry_export(
            cf_tensorsplit(),
            (torch.arange(10), torch.tensor([0, 2, 5, 7, 10])),
            fixes=[],  # nothing to fix!
        )

    def test_no_suggested_fixes_for_data_dependent_errors(self):
        # suggested fixes for data-dependent errors only work in non-strict mode
        strict = False
        error_type = torch.fx.experimental.symbolic_shapes.GuardOnDataDependentSymNode

        class cf_stacklist(torch.nn.Module):
            def forward(self, xs, y):
                # y.item() is not a local, so we can't suggest a fix
                return torch.stack(xs, 0).narrow(0, y.item(), 1).squeeze()

        with self.assertRaisesRegex(
            error_type,
            "Could not guard on data-dependent expression u0 < 0",
        ):
            export(
                cf_stacklist(),
                ([torch.ones(5) * i for i in range(10)], torch.tensor(2)),
                strict=strict,
            )

        class Box:
            def __init__(self, content):
                self.content = content

        from torch.utils._pytree import register_pytree_node

        register_pytree_node(
            Box,
            lambda box: ([box.content], None),  # flatten_fn
            lambda contents, _context: Box(*contents),  # unflatten_fn
            flatten_with_keys_fn=None,  # unflatten_fn
            serialized_type_name="test_no_suggested_fixes_for_data_dependent_errors.Box",
        )

        class cf_stacklist_udd(torch.nn.Module):
            def forward(self, xs, y):
                box = Box(y.item())
                # box.content is not a local, so we can't suggest a fix
                return torch.stack(xs, 0).narrow(0, box.content, 1).squeeze()

        with self.assertRaisesRegex(
            error_type,
            "Could not guard on data-dependent expression u0 < 0",
        ):
            export(
                cf_stacklist_udd(),
                ([torch.ones(5) * i for i in range(10)], torch.tensor(2)),
                strict=strict,
            )

    def test_tolist(self):
        class M(torch.nn.Module):
            def forward(self, x):
                return x.tolist()

        ep = export(M(), (torch.ones(3, dtype=torch.int),))
        self.assertEqual(ep.module()(torch.tensor([1, 2, 3])), [1, 2, 3])

    def test_if_functional(self):
        class Module(torch.nn.Module):
            def forward(self, x):
                z = x + 4
                z.add_(4)
                y = z.view(x.shape)
                return x.cos() + y.cos()

        foo = Module()
        gm = export(foo, (torch.tensor([2, 3, 5]),)).run_decompositions({})

        view_count = 0
        for node in gm.graph.nodes:
            if node.op == "call_function" and node.target == torch.ops.aten.add_.Tensor:
                # No more inplace mutation
                self.assertNotEqual(
                    node.target,
                    torch.ops.aten.add_.Tensor,
                    "There shouldn't be any inplace mutation node in the graph.",
                )
            if (
                node.op == "call_function"
                and node.target == torch.ops.aten.view.default
            ):
                view_count += 1

        # There should be nonzero view nodes in the graph
        self.assertTrue(view_count > 0)

    def test_solver_unsupported_sympy_function(self):
        # repro of https://github.com/pytorch/pytorch/issues/131897

        class MyModule(torch.nn.Module):
            def __init__(self):
                super().__init__()

            def forward(self, x, y):
                x = torch.nn.functional.interpolate(
                    x, scale_factor=0.5, mode="bilinear"
                )
                x = torch.nn.functional.interpolate(
                    x, scale_factor=2.0, mode="bilinear"
                )
                x = x + y
                return x

        model = MyModule().eval()

        inputs = (
            torch.rand((1, 1, 32, 32)),
            torch.rand((1, 1, 32, 32)),
        )

        dim = torch.export.Dim("Dim", min=16, max=64)
        dynamic_shapes = {"x": {2: dim, 3: dim}, "y": {2: dim, 3: dim}}

        exported_program = export(model, inputs, dynamic_shapes=dynamic_shapes)
        self.assertEqual(exported_program.module()(*inputs), model(*inputs))

    def test_export_mod_constraints(self):
        class BasicDynamiShapeModel(torch.nn.Module):
            def forward(self, x: torch.Tensor) -> torch.Tensor:
                return x.view(x.shape[0] - 1, -1)

        m = BasicDynamiShapeModel()
        a = torch.randn(3, 4)
        dim0_x = torch.export.Dim("dim0_x", min=3)
        dim1_x = torch.export.Dim("dim1_x", max=8000)
        dynamic_shapes = {"x": (dim0_x, dim1_x)}
        em = torch.export._trace._export(
            m,
            (a,),
            dynamic_shapes=dynamic_shapes,
            allow_complex_guards_as_runtime_asserts=True,
        )
        em.module()(torch.randn(4, 3))
        with self.assertRaisesRegex(
            RuntimeError,
            r"Runtime assertion failed for expression Eq\(Mod\(s0\*s1, s0 \- 1\), 0\)",
        ):
            em.module()(torch.randn(4, 5))

        dim0_x = None
        dim1_x = 2 * torch.export.Dim("_dim1_x", max=4000)
        dynamic_shapes = {"x": (dim0_x, dim1_x)}
        em = torch.export.export(m, (a,), dynamic_shapes=dynamic_shapes)
        x = torch.randn(3, 5)
        with self.assertRaisesRegex(
            RuntimeError,
            "Expected.*shape\\[1\\] = 5 to be of the form 2\\*s1, where s1 is an integer",
        ):
            em.module()(x)

    @testing.expectedFailureRetraceabilityNonStrict
    def test_dont_duck_size_for_auto_dynamic(self):
        AUTO, STATIC = Dim.AUTO, Dim.STATIC

        class Foo(torch.nn.Module):
            def forward(self, x, y):
                # x: [s0, s1], y: [s0 + 1, 4]
                assert y.shape[1] == 4
                assert x.shape[0] == y.shape[0] - 1
                return x * 2, y * 2

        # duck sizing would make all static based on these sample inputs
        inputs = (torch.randn(4, 4), torch.randn(5, 4))
        shapes = {
            "x": (AUTO, AUTO),
            "y": (AUTO, AUTO),
        }
        ep = export(Foo(), inputs, dynamic_shapes=shapes)
        ep.module()(torch.randn(6, 3), torch.randn(7, 4))

    @testing.expectedFailureRetraceability  # T183144629
    @testing.expectedFailureSerDerNonStrict
    def test_map(self):
        class Module(torch.nn.Module):
            def forward(self, xs, y, z):
                def body(x, y, z):
                    return x + y + z

                return map(body, xs, y, z)

        list_tensor_map = Module()
        inps = (torch.ones(6, 4), torch.tensor(5), torch.tensor(4))
        self._test_export_same_as_eager(list_tensor_map, inps)

    @unittest.expectedFailure
    def test_crop_like(self):
        # https://fb.workplace.com/groups/1405155842844877/posts/8195050017188725/

        # Minimal crop code copied from https://github.com/pytorch/vision/blob/main/torchvision/transforms/v2/functional
        class CropLike(torch.nn.Module):
            def forward(self, image, crop_height, crop_width):
                c, image_height, image_width = image.shape
                crop_top = int(round((image_height - crop_height) / 2.0))
                crop_left = int(round((image_width - crop_width) / 2.0))
                return image[
                    ...,
                    crop_top : crop_top + crop_height,
                    crop_left : crop_left + crop_width,
                ]

        crop = CropLike()
        imagew = Dim("width")
        imageh = Dim("height")
        dynamic_dims = {
            "image": {0: None, 1: imageh, 2: imagew},
            "crop_height": None,
            "crop_width": None,
        }
        args = (torch.rand(3, 512, 512), 150, 150)
        ecrop = export(crop, args=args, dynamic_shapes=dynamic_dims)

        args = (torch.rand(3, 700, 700), 150, 150)
        self.assertEqual(ecrop.module()(*args), ecrop(*args))

    def test_dim_dynamic_divisibility(self):
        class M(torch.nn.Module):
            def forward(self, x):
                if x.size(0) % 2 == 0:
                    return x.clone() * 2
                else:
                    return x.clone() * 0

        input1 = (torch.randn(4),)
        model = M()
        dynamic_shapes = {
            "x": {0: torch.export.Dim.DYNAMIC},
        }
        export(model, input1, dynamic_shapes=dynamic_shapes)

    def test_export_func_with_kwargs(self):
        class Module(torch.nn.Module):
            def forward(self, arg1, arg2, kw1, kw2):
                return arg1 + arg2, kw1 + kw2

        kw_func = Module()
        args = (torch.ones(6, 4), torch.ones(1, 1))
        kwargs = {"kw1": torch.ones(1, 1), "kw2": torch.ones(6, 4)}
        self._test_export_same_as_eager(kw_func, args, kwargs)

    def test_export_func_with_pytree_kwargs(self):
        class Module(torch.nn.Module):
            def forward(self, arg1, arg2, a, b):
                return arg1 + a["kw1"] + b[0], arg2 + a["kw2"] + b[1]

        kw_func = Module()
        args = (torch.ones(2, 3), torch.ones(3, 4))
        kwargs = {
            "a": {"kw1": torch.ones(2, 3), "kw2": torch.ones(3, 4)},
            "b": [torch.ones(2, 3), torch.ones(3, 4)],
        }
        self._test_export_same_as_eager(kw_func, args, kwargs)

    def test_export_func_with_default_kwargs(self):
        class Module(torch.nn.Module):
            def forward(self, arg1, arg2, a, b=1):
                return arg1 + arg2, a["kw1"] + a["kw2"] + b

        kw_func = Module()

        class Module2(torch.nn.Module):
            def forward(self, arg1, arg2, a=1, b=2):
                return arg1 + a, arg2 + b

        kw_func2 = Module2()

        args = (torch.ones(6, 4), torch.ones(1, 1))
        kwargs1 = {"a": {"kw1": torch.ones(1, 1), "kw2": torch.ones(6, 4)}}
        kwargs2 = {"a": {"kw1": torch.ones(1, 1), "kw2": torch.ones(6, 4)}, "b": 2}
        self._test_export_same_as_eager(kw_func, args, kwargs1)
        self._test_export_same_as_eager(kw_func, args, kwargs2)
        kwargs3 = {"b": 1}
        self._test_export_same_as_eager(kw_func2, args, kwargs3)

    def test_export_func_with_var_postional_args(self):
        class Module(torch.nn.Module):
            def forward(self, arg1, arg2, *args):
                return arg1 + args[0], arg2 + args[1]

        kw_func = Module()
        args = (torch.ones(2, 3), torch.ones(3, 4), torch.ones(2, 3), torch.ones(3, 4))
        self._test_export_same_as_eager(kw_func, args)

    def test_export_func_with_keyword_only_args(self):
        class Module(torch.nn.Module):
            def forward(self, arg1, arg2, *args, kw1, kw2):
                return arg1 + args[0] + kw1, arg2 + args[1] + kw2

        kw_func = Module()
        args = (torch.ones(2, 3), torch.ones(3, 4), torch.ones(2, 3), torch.ones(3, 4))
        kwargs = {"kw1": torch.ones(2, 3), "kw2": torch.ones(3, 4)}
        self._test_export_same_as_eager(kw_func, args, kwargs)

    def test_export_func_with_var_keyword_args(self):
        class Module(torch.nn.Module):
            def forward(self, arg1, arg2, *args, kw1, kw2, **kwargs):
                return (
                    arg1 + args[0] + kw1 + kwargs["kw3"],
                    arg2 + args[1] + kw2 + kwargs["kw4"],
                )

        kw_func = Module()
        args = (torch.ones(2, 3), torch.ones(3, 4), torch.ones(2, 3), torch.ones(3, 4))
        kwargs = {
            "kw1": torch.ones(2, 3),
            "kw2": torch.ones(3, 4),
            "kw3": torch.ones(2, 3),
            "kw4": torch.ones(3, 4),
        }
        self._test_export_same_as_eager(kw_func, args, kwargs)

    def test_unbacked_slice(self):
        class M(torch.nn.Module):
            def forward(self, scores, score_thr, topk: torch.Tensor, results=None):
                valid_mask = scores > score_thr
                scores = scores[valid_mask]
                valid_idxs = torch.nonzero(valid_mask).to(scores.device)

                num_topk = torch.minimum(topk, torch.tensor(valid_idxs.shape[0])).item()
                torch._check_is_size(num_topk)
                torch._check(scores.shape[0] >= num_topk)
                scores, idxs = scores.sort(descending=True)
                scores = scores[:num_topk]
                topk_idxs = valid_idxs[idxs[:num_topk]]
                keep_idxs, labels = topk_idxs.unbind(dim=1)

                return scores, labels, keep_idxs

        score = torch.tensor(
            [[0.1, 0.3, 0.2], [0.12, 0.7, 0.9], [0.02, 0.8, 0.08], [0.4, 0.1, 0.08]]
        )
        bbox_pred = torch.tensor([[0.2, 0.3], [0.4, 0.7], [0.1, 0.1], [0.5, 0.1]])
        score_thr = 0.15
        nms_pre = torch.tensor(4)
        inputs = (score, score_thr, nms_pre, dict(bbox_pred=bbox_pred))

        ep = torch.export.export(M(), inputs)
        orig_res = M()(*inputs)
        ep_res = ep.module()(*inputs)
        self.assertTrue(torch.allclose(orig_res[0], ep_res[0]))
        self.assertTrue(torch.allclose(orig_res[1], ep_res[1]))
        self.assertTrue(torch.allclose(orig_res[2], ep_res[2]))

    def test_unflatten_asserts(self):
        # TODO: strict-export fails
        class M1(torch.nn.Module):
            def forward(self, x, y):
                b = x.item()

                torch._check_is_size(b)
                torch._check(b < y.size(0))
                return y[:b]

        class M3(torch.nn.Module):
            def forward(self, x, y):
                b = x.item()

                torch._check_is_size(b)
                torch._check(b < y.size(0) * 2)
                return y[:b]

        class M2(torch.nn.Module):
            def __init__(self) -> None:
                super().__init__()
                self.m1 = M1()
                self.m3 = M3()

            def forward(self, x, y):
                return self.m1(x, y) + self.m3(x, y)

        inputs = (torch.tensor(3), torch.randn(10))

        ep = torch.export.export(
            M2(), inputs, dynamic_shapes={"x": None, "y": (Dim("moo"),)}, strict=False
        )
        orig_res = M2()(*inputs)
        ep_res = ep.module()(*inputs)
        self.assertTrue(torch.allclose(orig_res[0], ep_res[0]))
        self.assertTrue(torch.allclose(orig_res[1], ep_res[1]))
        self.assertTrue(torch.allclose(orig_res[2], ep_res[2]))

        unflattened = torch.export.unflatten(ep)
        ep_res = unflattened(*inputs)
        self.assertTrue(torch.allclose(orig_res[0], ep_res[0]))
        self.assertTrue(torch.allclose(orig_res[1], ep_res[1]))
        self.assertTrue(torch.allclose(orig_res[2], ep_res[2]))

    def test_export_func_with_var_keyword_pytree_args(self):
        class Module(torch.nn.Module):
            def forward(self, arg1, arg2, *args, kw1, kw2, **kwargs):
                return (
                    arg1 + arg2[0][0] + args[0] + kw1[0] + kwargs["kw3"][0],
                    arg2[1] + args[1] + kw2 + kwargs["kw4"],
                )

        kw_func = Module()
        args = (
            torch.ones(2, 3),
            [(torch.ones(2, 3),), torch.ones(3, 4)],
            torch.ones(2, 3),
            torch.ones(3, 4),
        )
        kwargs = {
            "kw1": (torch.ones(2, 3),),
            "kw2": torch.ones(3, 4),
            "kw3": (torch.ones(2, 3), torch.ones(3, 4)),
            "kw4": torch.ones(3, 4),
        }
        self._test_export_same_as_eager(kw_func, args, kwargs)

    @testing.expectedFailureSerDer  # we don't save placeholder metadata
    @testing.expectedFailureSerDerNonStrict
    @testing.expectedFailureNonStrict
    @testing.expectedFailureTrainingIRToRunDecompNonStrict  # source_fn_stack failure
    @testing.expectedFailureRetraceabilityNonStrict
    @testing.expectedFailureLegacyExportNonStrict
    def test_linear_conv(self):
        class MyLinear(torch.nn.Module):
            def __init__(self) -> None:
                super().__init__()
                self.weight = torch.randn(20, 98)
                self.bias = torch.randn(20)

            def forward(self, x):
                return torch.nn.functional.linear(x, self.weight, self.bias)

        class Foo(torch.nn.Module):
            def __init__(self) -> None:
                super().__init__()
                self.conv = torch.nn.Conv2d(16, 33, 3)
                self.linear = MyLinear()

            def forward(self, x):
                x_conv = self.conv(x)
                x_linear = self.linear(x_conv)
                return x_linear.cos()

        ep = export(Foo(), (torch.randn(20, 16, 50, 100),))
        for node in ep.graph.nodes:
            if (
                node.op == "placeholder"
                and node.name in ep.graph_signature.inputs_to_buffers
                or node.name in ep.graph_signature.inputs_to_parameters
            ):
                self.assertTrue("source_fn_stack" in node.meta)

    def test_export_api_with_dynamic_shapes(self):
        from torch.export import Dim, dims, export

        # pass dynamic shapes of inputs [args]
        class Foo(torch.nn.Module):
            def forward(self, x, y):
                return torch.matmul(x, y)

        foo = Foo()
        inputs = (torch.randn(10, 2, 3), torch.randn(10, 3, 4))
        batch = Dim("batch")
        efoo = export(
            foo,
            inputs,
            dynamic_shapes={k: {0: batch} for k in ["x", "y"]},
        )
        self.assertEqual(efoo.module()(*inputs).shape, foo(*inputs).shape)

        foo = Foo()
        inputs = (torch.randn(10, 2, 3),)
        kwinputs = {"y": torch.randn(10, 3, 4)}
        batch = Dim("batch")
        efoo = export(
            foo, inputs, kwinputs, dynamic_shapes={k: {0: batch} for k in ["x", "y"]}
        )
        self.assertEqual(
            efoo.module()(*inputs, **kwinputs).shape, foo(*inputs, **kwinputs).shape
        )

        # pass dynamic shapes of inputs [partial, error]
        foo = Foo()
        inputs = (torch.randn(10, 2, 3),)
        kwinputs = {"y": torch.randn(10, 3, 4)}
        batch = Dim("batch")
        with self.assertRaisesRegex(
            torch._dynamo.exc.UserError,
            (
                "Constraints violated \\(batch\\)!(.*\n)*.*"
                "batch was inferred to be a constant(.*\n)*.*"
                "Suggested fixes:(.*\n)*.*"
                "batch = 10"
            ),
        ):
            export(
                foo,
                inputs,
                kwinputs,
                dynamic_shapes={"x": {0: batch}, "y": None},
            )

        # pass dynamic shapes of inputs [module]
        foo = Foo()
        inputs = (torch.randn(10, 2, 3), torch.randn(10, 3, 4))
        batch = Dim("batch")
        efoo = export(
            foo,
            inputs,
            dynamic_shapes={"x": {0: batch}, "y": {0: batch}},
        )
        self.assertEqual(efoo.module()(*inputs).shape, foo(*inputs).shape)

        # pass dynamic shapes of inputs [bounds, mostly shared]
        foo = Foo()
        inputs = (torch.randn(10, 3, 3), torch.randn(10, 3, 3))
        batch = Dim("batch", min=8, max=64)
        size = Dim("size")
        efoo = export(
            foo,
            inputs,
            dynamic_shapes={
                "x": (batch, size, size),
                "y": (batch, size, size),
            },
        )
        self.assertEqual(
            [
                str(node.meta["val"].shape)
                for node in efoo.graph_module.graph.nodes
                if node.op == "placeholder"
            ],
            ["torch.Size([s0, s1, s1])", "torch.Size([s0, s1, s1])"],
        )
        self.assertEqual(efoo.module()(*inputs).shape, foo(*inputs).shape)

        # pass dynamic shapes of inputs [multiple, mostly distinct]
        inputs = (torch.randn(10, 2, 3), torch.randn(10, 3, 4))
        batch, M, K, N = dims("batch", "M", "K", "N")
        efoo = export(
            Foo(),
            inputs,
            dynamic_shapes={"x": (batch, M, K), "y": (batch, K, N)},
        )
        self.assertEqual(
            [
                str(node.meta["val"].shape)
                for node in efoo.graph_module.graph.nodes
                if node.op == "placeholder"
            ],
            ["torch.Size([s0, s1, s2])", "torch.Size([s0, s2, s5])"],
        )
        self.assertEqual(efoo.module()(*inputs).shape, foo(*inputs).shape)

        # pass dynamic shapes of inputs [dict]
        class Foo(torch.nn.Module):
            def forward(self, inputs):
                return torch.matmul(inputs["x"], inputs["y"])

        foo = Foo()
        inputs = ({"x": torch.randn(10, 2, 3), "y": torch.randn(10, 3, 4)},)
        batch = Dim("batch")
        efoo = export(
            foo, inputs, dynamic_shapes={"inputs": {k: {0: batch} for k in ["x", "y"]}}
        )
        self.assertEqual(
            [
                str(node.meta["val"].shape)
                for node in efoo.graph_module.graph.nodes
                if node.op == "placeholder"
            ],
            ["torch.Size([s0, 2, 3])", "torch.Size([s0, 3, 4])"],
        )
        self.assertEqual(efoo.module()(*inputs).shape, foo(*inputs).shape)

        # pass dynamic shapes of inputs [list]
        class Foo(torch.nn.Module):
            def forward(self, inputs):
                return torch.matmul(inputs[0], inputs[1])

        foo = Foo()
        inputs = ([torch.randn(10, 2, 3), torch.randn(10, 3, 4)],)
        batch = Dim("batch")
        efoo = export(
            foo, inputs, dynamic_shapes={"inputs": [{0: batch} for _ in range(2)]}
        )
        self.assertEqual(
            [
                str(node.meta["val"].shape)
                for node in efoo.graph_module.graph.nodes
                if node.op == "placeholder"
            ],
            ["torch.Size([s0, 2, 3])", "torch.Size([s0, 3, 4])"],
        )
        self.assertEqual(efoo.module()(*inputs).shape, foo(*inputs).shape)

        # pass dynamic shapes of inputs [dataclass]

        # TODO(avik): This part of the test should have failed both serde and retracing
        # but these failures are hidden because of the local import of `export` in this test.
        # The serde failure is benign, and easily avoided by moving the dataclass definition
        # to the top-level. OTOH the retracing failure needs further investigation.
        @dataclass
        class DataClass:
            a: Tensor
            b: Tensor

        register_dataclass_as_pytree_node(
            DataClass,
            serialized_type_name="test_export_api_with_dynamic_shapes.DataClass",
        )

        class Foo(torch.nn.Module):
            def forward(self, inputs):
                return torch.matmul(inputs.a, inputs.b)

        foo = Foo()
        inputs = (DataClass(a=torch.randn(10, 2, 3), b=torch.randn(10, 3, 4)),)
        batch = Dim("batch")
        efoo = export(
            foo,
            inputs,
            dynamic_shapes={"inputs": [{0: batch}, {0: batch}]},
        )
        self.assertEqual(
            [
                str(node.meta["val"].shape)
                for node in efoo.graph_module.graph.nodes
                if node.op == "placeholder"
            ],
            ["torch.Size([s0, 2, 3])", "torch.Size([s0, 3, 4])"],
        )

        # pass dynamic shapes of inputs [pytree-registered classes]
        if HAS_TORCHREC:
            # skipping tests if torchrec not available
            class Foo(torch.nn.Module):
                def forward(self, kjt) -> torch.Tensor:
                    return kjt.values() + 0, kjt.offsets() + 0

            foo = Foo()
            kjt = KeyedJaggedTensor(
                values=torch.Tensor([1.0, 2.0, 3.0, 4.0, 5.0, 6.0, 7.0, 8.0]),
                keys=["index_0", "index_1"],
                lengths=torch.IntTensor([0, 2, 0, 1, 1, 1, 0, 3]),
                offsets=torch.IntTensor([0, 0, 2, 2, 3, 4, 5, 5, 8]),
            )
            inputs = (kjt,)
            dim = Dim("dim")
            dim_plus_one = Dim("dim_plus_one")
            efoo = torch.export.export(
                foo,
                inputs,
                dynamic_shapes={"kjt": [{0: dim}, None, {0: dim}, {0: dim_plus_one}]},
            )
            self.assertEqual(
                [out.shape for out in efoo.module()(*inputs)],
                [out.shape for out in foo(*inputs)],
            )

        # pass dynamic shapes of inputs [distinct, error]
        class Foo(torch.nn.Module):
            def forward(self, x, y):
                return torch.matmul(x, y)

        foo = Foo()
        inputs = (torch.randn(10, 2, 3), torch.randn(10, 3, 4))
        batch, M, K1, K2, N = dims("batch", "M", "K1", "K2", "N")
        with self.assertRaisesRegex(
            torch._dynamo.exc.UserError,
            (
                "Constraints violated \\(K2\\)!(.*\n)*.*"
                "K2.*and.*K1.*must always be equal(.*\n)*.*"
                "Suggested fixes:(.*\n)*.*"
                "K2 = K1"
            ),
        ):
            export(
                foo,
                inputs,
                dynamic_shapes={"x": (batch, M, K1), "y": (batch, K2, N)},
            )

        # pass dynamic shapes of inputs [specialized, error]
        foo = Foo()
        inputs = (torch.randn(10, 2, 3), torch.randn(10, 3, 4))
        batch, M, K1, N = dims("batch", "M", "K1", "N")
        with self.assertRaisesRegex(
            torch._dynamo.exc.UserError,
            (
                "Constraints violated \\(K1\\)!(.*\n)*.*"
                "K1 was inferred to be a constant(.*\n)*.*"
                "Suggested fixes:(.*\n)*.*"
                "K1 = 3"
            ),
        ):
            export(
                foo,
                inputs,
                dynamic_shapes={"x": (batch, M, K1), "y": (batch, None, N)},
            )

        # pass dynamic shapes of inputs [guards, error]
        class Foo(torch.nn.Module):
            def forward(self, x, y):
                if x.shape[0] < 16 and y.shape[1] % 3 == 0:
                    return torch.matmul(x, y)
                else:
                    return x + y

        foo = Foo()
        inputs = (torch.randn(10, 2, 3), torch.randn(10, 3, 4))
        batch, M, K, N = dims("batch", "M", "K", "N")
        with self.assertRaisesRegex(
            torch._dynamo.exc.UserError,
            (
                "Constraints violated.*!(.*\n)*.*"
                "Not all values of K.*satisfy the generated guard(.*\n)*.*"
                "Not all values of batch.*satisfy the generated guard(.*\n)*.*"
                "Suggested fixes:(.*\n)*.*"
                "batch = Dim\\('batch', max=15\\)(.*\n)*.*"
                "K = 3\\*_K"
            ),
        ):
            export(
                foo,
                inputs,
                dynamic_shapes={"x": (batch, M, K), "y": (batch, K, N)},
            )

    def test_suggested_fixes_new_roots(self):
        from torch.export import dims

        # suggested fixes should introduce new root dim for modulo guard
        class Foo(torch.nn.Module):
            def forward(self, x, y, z):
                # dy = 3 * _dx
                # dx = 3 * _dx - 1
                # dz = 3 * _dx + 2
                # suggested fixes results will look something like
                # {"dx": {"eq": 3*_dx-1, "min": 5, "max": 36}, "dy": {"eq": dx+1}, ...}
                if x.shape[0] >= 5 and x.shape[0] <= 36 and y.shape[0] % 3 == 0:
                    return x + y[1:] + z[3:]

        foo = Foo()
        inputs = (
            torch.randn(
                11,
            ),
            torch.randn(
                12,
            ),
            torch.randn(
                14,
            ),
        )
        dx, dy, dz = dims("dx", "dy", "dz")
        dynamic_shapes = {
            "x": (dx,),
            "y": (dy,),
            "z": (dz,),
        }
        with self.assertRaisesRegex(  # figure out regex later
            torch._dynamo.exc.UserError,
            (
                "Constraints violated.*!(.*\n)*.*"
                "Suggested fixes(.*\n)*.*"
                "_dx = Dim\(\\'_dx\\', max=12\)(.*\n)*.*"
                "dx = 3\*_dx - 1(.*\n)*.*"
                "dy = 3\*_dx(.*\n)*.*"
                "dz = 3\*_dx \+ 2"
            ),
        ):
            export(Foo(), inputs, dynamic_shapes=dynamic_shapes)
        # retry export
        _dx = Dim("_dx", min=2, max=12)
        dynamic_shapes = {"x": (3 * _dx - 1,), "y": (3 * _dx,), "z": (3 * _dx + 2,)}
        export(Foo(), inputs, dynamic_shapes=dynamic_shapes)

    def test_refine_dynamic_shapes_from_suggested_fixes(self):
        from torch.export.dynamic_shapes import (
            refine_dynamic_shapes_from_suggested_fixes,
        )

        def helper(model, inputs, dynamic_shapes):
            # export, fail, parse & refine suggested fixes, re-export
            try:
                export(Foo(), inps, dynamic_shapes=dynamic_shapes)
                raise Exception("should have raised constraint violation error")
            except torch._dynamo.exc.UserError as exc:
                new_shapes = refine_dynamic_shapes_from_suggested_fixes(
                    exc.msg, dynamic_shapes
                )
                export(Foo(), inps, dynamic_shapes=new_shapes)
                return new_shapes

        # specialize dims + derived dims
        class Foo(torch.nn.Module):
            def forward(self, x, y, z):
                x0 = x + y[1:] + z[2:]
                x1 = x @ torch.randn(4, 4)
                return x0, x1

        inps = (
            torch.randn(
                4,
            ),
            torch.randn(
                5,
            ),
            torch.randn(
                6,
            ),
        )
        dx = Dim("dx", max=16)
        dynamic_shapes = {"x": (dx,), "y": (dx + 1,), "z": (dx + 2,)}
        new_shapes = helper(Foo(), inps, dynamic_shapes)
        self.assertEqual(new_shapes["x"][0], 4)
        self.assertEqual(new_shapes["z"][0], 6)

        # refine lower, upper bound
        class Foo(torch.nn.Module):
            def forward(self, x, y):
                if x.shape[0] >= 6 and y.shape[0] <= 16:
                    return x * 2.0, y + 1

        inps = (torch.randn(16), torch.randn(12))
        dynamic_shapes = {"x": (Dim("dx"),), "y": (Dim("dy"),)}
        new_shapes = helper(Foo(), inps, dynamic_shapes)
        self.assertEqual(new_shapes["x"][0].min, 6)
        self.assertEqual(new_shapes["y"][0].max, 16)

        # divisiblity, will introduce new root
        class Foo(torch.nn.Module):
            def forward(self, x):
                if x.shape[0] >= 9:
                    return x.reshape([-1, 3])

        inps = (
            torch.randn(
                15,
            ),
        )
        dynamic_shapes = ((Dim("dx"),),)
        new_shapes = helper(Foo(), inps, dynamic_shapes)
        dim = new_shapes[0][0]
        root = dim.root
        self.assertEqual(dim.fn(2), 6)
        self.assertEqual(root.min, 3)

        # turn dim into derived dim/relation
        class Foo(torch.nn.Module):
            def forward(self, x, y):
                return x + y[4:]

        inps = (torch.randn(6, 4), torch.randn(10, 4))
        dynamic_shapes = {
            "x": (Dim("dx0"), Dim("dx1")),
            "y": (Dim("dy0"), Dim("dy1")),
        }
        new_shapes = helper(Foo(), inps, dynamic_shapes)
        self.assertEqual(new_shapes["x"][0], new_shapes["y"][0].root)  # dy0 = dx0 + 4
        self.assertEqual(new_shapes["y"][0].fn(5), 9)
        self.assertEqual(new_shapes["x"][1], new_shapes["y"][1])  # dx1 = dy1

        # nested dynamic shapes spec
        class Foo(torch.nn.Module):
            def forward(self, x, y):
                x0 = x[0]["data"] + x[1] + x[2][2:]
                x1 = y["a"] @ torch.randn(4, 4)
                x2 = y["b"] @ torch.randn(6, 6)
                return x0, x1, x2

        inps = (
            [
                {"data": torch.randn(4, 4)},
                torch.randn(4, 4),
                torch.randn(6, 4),
            ],
            {
                "a": torch.randn(8, 4),
                "b": torch.randn(9, 6),
            },
        )
        dynamic_shapes = {
            "x": [
                {"data": (Dim("dx00"), Dim("dx01"))},
                (Dim("dx10"), Dim("dx11")),
                (Dim("dx20"), Dim("dx21")),
            ],
            "y": {
                "a": (Dim("dya0"), Dim("dya1")),
                "b": (Dim("dyb0"), Dim("dyb1")),
            },
        }
        new_shapes = helper(Foo(), inps, dynamic_shapes)
        self.assertEqual(
            new_shapes["x"][0]["data"][0], new_shapes["x"][1][0]
        )  # dx10 = dx00
        self.assertEqual(
            new_shapes["x"][2][0].root, new_shapes["x"][0]["data"][0]
        )  # dx20 = dx00 + 2
        self.assertEqual(new_shapes["x"][2][0].fn(10), 12)
        self.assertEqual(
            new_shapes["x"][0]["data"][1], new_shapes["x"][1][1]
        )  # dx11 = dx01
        self.assertEqual(new_shapes["y"]["a"][1], 4)
        self.assertEqual(new_shapes["y"]["b"][1], 6)
        self.assertEqual(new_shapes["y"]["b"][0].__name__, "dyb0")  # unchanged

    def test_dynamic_shapes_spec_with_pytree(self):
        from torch.export import Dim, export
        from torch.utils._pytree import tree_map

        inputs = {
            "tensor": torch.randn(3),
            "dict_of_tensors": {k: torch.randn(3) for k in ["A", "B", "C", "D"]},
            "list_of_tensors": [torch.randn(3) for _ in range(4)],
        }

        batch = Dim("batch")
        # uniformly specify dynamic shapes for all inputs
        spec = tree_map(lambda x: {0: batch}, inputs)

        class Foo(torch.nn.Module):
            def forward(self, inputs):
                return (
                    inputs["tensor"]
                    + inputs["dict_of_tensors"]["A"]
                    + inputs["list_of_tensors"][0]
                )

        ep = export(Foo(), (inputs,), dynamic_shapes={"inputs": spec})
        input_shapes = [
            str(node.meta["val"].shape)
            for node in ep.graph_module.graph.nodes
            if node.op == "placeholder"
        ]
        self.assertEqual(len(input_shapes), 9)
        self.assertTrue(all(shape == "torch.Size([s0])" for shape in input_shapes))

    def test_error_does_not_reference_eager_fallback(self):
        class Module(torch.nn.Module):
            def forward(self, x):
                y = x.nonzero()
                z = y.shape[0]
                if z > 2:
                    return x.cos()
                else:
                    return x.sin()

        fn_ddo = Module()
        if is_non_strict_test(self._testMethodName):
            error = torch.fx.experimental.symbolic_shapes.GuardOnDataDependentSymNode
            error_msg = r"Could not guard on data-dependent expression"
        else:
            error = torchdynamo.exc.UserError
            error_msg = r"^(?!.*fall back to eager).*"
        with self.assertRaisesRegex(error, error_msg):
            _ = export(fn_ddo, (torch.tensor([2, 3, 5]),))

    def test_pytree_register_data_class(self):
        @dataclass
        class MyDataClass:
            x: int
            y: int
            z: int = None

        dt = MyDataClass(x=3, y=4)
        flat, spec = tree_flatten(dt)
        self.assertTrue(spec, LeafSpec())
        self.assertTrue(len(flat) == 1)

        register_dataclass_as_pytree_node(
            MyDataClass,
            serialized_type_name="test_pytree_register_data_class.MyDataClass",
        )

        flat, spec = tree_flatten(dt)
        self.assertEqual(
            spec,
            TreeSpec(MyDataClass, [["x", "y"], ["z"]], [LeafSpec(), LeafSpec()]),
        )
        self.assertEqual(flat, [3, 4])

        orig_dt = tree_unflatten(flat, spec)
        self.assertTrue(isinstance(orig_dt, MyDataClass))
        self.assertEqual(orig_dt.x, 3)
        self.assertEqual(orig_dt.y, 4)
        self.assertEqual(orig_dt.z, None)

        roundtrip_spec = treespec_loads(treespec_dumps(spec))
        self.assertEqual(roundtrip_spec, spec)

        @dataclass
        class MyOtherDataClass:  # the pytree registration don't allow registering the same class twice
            x: int
            y: int
            z: int = None

        # Override the registration with keep none fields
        register_dataclass_as_pytree_node(
            MyOtherDataClass,
            return_none_fields=True,
            serialized_type_name="test_pytree_regster_data_class.MyOtherDataClass",
        )

        dt = MyOtherDataClass(x=3, y=4)
        flat, spec = tree_flatten(dt)
        self.assertEqual(
            spec,
            TreeSpec(
                MyOtherDataClass,
                [["x", "y", "z"], []],
                [LeafSpec(), LeafSpec(), LeafSpec()],
            ),
        )
        self.assertEqual(flat, [3, 4, None])

        orig_dt = tree_unflatten(flat, spec)
        self.assertTrue(isinstance(orig_dt, MyOtherDataClass))
        self.assertEqual(orig_dt.x, 3)
        self.assertEqual(orig_dt.y, 4)
        self.assertEqual(orig_dt.z, None)

        roundtrip_spec = treespec_loads(treespec_dumps(spec))
        self.assertEqual(roundtrip_spec, spec)

    def test_pytree_register_nested_data_class(self):
        @dataclass
        class Inner:
            x: int
            y: int

        @dataclass
        class Outer:
            xy: Inner
            ab: Inner

        xy = Inner(1, 2)
        ab = Inner(3, 4)
        dt = Outer(xy, ab)
        inp = {"dt1": (dt, ({},)), "dt2": ((torch.ones(1),), dt)}

        register_dataclass_as_pytree_node(
            Inner, serialized_type_name="test_pytree_register_nested_data_class.Inner"
        )
        register_dataclass_as_pytree_node(
            Outer, serialized_type_name="test_pytree_register_nested_data_class.Outer"
        )

        flat, spec = tree_flatten(inp)
        self.assertEqual(flat, [1, 2, 3, 4, torch.ones(1), 1, 2, 3, 4])

        unflat = tree_unflatten(flat, spec)
        self.assertEqual(unflat, inp)

        roundtrip_spec = treespec_loads(treespec_dumps(spec))
        self.assertEqual(roundtrip_spec, spec)

    def test_param_util(self):
        class Basic(torch.nn.Module):
            def __init__(self) -> None:
                super().__init__()
                self.lin = torch.nn.Linear(10, 1)

            def forward(self, x):
                return self.lin(x)

        ep = export(Basic(), (torch.randn(5, 10),))
        num_params = 0
        params = []
        for node in ep.graph.nodes:
            if is_param(ep, node):
                num_params += 1
                params.append(get_param(ep, node))
        self.assertEqual(num_params, 2)
        self.assertEqual(params[0].shape, [1, 10])  # weight
        self.assertEqual(params[1].shape, [1])  # bias

    def test_buffer_util(self):
        ep = export(
            torch.nn.BatchNorm2d(100, affine=False), (torch.ones(20, 100, 35, 45),)
        )
        num_buffer = 0
        buffer = []

        for node in ep.graph.nodes:
            if is_buffer(ep, node):
                num_buffer += 1
                buffer.append(get_buffer(ep, node))
        self.assertEqual(num_buffer, 3)

        self.assertEqual(buffer[0].shape, torch.Size([100]))  # running_mean
        self.assertEqual(buffer[1].shape, torch.Size([100]))  # running_var
        self.assertEqual(buffer[2].shape, torch.Size([]))  # num_batches_tracked

    def test_export_dynamo_config(self):
        class MyModule(torch.nn.Module):
            def __init__(self) -> None:
                super().__init__()
                self.lstm = torch.nn.LSTM(input_size=4, hidden_size=5, num_layers=1)

            def forward(self, inputs: torch.Tensor) -> torch.Tensor:
                return self.lstm(inputs)

        config = DEFAULT_EXPORT_DYNAMO_CONFIG
        mod = MyModule()

        @contextmanager
        def _patch_config(kwargs):
            orig_config_dict = dataclasses.asdict(config)

            try:
                for k, v in kwargs.items():
                    setattr(config, k, v)
                yield
            finally:
                for k, v in orig_config_dict.items():
                    setattr(config, k, v)

        inp = (torch.rand(5, 4),)
        exported_program = export(mod, inp, strict=True)

        with _patch_config({"allow_rnn": False}):
            with self.assertRaisesRegex(
                torch._dynamo.exc.Unsupported,
                "TorchDynamo purposely graph breaks on RNN, GRU, LSTMs",
            ):
                _ = export(mod, inp, strict=True)

    def test_device_to_static(self):
        class Module(torch.nn.Module):
            def forward(self, x):
                return x.to("cpu")

        ep = export(Module(), (torch.tensor(1, device="cpu"),)).run_decompositions({})
        ops = []
        for node in ep.graph.nodes:
            if node.op == "call_function":
                ops.append(node.target)
        self.assertGreater(len(ops), 0)
        for op in ops:
            self.assertIn(op, (torch.ops.aten._to_copy.default,))

    def test_device_to_dynamic(self):
        class Module(torch.nn.Module):
            def forward(self, x):
                return x.to("cpu")

        ep = export(
            Module(),
            (torch.tensor([1, 2], device="cpu"),),
            dynamic_shapes={"x": {0: Dim("i")}},
        ).run_decompositions({})
        ops = []
        for node in ep.graph.nodes:
            if node.op == "call_function":
                ops.append(node.target)
        self.assertGreater(len(ops), 0)
        for op in ops:
            self.assertIn(op, (torch.ops.aten._to_copy.default,))

    def test_device_to_mutation(self):
        class Module(torch.nn.Module):
            def forward(self, x):
                y = x.to("cpu")
                y.add_(1)
                return y, x

        with self.assertRaisesRegex(
            RuntimeError, "cannot mutate tensors with frozen storage"
        ):
            export(Module(), (torch.tensor(1, device="cpu"),)).run_decompositions({})

    def test_float_conversion(self):
        class Module(torch.nn.Module):
            def forward(self, x):
                return x.float()

        ep = export(Module(), (torch.tensor(1, dtype=torch.float),)).run_decompositions(
            {}
        )
        ops = []
        for node in ep.graph.nodes:
            if node.op == "call_function":
                ops.append(node.target)
        self.assertGreater(len(ops), 0)
        for op in ops:
            self.assertIn(op, (torch.ops.aten._to_copy.default,))

    def test_device_to_mutation_float(self):
        class Module(torch.nn.Module):
            def forward(self, x):
                y = x.float()
                y.add_(1)
                return y, x

        with self.assertRaisesRegex(
            RuntimeError, "cannot mutate tensors with frozen storage"
        ):
            export(Module(), (torch.tensor(1, dtype=torch.float),)).run_decompositions(
                {}
            )

    def test_module(self):
        class MyLinear(torch.nn.Module):
            def __init__(self) -> None:
                super().__init__()
                self.weight = torch.randn(20, 98)
                self.bias = torch.randn(20)

            def forward(self, x):
                return torch.nn.functional.linear(x, self.weight, self.bias)

        class Foo(torch.nn.Module):
            def __init__(self) -> None:
                super().__init__()
                self.conv = torch.nn.Conv2d(16, 33, 3)
                self.linear = MyLinear()

            def forward(self, x):
                a, b = x
                a_conv = self.conv(a)
                a_linear = self.linear(a_conv)
                b_conv = self.conv(b)
                b_linear = self.linear(b_conv)
                return (
                    a_linear.cos() + b_linear.sin(),
                    a_linear.sin() + b_linear.cos(),
                )

        inp_container = ((torch.randn(20, 16, 50, 100), torch.randn(20, 16, 50, 100)),)

        ep = export(Foo(), inp_container)
        ep_rexported = export(ep.module(), inp_container)

        inp_test = ((torch.randn(20, 16, 50, 100), torch.randn(20, 16, 50, 100)),)

        self.assertTrue(
            torch.allclose(
                ep.module()(*inp_test)[0], ep_rexported.module()(*inp_test)[0]
            )
        )
        self.assertTrue(
            torch.allclose(
                ep.module()(*inp_test)[1], ep_rexported.module()(*inp_test)[1]
            )
        )

    def test_use_embedding_twice(self):
        class Foo(torch.nn.Module):
            def __init__(self):
                super().__init__()
                self.embed = torch.nn.Embedding(4, 4)

            def forward(self, x):
                return self.embed(x) + self.embed.weight[x]

        inputs = (torch.tensor([0, 1, 2, 3]),)
        ep = export(Foo(), inputs)

    def test_module_with_dict_container_inp_out(self):
        class MyLinear(torch.nn.Module):
            def __init__(self) -> None:
                super().__init__()
                self.weight = torch.randn(20, 98)
                self.bias = torch.randn(20)

            def forward(self, x):
                return torch.nn.functional.linear(x, self.weight, self.bias)

        class Foo(torch.nn.Module):
            def __init__(self) -> None:
                super().__init__()
                self.conv = torch.nn.Conv2d(16, 33, 3)
                self.linear = MyLinear()

            def forward(self, x):
                a1, a2 = x["a"]
                b = x["b"]
                a1_conv = self.conv(a1)
                a1_linear = self.linear(a1_conv)
                a2_conv = self.conv(a2)
                a2_linear = self.linear(a2_conv)
                b_conv = self.conv(b)
                b_linear = self.linear(b_conv)
                return {
                    "a": a1_linear.cos() + b_linear.sin(),
                    "b": a2_linear.sin() + b_linear.cos(),
                }

        inp_container = (
            {
                "a": (torch.randn(20, 16, 50, 100), torch.randn(20, 16, 50, 100)),
                "b": torch.randn(20, 16, 50, 100),
            },
        )

        ep = export(Foo(), inp_container)
        ep_rexported = export(ep.module(), inp_container)

        inp_test = (
            {
                "a": (torch.randn(20, 16, 50, 100), torch.randn(20, 16, 50, 100)),
                "b": torch.randn(20, 16, 50, 100),
            },
        )

        self.assertTrue(
            torch.allclose(
                ep.module()(*inp_test)["a"], ep_rexported.module()(*inp_test)["a"]
            )
        )
        self.assertTrue(
            torch.allclose(
                ep.module()(*inp_test)["b"], ep_rexported.module()(*inp_test)["b"]
            )
        )

    def test_args_type_checked(self):
        class M(torch.nn.Module):
            def forward(self, x):
                return x + 1

        inp = torch.rand(2, 2)
        with self.assertRaisesRegex(torch._dynamo.exc.UserError, "to be a tuple"):
            # Intentionally not wrapping `inp` in a tuple to trigger the error
            _ = export(M(), inp)

    def test_decomp_item_in_prim_before_decomposition(self):
        class M(torch.nn.Module):
            def forward(self, x):
                torch.ops.aten._assert_async.msg(torch.tensor(True), "Fail")
                return x

        ep = export(M(), (torch.randn(2, 2),))
        FileCheck().check_count(
            "torch.ops.aten._assert_async.msg", 1, exactly=True
        ).run(ep.graph_module.code)

    def test_decomp_item_in_prim_after_decomposition(self):
        class M(torch.nn.Module):
            def forward(self, x):
                torch.ops.aten._assert_async.msg(torch.tensor(True), "Fail")
                return x

        decomp_table = {**default_decompositions(), **decomposition_table}

        ep = export_for_training(M(), (torch.randn(2, 2),)).run_decompositions(
            decomp_table
        )

        self.assertExpectedInline(
            str(ep.graph_module.code).strip(),
            """\
def forward(self, c_lifted_tensor_0, x):
    lift_fresh_copy = torch.ops.aten.lift_fresh_copy.default(c_lifted_tensor_0);  c_lifted_tensor_0 = None
    _assert_async = torch.ops.aten._assert_async.msg(lift_fresh_copy, 'Fail');  lift_fresh_copy = _assert_async = None
    return (x,)""",
        )

    def test_decomp_batch_norm_functional_predispatch(self):
        class ConvBatchnorm(torch.nn.Module):
            def __init__(self) -> None:
                super().__init__()
                self.conv = torch.nn.Conv2d(1, 3, 1, 1)
                self.bn = torch.nn.BatchNorm2d(3)

            def forward(self, x):
                x = self.conv(x)
                x = self.bn(x)
                return (x,)

        mod = ConvBatchnorm()
        mod.eval()
        inp = torch.randn(1, 1, 3, 3)

        gm = torch.export.export_for_training(mod, (inp,)).module()
        self.assertExpectedInline(
            str(gm.code).strip(),
            """\
def forward(self, x):
    x, = fx_pytree.tree_flatten_spec(([x], {}), self._in_spec)
    conv_weight = self.conv.weight
    conv_bias = self.conv.bias
    bn_weight = self.bn.weight
    bn_bias = self.bn.bias
    bn_running_mean = self.bn.running_mean
    bn_running_var = self.bn.running_var
    bn_num_batches_tracked = self.bn.num_batches_tracked;  bn_num_batches_tracked = None
    conv2d = torch.ops.aten.conv2d.default(x, conv_weight, conv_bias);  x = conv_weight = conv_bias = None
    batch_norm = torch.ops.aten.batch_norm.default(conv2d, bn_weight, bn_bias, bn_running_mean, bn_running_var, False, 0.1, 1e-05, True);  conv2d = bn_weight = bn_bias = bn_running_mean = bn_running_var = None
    return pytree.tree_unflatten((batch_norm,), self._out_spec)""",
        )

        mod.train()
        gm_train = torch.export.export_for_training(mod, (inp,)).module()
        self.assertExpectedInline(
            str(gm_train.code).strip(),
            """\
def forward(self, x):
    x, = fx_pytree.tree_flatten_spec(([x], {}), self._in_spec)
    conv_weight = self.conv.weight
    conv_bias = self.conv.bias
    bn_weight = self.bn.weight
    bn_bias = self.bn.bias
    bn_running_mean = self.bn.running_mean
    bn_running_var = self.bn.running_var
    bn_num_batches_tracked = self.bn.num_batches_tracked
    conv2d = torch.ops.aten.conv2d.default(x, conv_weight, conv_bias);  x = conv_weight = conv_bias = None
    add_ = torch.ops.aten.add_.Tensor(bn_num_batches_tracked, 1);  bn_num_batches_tracked = add_ = None
    batch_norm = torch.ops.aten.batch_norm.default(conv2d, bn_weight, bn_bias, bn_running_mean, bn_running_var, True, 0.1, 1e-05, True);  conv2d = bn_weight = bn_bias = bn_running_mean = bn_running_var = None
    return pytree.tree_unflatten((batch_norm,), self._out_spec)""",
        )

    def test_constrain_size_in_eager(self):
        class Module(torch.nn.Module):
            def forward(self, x, y):
                n = x.max().item()
                torch._check_is_size(n)
                return y + n

        fn = Module()
        ep = export(
            fn,
            (torch.randint(1, 2, (2, 2)), torch.randint(3, 5, (2, 3))),
        )
        test_inp = (torch.randint(1, 2, (2, 2)), torch.randint(3, 5, (2, 3)))
        self.assertTrue(torch.allclose(ep.module()(*test_inp), fn(*test_inp)))

    def test_constrain_size_with_constrain_value(self):
        class Module(torch.nn.Module):
            def forward(self, x, y):
                n = x.max().item()
                torch._check(n >= 2)
                torch._check(n <= 10)
                torch._check_is_size(n)
                return y + n

        fn = Module()
        with self.assertRaisesRegex(
            RuntimeError, r"Expected cond to be True, but got False"
        ):
            _ = fn(torch.randint(1, 2, (2, 2)), torch.randint(3, 5, (2, 3)))

        ep = export(
            fn,
            (torch.randint(3, 4, (2, 2)), torch.randint(3, 5, (2, 3))),
        )
        with self.assertRaisesRegex(
            RuntimeError, r"Runtime assertion failed for expression u[\d+] \>\= 2"
        ):
            test_inp = (torch.randint(1, 2, (2, 2)), torch.randint(3, 5, (2, 3)))
            _ = ep.module()(*test_inp)

    def test_constrain_size_with_various_cases(self):
        class Module1(torch.nn.Module):
            def forward(self, x, y):
                n = x.item()
                torch._check_is_size(n)
                torch._check(n >= 0)
                return y.sum() + torch.ones(n, 5).sum()

        case1 = Module1()

        class Module2(torch.nn.Module):
            def forward(self, x, y):
                n = x.item()
                torch._check_is_size(n)
                torch._check(n >= 0)
                torch._check(n <= 6)
                return y.sum() + torch.ones(n, 5).sum()

        case2 = Module2()

        class Module3(torch.nn.Module):
            def forward(self, x, y):
                n = x.item()
                torch._check_is_size(n)
                torch._check(n >= 0)
                torch._check(n <= 1)
                return y.sum() + torch.ones(n, 5).sum()

        case3 = Module3()

        class Module4(torch.nn.Module):
            def forward(self, x, y):
                n = x.item()
                torch._check_is_size(n)
                torch._check(n >= 2)
                return y.sum() + torch.ones(n, 5).sum()

        case4 = Module4()

        class Module5(torch.nn.Module):
            def forward(self, x, y):
                n = x.item()
                torch._check_is_size(n)
                torch._check(n >= 1)
                return y.sum() + torch.ones(n, 5).sum()

        case5 = Module5()

        ep = export(case1, (torch.tensor(1), torch.ones(4, 5)))

        with self.assertRaisesRegex(
            RuntimeError, r"Expected cond to be True, but got False"
        ):
            _ = case1(torch.tensor(-1), torch.randn(4, 5))

        self.assertTrue(
            torch.allclose(
                ep.module()(torch.tensor(1), torch.ones(4, 5)),
                case1(torch.tensor(1), torch.ones(4, 5)),
            )
        )

        ep = export(case2, (torch.tensor(5), torch.randn(4, 5)))

        with self.assertRaisesRegex(
            RuntimeError,
            r"Expected cond to be True, but got False",
        ):
            _ = case2(torch.tensor(7), torch.randn(4, 5))

        with self.assertRaisesRegex(
            RuntimeError,
            r"Expected cond to be True, but got False",
        ):
            _ = case2(torch.tensor(9), torch.randn(4, 5))

        self.assertTrue(
            torch.allclose(
                ep.module()(torch.tensor(5), torch.ones(4, 5)),
                case2(torch.tensor(5), torch.ones(4, 5)),
            )
        )

        _ = case3(torch.tensor(1), torch.randn(4, 5))

        with self.assertRaisesRegex(
            RuntimeError,
            r"Expected cond to be True, but got False",
        ):
            _ = case4(torch.tensor(1), torch.randn(4, 5))

        ep = export(case4, (torch.tensor(5), torch.randn(4, 5)))

        with self.assertRaisesRegex(
            RuntimeError,
            r"Expected cond to be True, but got False",
        ):
            _ = case4(torch.tensor(1), torch.randn(4, 5))

        self.assertTrue(
            torch.allclose(
                ep.module()(torch.tensor(5), torch.ones(4, 5)),
                case4(torch.tensor(5), torch.ones(4, 5)),
            )
        )

        ep = export(case5, (torch.tensor(5), torch.randn(4, 5)))

        with self.assertRaisesRegex(
            RuntimeError,
            r"Expected cond to be True, but got False",
        ):
            _ = case5(torch.tensor(0), torch.randn(4, 5))

        self.assertTrue(
            torch.allclose(
                ep.module()(torch.tensor(5), torch.ones(4, 5)),
                case5(torch.tensor(5), torch.ones(4, 5)),
            )
        )

    def test_automatic_constrain_size(self):
        class M(torch.nn.Module):
            def forward(self, x, y):
                n = x.item()
                return y.sum() + torch.ones(n, 5).sum()

        ep = export(M(), (torch.tensor(1), torch.ones(4, 5)))

        # This is because we insert sym_constrain_range in the graph now
        error_msg = r"Invalid value range for -1 between"
        with self.assertRaisesRegex(RuntimeError, error_msg):
            _ = ep.module()(torch.tensor(-1), torch.randn(4, 5))

        self.assertTrue(
            torch.allclose(
                ep.module()(torch.tensor(1), torch.ones(4, 5)),
                M()(torch.tensor(1), torch.ones(4, 5)),
            )
        )

    def test_cleanup_dynamic_markers(self) -> None:
        class Foo(torch.nn.Module):
            def forward(self, inputs):
                x, y = inputs["x"], inputs["y"]
                return x + y

        inputs = (
            {
                "x": torch.randn(4, 8),
                "y": torch.randn(4, 8),
            },
        )
        shapes = {
            "inputs": {
                "x": (Dim.AUTO, Dim.STATIC),
                "y": (Dim.DYNAMIC, Dim.STATIC),
            },
        }
        ep = export(Foo(), inputs, dynamic_shapes=shapes)
        for tensor in inputs[0].values():
            for attr in [
                "_dynamo_weak_dynamic_indices",
                "_dynamo_dynamic_indices",
                "_dynamo_dynamic_range",
                "_dynamo_static_indices",
                "_dynamo_unbacked_indices",
            ]:
                self.assertFalse(hasattr(tensor, attr))

    def test_constrain_decomp(self) -> None:
        class M(torch.nn.Module):
            def __init__(self) -> None:
                super().__init__()
                self.freq = torch.ones(5, 5)

            def forward(self, start_pos: torch.Tensor):
                pos = start_pos.item()
                torch._check_is_size(pos)
                torch._check(pos >= 0)
                torch._check(pos <= 4)
                return self.freq[pos] * self.freq[pos]

        ep = torch.export.export(M(), (torch.tensor(1),))
        FileCheck().check_count(
            "torch.ops.aten._assert_scalar.default", 2, exactly=True
        ).run(ep.graph_module.code)
        FileCheck().check_count(
            "torch.ops.aten.sym_constrain_range_for_size.default", 1, exactly=True
        ).run(ep.graph_module.code)

        decompose_ep = ep.run_decompositions()
        FileCheck().check_count(
            "torch.ops.aten._assert_scalar.default", 2, exactly=True
        ).run(ep.graph_module.code)
        FileCheck().check_count(
            "torch.ops.aten.sym_constrain_range_for_size.default", 1, exactly=True
        ).run(ep.graph_module.code)

    def test_mixed_input(self):
        class Module(torch.nn.Module):
            def forward(self, a, b, alpha: int):
                return torch.add(a, b, alpha=alpha)

        func = Module()

        a = torch.rand(1, 2)
        b = torch.rand(1, 2)
        alpha = 10

        exported = export(func, (a, b, alpha))
        for node in exported.graph_module.graph.nodes:
            if node.op == "placeholder":
                self.assertTrue(isinstance(node.meta["val"], (Tensor, int)))

    def test_tensor_constant_with_wrapped_method(self):
        class M(torch.nn.Module):
            def __init__(self):
                super().__init__()
                self.constant = torch.ones(4, 4)

            def forward(self, x):
                return x + self.constant, self.constant

        class Wrapper(torch.nn.Module):
            def __init__(self, fn):
                super().__init__()
                self.fn = fn

            def forward(self, *arg, **kwargs):
                return self.fn(*arg, **kwargs)

        inp = (torch.zeros(4, 4),)

        def test(m):
            m_result = m(*inp)
            ep_result = export(m, inp).module()(*inp)
            for m_t, ep_t in zip(m_result, ep_result):
                self.assertTrue(torch.allclose(m_t, ep_t))

        test(M())
        test(Wrapper(M().forward))

    def test_export_with_inline_constraints(self):
        class Module(torch.nn.Module):
            def forward(self, x):
                a = x.item()
                torch._check(a >= 4)
                torch._check(a <= 7)
                return torch.empty((a, 4))

        f = Module()
        ep = export(f, (torch.tensor([5]),))
        self.assertEqual(ep.module()(torch.tensor([6])).shape, (6, 4))

        FileCheck().check_count(
            "torch.ops.aten._assert_scalar.default", 2, exactly=True
        ).run(ep.graph_module.code)
        FileCheck().check_count(
            "torch.ops.aten.sym_constrain_range.default", 0, exactly=True
        ).run(ep.graph_module.code)
        FileCheck().check_count(
            "torch.ops.aten.sym_constrain_range_for_size.default", 1, exactly=True
        ).run(ep.graph_module.code)

        with self.assertRaisesRegex(
            RuntimeError,
            r"Runtime assertion failed for expression u[\d+] \<\= 7",
        ) as cm:
            ep.module()(torch.tensor([30]))

    def test_export_with_inline_constraints_complex(self):
        class Module(torch.nn.Module):
            def forward(self, x):
                a = x.item()
                torch._check(a >= 4)
                torch._check(a <= 7)
                empty = torch.empty((a, 4))

                return torch.cat((empty.transpose(0, 1), torch.zeros(6, a)), 0)

        f = Module()
        ep = export(f, (torch.tensor([6]),))
        self.assertEqual(ep.module()(torch.tensor([5])).shape, (10, 5))
        FileCheck().check_count(
            "torch.ops.aten._assert_scalar.default", 2, exactly=True
        ).run(ep.graph_module.code)
        FileCheck().check_count(
            "torch.ops.aten.sym_constrain_range.default", 0, exactly=True
        ).run(ep.graph_module.code)
        FileCheck().check_count(
            "torch.ops.aten.sym_constrain_range_for_size.default", 1, exactly=True
        ).run(ep.graph_module.code)

    def test_to_module_with_mutated_buffer(self):
        class Foo(torch.nn.Module):
            def __init__(self) -> None:
                super().__init__()
                self.buf = torch.nn.Buffer(torch.zeros(1))

            def forward(self, x):
                self.buf.add_(1)
                return x.sum() + self.buf.sum()

        exported = export(Foo(), (torch.ones(5, 5),))
        stateful_gm = exported.module()
        export_return_val = stateful_gm(torch.ones(5, 5))
        eager = Foo()
        eager_return_val = eager(torch.ones(5, 5))
        self.assertTrue(torch.allclose(eager_return_val, export_return_val))

        for name, buffer in stateful_gm.named_buffers():
            self.assertTrue(torch.allclose(torch.ones(1), buffer))

        changed = stateful_gm.graph.eliminate_dead_code()
        self.assertFalse(changed)
        self.assertTrue(
            torch.allclose(stateful_gm(torch.ones(5, 5)), eager(torch.ones(5, 5)))
        )

        for name, buffer in stateful_gm.named_buffers():
            self.assertTrue(torch.allclose(torch.tensor(2, dtype=torch.float), buffer))

    def test_to_module_with_mutated_buffer_multiple(self):
        class Bar(torch.nn.Module):
            def __init__(self) -> None:
                super().__init__()
                self.buf = torch.nn.Buffer(torch.ones(1))

            def forward(self, x):
                self.buf.add_(1)
                return x.sum() + self.buf.sum()

        class Foo(torch.nn.Module):
            def __init__(self) -> None:
                super().__init__()
                self.buf = torch.nn.Buffer(torch.zeros(1))
                self.bar = Bar()

            def forward(self, x):
                self.buf.add_(1)
                self.bar.buf.add_(2)
                bar = self.bar(x)
                return bar.sum() + self.buf.sum()

        exported = export(Foo(), (torch.ones(5, 5),))
        stateful_gm = exported.module()
        export_return_val = stateful_gm(torch.ones(5, 5))
        eager = Foo()
        eager_return_val = eager(torch.ones(5, 5))
        self.assertTrue(torch.allclose(eager_return_val, export_return_val))

        for name, buffer in stateful_gm.named_buffers():
            if name == "L__self___buf":
                self.assertTrue(torch.allclose(torch.ones(1), buffer))
            if name == "L__self___bar_buf":
                self.assertTrue(
                    torch.allclose(torch.tensor(4, dtype=torch.float), buffer)
                )

        changed = stateful_gm.graph.eliminate_dead_code()
        self.assertFalse(changed)
        self.assertTrue(
            torch.allclose(stateful_gm(torch.ones(5, 5)), eager(torch.ones(5, 5)))
        )

        for name, buffer in stateful_gm.named_buffers():
            if name == "L__self___buf":
                self.assertTrue(
                    torch.allclose(torch.tensor(2, dtype=torch.float), buffer)
                )
            if name == "L__self___bar_buf":
                self.assertTrue(
                    torch.allclose(torch.tensor(7, dtype=torch.float), buffer)
                )

    def test_runtime_assert_for_prim(self):
        class Foo(torch.nn.Module):
            def forward(self, x, y):
                return x + y

        foo = Foo()
        tensor_inp = torch.ones(7, 5)
        dim0_x = torch.export.Dim("dim0_x", min=6)
        dynamic_shapes = {"x": {0: dim0_x}, "y": None}
        exported = torch.export.export(
            foo, (tensor_inp, 5), dynamic_shapes=dynamic_shapes
        )
        self.assertTrue(
            torch.allclose(
                exported.module()(torch.ones(8, 5), 5), foo(torch.ones(8, 5), 5)
            )
        )
        with self.assertRaisesRegex(
            RuntimeError,
            escape("Expected input at *args[1] to be equal to 5, but got 6"),
        ):
            _ = exported.module()(torch.ones(8, 5), 6)

        exported = torch.export.export(
            foo, (tensor_inp, 5.0), dynamic_shapes=dynamic_shapes
        )
        with self.assertRaisesRegex(
            RuntimeError,
            escape("Expected input at *args[1] to be equal to 5.0, but got 6.0"),
        ):
            _ = exported.module()(torch.ones(7, 5), 6.0)

    def test_runtime_assert_for_prm_str(self):
        class Foo(torch.nn.Module):
            def forward(self, a, b, mode):
                return torch.div(a, b, rounding_mode=mode)

        foo = Foo()
        inps = (torch.randn(4, 4), torch.randn(4), "trunc")
        exported = export(foo, inps)
        with self.assertRaisesRegex(
            RuntimeError, "to be equal to trunc, but got floor"
        ):
            _ = exported.module()(torch.randn(4, 4), torch.randn(4), "floor")
        self.assertTrue(torch.allclose(exported.module()(*inps), foo(*inps)))

    def test_redundant_assert_max_upper_bound(self):
        class M(torch.nn.Module):
            def forward(self, x):
                b = x.nonzero()
                torch._check(b.shape[0] >= 3)
                return b

        m = M()
        inp = (torch.tensor([1, 1, 1, 0, 1]),)
        dim = torch.export.Dim("dim")
        ep = export(m, inp, dynamic_shapes=((dim,),))
        FileCheck().check_count(
            "torch.ops.aten._assert_scalar.default", 1, exactly=True
        ).run(ep.graph_module.code)

    def test_to_module_with_mutated_buffer_multiple_update_sub_later(self):
        class Bar(torch.nn.Module):
            def __init__(self) -> None:
                super().__init__()
                self.buf = torch.nn.Buffer(torch.ones(1))

            def forward(self, x):
                self.buf.add_(1)
                return x.sum() + self.buf.sum()

        class Foo(torch.nn.Module):
            def __init__(self) -> None:
                super().__init__()
                self.buf = torch.nn.Buffer(torch.zeros(1))
                self.bar = Bar()

            def forward(self, x):
                self.buf.add_(1)
                bar = self.bar(x)
                self.bar.buf.add_(2)
                return bar.sum() + self.buf.sum()

        exported = export(Foo(), (torch.ones(5, 5),))
        stateful_gm = exported.module()
        export_return_val = stateful_gm(torch.ones(5, 5))
        eager = Foo()
        eager_return_val = eager(torch.ones(5, 5))
        self.assertTrue(torch.allclose(eager_return_val, export_return_val))

        for name, buffer in stateful_gm.named_buffers():
            if name == "L__self___buf":
                self.assertTrue(torch.allclose(torch.ones(1), buffer))
            if name == "L__self___bar_buf":
                self.assertTrue(
                    torch.allclose(torch.tensor(4, dtype=torch.float), buffer)
                )

        changed = stateful_gm.graph.eliminate_dead_code()
        self.assertFalse(changed)
        self.assertTrue(
            torch.allclose(stateful_gm(torch.ones(5, 5)), eager(torch.ones(5, 5)))
        )

        for name, buffer in stateful_gm.named_buffers():
            if name == "L__self___buf":
                self.assertTrue(
                    torch.allclose(torch.tensor(2, dtype=torch.float), buffer)
                )
            if name == "L__self___bar_buf":
                self.assertTrue(
                    torch.allclose(torch.tensor(7, dtype=torch.float), buffer)
                )

    def test_retracable_ep(self):
        class Bar(torch.nn.Module):
            def __init__(self) -> None:
                super().__init__()
                self.buf = torch.nn.Buffer(torch.ones(1))

            def forward(self, x):
                self.buf.add_(1)
                return x.sum() + self.buf.sum()

        class Foo(torch.nn.Module):
            def __init__(self) -> None:
                super().__init__()
                self.buf = torch.nn.Buffer(torch.zeros(1))
                self.bar = Bar()

            def forward(self, x):
                self.buf.add_(1)
                bar = self.bar(x)
                self.bar.buf.add_(2)
                return bar.sum() + self.buf.sum()

        inp = torch.ones(5, 5)
        exported = torch.export.export(Foo(), (inp,))
        reexported = torch.export.export(exported.module(), (inp,))

        self.assertTrue(torch.allclose(Foo()(inp), reexported.module()(inp)))

        dim0_x = torch.export.Dim("dim0_x")
        exported = torch.export.export(Foo(), (inp,), dynamic_shapes=({0: dim0_x},))
        reexported = torch.export.export(exported.module(), (inp,))
        with self.assertRaisesRegex(
            RuntimeError, "shape\[0\] to be equal to 5, but got 7"
        ):
            reexported.module()(torch.ones(7, 5))

        reexported = torch.export.export(
            exported.module(), (inp,), dynamic_shapes=({0: dim0_x},)
        )
        self.assertTrue(
            torch.allclose(
                Foo()(torch.ones(7, 5)), reexported.module()(torch.ones(7, 5))
            )
        )

        # can't retrace with invalid inputs with respect to the original ExportedProgram
        dim0_x_v2 = torch.export.Dim("dim0_x_v2", min=3)
        exported_v2 = torch.export.export(
            Foo(), (inp,), dynamic_shapes={"x": {0: dim0_x_v2}}
        )
        with self.assertRaisesRegex(
            RuntimeError,
            escape("Expected input at *args[0].shape[0] to be >= 3, but got 2"),
        ):
            torch.export.export(exported_v2.module(), (torch.randn(2, 2),))

    def test_export_cond_symbool_pred(self):
        class A(torch.nn.Module):
            def __init__(self) -> None:
                super().__init__()
                self.buffer = torch.nn.Buffer(torch.ones(6, 4))

            def forward(self):
                return self.buffer.cos()

        class Foo(torch.nn.Module):
            def __init__(self) -> None:
                super().__init__()
                self.a = A()

            def forward(self, x):
                def true_fn(x):
                    return x.cos() + self.a().sum()

                def false_fn(x):
                    return x.sin()

                return cond(x.shape[0] > 4, true_fn, false_fn, [x])

        dim0 = torch.export.Dim("dim0", min=3)
        inp = torch.ones(6, 4)
        ep = export(Foo(), (inp,), dynamic_shapes={"x": {0: dim0}})
        schema = get_hop_schema(ep)
        self.assertExpectedInline(
            str(schema),
            """cond(SymBool pred, GraphModule true_fn, GraphModule false_fn, Tensor[2] operands) -> Tensor[1]""",
        )
        self.assertExpectedInline(
            ep.graph_module.code.strip(),
            """\
def forward(self, b_a_buffer, x):
    sym_size_int_1 = torch.ops.aten.sym_size.int(x, 0)
    gt = sym_size_int_1 > 4;  sym_size_int_1 = None
    true_graph_0 = self.true_graph_0
    false_graph_0 = self.false_graph_0
    cond = torch.ops.higher_order.cond(gt, true_graph_0, false_graph_0, [x, b_a_buffer]);  gt = true_graph_0 = false_graph_0 = x = b_a_buffer = None
    getitem = cond[0];  cond = None
    return (getitem,)""",
        )
        self.assertTrue(
            torch.allclose(ep.module()(torch.ones(6, 4)), Foo()(torch.ones(6, 4)))
        )

    def test_aten_lift_fresh_copy(self):
        class M(torch.nn.Module):
            def forward(self, x):
                return torch.ops.aten.lift_fresh_copy(x)

        ep = export(M(), (torch.ones(6, 4),)).run_decompositions({})
        found = False

        op = "torch.ops.aten.clone.default"
        FileCheck().check_count(op, 1, exactly=True).run(ep.graph_module.code)

    def test_cond_buffers(self):
        class M(torch.nn.Module):
            def __init__(self) -> None:
                super().__init__()
                self.register_parameter(
                    "param", torch.nn.Parameter(torch.ones(2, 3), requires_grad=False)
                )
                self.buffer = torch.nn.Buffer(torch.ones(2, 3) + 1)

            def true_fn(self, x):
                return x + self.param

            def false_fn(self, x):
                return x + self.buffer

            def forward(self, x):
                return cond(x.shape[0] == 4, self.true_fn, self.false_fn, [x])

        inp = torch.ones(2, 3)
        ep = torch.export.export(M(), (inp,))
        inp = torch.randn(2, 3)
        epm = ep.module()
        self.assertTrue(torch.allclose(epm(inp), M()(inp)))

        for gm in epm.named_modules():
            if not isinstance(gm, torch.fx.GraphModule):
                continue
            self.assertEqual(
                len([node for node in gm.graph.nodes if node.op == "placeholder"]), 1
            )

    # map_fn references module outside the module hierarchy
    @unittest.expectedFailure
    def test_map_buffers(self):
        class M1(torch.nn.Module):
            def __init__(self) -> None:
                super().__init__()
                self.register_parameter(
                    "param", torch.nn.Parameter(torch.tensor(5), requires_grad=False)
                )
                self.buffer = torch.nn.Buffer(torch.tensor(6) + 1)

        m1 = M1()

        def map_fn(x, y):
            z = x + y + m1.param + m1.buffer
            z.add_(4)
            return z

        class M(torch.nn.Module):
            def forward(self, xs, y):
                return map(map_fn, xs, y)

        example_inputs = (torch.ones(3, 2), torch.tensor(3))
        ep = torch.export.export(M(), example_inputs)
        example_inputs = (torch.randn(3, 2), torch.tensor(3))
        epm = ep.module()
        self.assertTrue(torch.allclose(epm(*example_inputs), M()(*example_inputs)))

        for gm in epm.named_modules():
            if not isinstance(gm, torch.fx.GraphModule):
                continue
            self.assertEqual(
                len([node for node in gm.graph.nodes if node.op == "placeholder"]), 2
            )

    def test_check_is_size_error(self):
        class Module(torch.nn.Module):
            def forward(self, x):
                a = x.item()
                # We cannot automatically infer a is a size here because view
                # accepts -1
                return torch.randn(24).view(a, 4)

        f = Module()
        if is_non_strict_test(self._testMethodName):
            error = torch.fx.experimental.symbolic_shapes.GuardOnDataDependentSymNode
        else:
            error = torch._dynamo.exc.UserError
        error_msg = r"Could not guard on data-dependent expression"
        with self.assertRaisesRegex(error, error_msg):
            _ = export(f, (torch.tensor(6),))

    def test_train_eval_on_exported_preautograd_module(self):
        class Foo(torch.nn.Module):
            def __init__(self) -> None:
                super().__init__()

            def forward(self, x):
                if x.shape[0] > 4:
                    return x.cos()
                return x.sin()

        graph_module = _export(Foo(), (torch.ones(7, 5),), pre_dispatch=True).module()
        with self.assertRaisesRegex(
            NotImplementedError, r"Calling train\(\) is not supported yet."
        ):
            graph_module.train()

        with self.assertRaisesRegex(
            NotImplementedError, r"Calling eval\(\) is not supported yet."
        ):
            graph_module.eval()

    def test_lifted_constants(self) -> None:
        class Module(torch.nn.Module):
            def forward(self, x):
                return x + torch.tensor(3)

        f = Module()
        ep = export(f, (torch.tensor(1),))

        self.assertEqual(len(ep.graph_signature.input_specs), 2)
        self.assertEqual(len(ep.constants), 1)

        class Foo(torch.nn.Module):
            def __init__(self) -> None:
                super().__init__()
                self.a = torch.tensor(3)

            def forward(self, x):
                list_tensor = [torch.tensor(3), torch.tensor(4)]
                return x + self.a + list_tensor[0] + list_tensor[1]

        ep = export(Foo(), (torch.tensor(1),))

        self.assertEqual(len(ep.graph_signature.input_specs), 4)
        self.assertEqual(len(ep.state_dict), 0)
        self.assertEqual(len(ep.constants), 3)

        inp = (torch.tensor(5),)
        self.assertTrue(torch.allclose(ep.module()(*inp), Foo()(*inp)))

        transform = ep.run_decompositions()
        self.assertEqual(len(ep.graph_signature.input_specs), 4)
        self.assertTrue(torch.allclose(ep.module()(*inp), transform.module()(*inp)))

        class Boo(torch.nn.Module):
            def __init__(self) -> None:
                super().__init__()
                self.a = torch.tensor(True)

            def forward(self, x):
                list_tensor = [torch.tensor(False), torch.tensor(True)]
                return x + self.a + list_tensor[0] + list_tensor[1]

        ep = export(Boo(), (torch.tensor(False),))

        self.assertEqual(len(ep.graph_signature.input_specs), 4)
        self.assertEqual(len(ep.state_dict), 0)
        self.assertEqual(len(ep.constants), 3)

        inp = (torch.tensor(True),)
        self.assertTrue(torch.allclose(ep.module()(*inp), Boo()(*inp)))

        transform = ep.run_decompositions()
        self.assertEqual(len(ep.graph_signature.input_specs), 4)
        self.assertTrue(torch.allclose(ep.module()(*inp), transform.module()(*inp)))

    def test_tensor_attribute_zero_args(self):
        class Foo(torch.nn.Module):
            def __init__(self, value):
                super().__init__()
                self.x = torch.tensor(value)

            def forward(self):
                return self.x.clone()

        m = Foo([1, 2])
        ep = export(m, ())
        self.assertEqual(ep.graph_signature.lifted_tensor_constants, ["x"])

    def test_preserve_shape_dynamism_for_unused_inputs(self):
        @dataclass
        class Input:
            f: torch.Tensor
            p: torch.Tensor

        torch._export.utils.register_dataclass_as_pytree_node(
            Input,
            serialized_type_name="test_preserve_shape_dynamism_for_unused_inputs.Input",
        )

        class Module(torch.nn.Module):
            def forward(self, x: Input):
                return x.f + 1

        mod = Module()
        example_inputs = (Input(f=torch.ones(10, 4), p=torch.zeros(10, 4)),)
        ep_static = torch.export.export(mod, example_inputs)
        for node in ep_static.graph.nodes:
            if node.op == "placeholder":
                for s in node.meta["val"].shape:
                    self.assertIsInstance(s, int)

        dim0_x_f, dim0_x_p = torch.export.dims("dim0_x_f", "dim0_x_p")
        dynamic_shapes = {"x": [{0: dim0_x_f}, {0: dim0_x_p}]}
        ep_dynamic = torch.export.export(
            mod, example_inputs, dynamic_shapes=dynamic_shapes
        )
        for node in ep_dynamic.graph.nodes:
            if node.op == "placeholder":
                for i, s in enumerate(node.meta["val"].shape):
                    if i == 0:
                        self.assertIsInstance(s, torch.SymInt)
                    else:
                        self.assertIsInstance(s, int)

    def test_multiple_definitions_same_name_dim(self):
        class Foo(torch.nn.Module):
            def forward(self, x, y):
                return torch.matmul(x, y)

        A = torch.export.Dim("C", min=3)
        B = torch.export.Dim("C", max=12)
        with self.assertRaisesRegex(
            torch._dynamo.exc.UserError,
            "Found different definitions Dim\\(.*min=3\\) and Dim\\(.*max=12\\) "
            "for the same symbolic dimension",
        ):
            torch.export.export(
                Foo(),
                (torch.randn(10, 10), torch.randn(10, 10)),
                dynamic_shapes={"x": (A, B), "y": (B, A)},
            )

    def test_export_with_wrong_inputs(self):
        class MyModule(torch.nn.Module):
            def forward(self, x):
                return x + x

        exported_program = export(MyModule(), (torch.rand(2, 3),), {})
        with self.assertRaisesRegex(ValueError, "Trying to flatten user inputs"):
            exported_program.module()(torch.rand(2, 3), torch.rand(2, 3))

    def test_export_decomps_simple(self):
        class M(torch.nn.Module):
            def __init__(self) -> None:
                super().__init__()
                self.lin = torch.nn.Linear(10, 1)

            def forward(self, x):
                return self.lin(x)

        inp = (torch.randn(5, 10),)
        m = M()
        ep = export(m, inp)
        state_dict = ep.state_dict

        self.assertTrue(torch.allclose(ep.module()(*inp), m(*inp)))

        core_aten_ep = ep.run_decompositions()
        FileCheck().check_count("torch.ops.aten.permute.default", 1, exactly=True).run(
            core_aten_ep.graph_module.code
        )
        FileCheck().check_count("torch.ops.aten.t.default", 0, exactly=True).run(
            core_aten_ep.graph_module.code
        )
        self.assertTrue(torch.allclose(core_aten_ep.module()(*inp), m(*inp)))
        self.assertEqual(id(state_dict), id(ep.state_dict))

    @unittest.skipIf(IS_FBCODE, "We can't customize decomp in fbcode")
    def test_export_for_inference_e2e(self):
        class M(torch.nn.Module):
            def __init__(self) -> None:
                super().__init__()
                self.lin = torch.nn.Linear(10, 1)

            def forward(self, x):
                return self.lin(x)

        inp = (torch.randn(5, 10),)
        m = M()

        decomp_table = torch.export.default_decompositions()

        def _custom_decomp_for_linear(x, weight, bias):
            return x + bias.sum()

        decomp_table[torch.ops.aten.linear.default] = _custom_decomp_for_linear
        del decomp_table[torch.ops.aten.sum.default]
        ep = torch.export.export_for_inference(
            m, inp, decomp_table=decomp_table, dynamic_shapes={"x": {0: Dim("batch")}}
        )

        self.assertExpectedInline(
            str(ep.graph_module.code).strip(),
            """\
def forward(self, p_lin_weight, p_lin_bias, x):
    sum_1 = torch.ops.aten.sum.default(p_lin_bias);  p_lin_bias = None
    add = torch.ops.aten.add.Tensor(x, sum_1);  x = sum_1 = None
    return (add,)""",
        )

        ep_core = ep.run_decompositions()

        self.assertExpectedInline(
            str(ep_core.graph_module.code).strip(),
            """\
def forward(self, p_lin_weight, p_lin_bias, x):
    sum_1 = torch.ops.aten.sum.dim_IntList(p_lin_bias, []);  p_lin_bias = None
    add = torch.ops.aten.add.Tensor(x, sum_1);  x = sum_1 = None
    return (add,)""",
        )

        with self.assertRaisesRegex(RuntimeError, "Expected input"):
            ep.module()(torch.randn(4, 12))

        with self.assertRaisesRegex(RuntimeError, "Expected input"):
            ep_core.module()(torch.randn(4, 12))

    @unittest.skipIf(IS_FBCODE, "We can't customize decomp in fbcode")
    def test_export_decomp_torture_case_1(self):
        class M(torch.nn.Module):
            def __init__(self) -> None:
                super().__init__()
                self.lin = torch.nn.Linear(10, 1)

            def forward(self, x):
                return self.lin(x)

        inp = (torch.randn(5, 10),)
        m = M()
        ep = export(m, inp)

        def custom_decomp_callable(x, weight, bias):
            return x + bias

        decomp_table = default_decompositions()
        decomp_table[torch.ops.aten.linear.default] = custom_decomp_callable
        core_aten_ep = ep.run_decompositions(decomp_table)
        self.assertExpectedInline(
            str(core_aten_ep.graph_module.code).strip(),
            """\
def forward(self, p_lin_weight, p_lin_bias, x):
    add = torch.ops.aten.add.Tensor(x, p_lin_bias);  x = p_lin_bias = None
    return (add,)""",
        )

    @unittest.skipIf(IS_FBCODE, "We can't customize decomp in fbcode")
    def test_export_decomp_torture_case_2(self):
        class MyLinear(torch.nn.Module):
            def __init__(self) -> None:
                super().__init__()
                self.weight = torch.randn(20, 98)
                self.bias = torch.randn(20)

            def forward(self, x):
                return torch.nn.functional.linear(x, self.weight, self.bias)

        class Foo(torch.nn.Module):
            def __init__(self) -> None:
                super().__init__()
                self.conv = torch.nn.Conv2d(16, 33, 3)
                self.conv1d = torch.nn.Conv1d(16, 33, 3)
                self.linear = MyLinear()

            def forward(self, x, y):
                x_conv = self.conv(x)
                y_conv_1d = self.conv1d(y)
                x_linear = self.linear(x_conv)
                return x_linear.cos() + y_conv_1d.sum()

        ep = export(Foo(), (torch.randn(20, 16, 50, 100), torch.randn(20, 16, 50)))
        ep_has_linear_convd = ep.run_decompositions(decomp_table={})

        def _decompose_linear_custom(x, weight, bias):
            return torch.matmul(x, weight.T) + 2 * bias

        ep_decompose_linear = ep_has_linear_convd.run_decompositions(
            decomp_table={torch.ops.aten.linear.default: _decompose_linear_custom}
        )

        self.assertExpectedInline(
            str(ep_decompose_linear.graph_module.code).strip(),
            """\
def forward(self, p_conv_weight, p_conv_bias, p_conv1d_weight, p_conv1d_bias, c_linear_weight, c_linear_bias, x, y):
    conv2d = torch.ops.aten.conv2d.default(x, p_conv_weight, p_conv_bias);  x = p_conv_weight = p_conv_bias = None
    conv1d = torch.ops.aten.conv1d.default(y, p_conv1d_weight, p_conv1d_bias);  y = p_conv1d_weight = p_conv1d_bias = None
    permute = torch.ops.aten.permute.default(c_linear_weight, [1, 0]);  c_linear_weight = None
    matmul = torch.ops.aten.matmul.default(conv2d, permute);  conv2d = permute = None
    mul = torch.ops.aten.mul.Tensor(c_linear_bias, 2);  c_linear_bias = None
    add = torch.ops.aten.add.Tensor(matmul, mul);  matmul = mul = None
    cos = torch.ops.aten.cos.default(add);  add = None
    sum_1 = torch.ops.aten.sum.default(conv1d);  conv1d = None
    add_1 = torch.ops.aten.add.Tensor(cos, sum_1);  cos = sum_1 = None
    return (add_1,)""",
        )

    def test_export_decomps_dynamic(self):
        class M(torch.nn.Module):
            def __init__(self) -> None:
                super().__init__()
                self.lin = torch.nn.Linear(10, 1)

            def forward(self, x):
                return self.lin(x)

        inp = (torch.randn(5, 10),)
        m = M()
        ep = export(m, inp, dynamic_shapes={"x": {0: Dim("batch")}})

        core_aten_ep = ep.run_decompositions()

        input_node = [
            node for node in core_aten_ep.graph.nodes if node.op == "placeholder"
        ][-1]
        self.assertTrue(isinstance(input_node.meta["val"].shape[0], torch.SymInt))

        FileCheck().check_count("torch.ops.aten.permute.default", 1, exactly=True).run(
            core_aten_ep.graph_module.code
        )
        FileCheck().check_count("torch.ops.aten.t.default", 0, exactly=True).run(
            core_aten_ep.graph_module.code
        )
        self.assertTrue(torch.allclose(core_aten_ep.module()(*inp), m(*inp)))

    def test_nonzero_2(self):
        class Module(torch.nn.Module):
            def forward(self, x):
                return torch.nonzero(x)

        f = Module()
        ep = export(f, (torch.ones(2),))
        inp = torch.randn(2)
        self.assertTrue(torch.allclose(ep.module()(inp), torch.nonzero(inp)))

    def test_redundant_asserts(self):
        class Foo(torch.nn.Module):
            def forward(self, x):
                y = x.item()
                torch._check_is_size(y)
                return torch.zeros(y)

        f = Foo()

        ep = export(f, (torch.tensor([3]),))

        FileCheck().check_count(
            "torch.ops.aten.sym_constrain_range_for_size.default", 1, exactly=True
        ).run(ep.graph_module.code)
        FileCheck().check_count(
            "torch.ops.aten._assert_scalar.default", 1, exactly=True
        ).run(ep.graph_module.code)

        ep = ep.run_decompositions()

        FileCheck().check_count(
            "torch.ops.aten.sym_constrain_range_for_size.default", 1, exactly=True
        ).run(ep.graph_module.code)
        FileCheck().check_count(
            "torch.ops.aten._assert_scalar.default", 1, exactly=True
        ).run(ep.graph_module.code)

    def test_non_arg_name_dynamic_shapes_api(self):
        class Foo(torch.nn.Module):
            def forward(self, a, b):
                return a.sum() + b.sum()

        foo = Foo()
        dim = torch.export.Dim("dim")
        ep = torch.export.export(
            foo,
            (torch.randn(4, 4), torch.randn(4, 4)),
            dynamic_shapes=(None, {0: dim}),
        )

        test_inp = (torch.randn(4, 4), torch.randn(7, 4))
        self.assertEqual(ep.module()(*test_inp), foo(*test_inp))

        ep_v2 = torch.export.export(
            foo,
            (torch.randn(4, 4), torch.randn(4, 4)),
            dynamic_shapes=(None, None),
        )
        with self.assertRaisesRegex(
            RuntimeError, "shape\[0\] to be equal to 4, but got 7"
        ):
            ep_v2.module()(*test_inp)

    def test_constant_output(self):
        class ModuleConstant(torch.nn.Module):
            def __init__(self) -> None:
                super().__init__()
                self.b = torch.randn(3, 2)

            def forward(self):
                return self.b

        class ModuleNestedConstant(torch.nn.Module):
            def __init__(self) -> None:
                super().__init__()
                self.bff = torch.randn(3, 2)

            def forward(self, x, y):
                return {"prediction": (x + y, self.bff)}

        mod = ModuleConstant()
        ep = export(mod, ())
        self.assertEqual(ep.module()(), mod())

        args = (torch.randn(3, 2), torch.randn(3, 2))
        mod = ModuleNestedConstant()
        ep = export(mod, args)
        self.assertEqual(ep.module()(*args), mod(*args))

    def test_non_arg_name_dynamic_shapes_api_with_kwarg(self):
        class Foo(torch.nn.Module):
            def forward(self, a, b, kw1, kw2):
                return a.sum() + b.sum() + kw1.sum() - kw2.sum()

        foo = Foo()
        dim = torch.export.Dim("dim")
        dim_for_kw1 = torch.export.Dim("dim_for_kw1")
        ep = torch.export.export(
            foo,
            (torch.randn(4, 4), torch.randn(4, 4)),
            {"kw2": torch.ones(4, 4), "kw1": torch.zeros(4, 4)},
            # We are specifying dynamism on the first kwarg even though user passed in
            # different order
            dynamic_shapes=(None, {0: dim}, {0: dim_for_kw1}, None),
        )

        test_inp = (torch.randn(4, 4), torch.randn(7, 4))
        test_kwargs = {"kw2": torch.ones(4, 4), "kw1": torch.zeros(9, 4)}
        # This should work even if the kwarg order are flipped.
        self.assertEqual(
            ep.module()(*test_inp, **test_kwargs), foo(*test_inp, **test_kwargs)
        )

    def test_non_arg_name_dynamic_shapes_api_with_container_type(self):
        class Foo(torch.nn.Module):
            def forward(self, a, b):
                return a[0].sum() + a[1].sum() + b.sum()

        inp_a = (torch.randn(4, 4), torch.randn(4, 4))
        inp_b = torch.randn(4, 4)
        inp = (inp_a, inp_b)

        count = 0

        def dynamify_inp(x):
            # Mark the second input a[1] dynamic
            nonlocal count
            if count == 1:
                dim = torch.export.Dim("dim", min=3)
                count += 1
                return {0: dim}
            count += 1
            return None

        dynamic_shapes = tree_map(dynamify_inp, inp)

        foo = Foo()
        ep = torch.export.export(foo, inp, dynamic_shapes=dynamic_shapes)

        test_inp = ((torch.randn(4, 4), torch.randn(2, 4)), torch.randn(4, 4))
        with self.assertRaisesRegex(RuntimeError, "shape\[0\] to be >= 3, but got 2"):
            ep.module()(*test_inp)

    def test_nested_module(self):
        class M1(torch.nn.Module):
            def forward(self, x):
                return x + x

        class M2(torch.nn.Module):
            def forward(self, x):
                m = M1()
                return m(x) * x

        inps = (torch.randn(3, 3),)
        ep = export(M2(), inps)
        self.assertTrue(torch.allclose(ep.module()(*inps), M2()(*inps)))

        add_nodes = [
            node
            for node in ep.graph.nodes
            if node.op == "call_function" and node.target == torch.ops.aten.add.Tensor
        ]
        self.assertEqual(len(add_nodes), 1)
        add_node = add_nodes[0]
        self.assertEqual(len(add_node.meta["nn_module_stack"]), 1)
        self.assertTrue("M2" in list(add_node.meta["nn_module_stack"].values())[0][1])

        self.assertExpectedInline(
            str(ep.graph).strip(),
            """\
graph():
    %x : [num_users=2] = placeholder[target=x]
    %add : [num_users=1] = call_function[target=torch.ops.aten.add.Tensor](args = (%x, %x), kwargs = {})
    %mul : [num_users=1] = call_function[target=torch.ops.aten.mul.Tensor](args = (%add, %x), kwargs = {})
    return (mul,)""",
        )

        unflattened = unflatten(ep)
        self.assertTrue(torch.allclose(unflattened(*inps), M2()(*inps)))

    def test_nested_module_with_init_buffer(self):
        class M1(torch.nn.Module):
            def __init__(self) -> None:
                super().__init__()
                self.b = torch.ones(3, 3)

            def forward(self, x):
                return x + self.b

        class M2(torch.nn.Module):
            def forward(self, x):
                m = M1()
                return m(x) * x

        inps = (torch.randn(3, 3),)
        ep = export(M2(), inps)
        self.assertTrue(torch.allclose(ep.module()(*inps), M2()(*inps)))

        self.assertEqual(len(ep.state_dict), 0)
        self.assertEqual(len(ep.constants), 0)

        self.assertExpectedInline(
            str(ep.graph).strip(),
            """\
graph():
    %x : [num_users=2] = placeholder[target=x]
    %ones : [num_users=1] = call_function[target=torch.ops.aten.ones.default](args = ([3, 3],), kwargs = {device: cpu, pin_memory: False})
    %add : [num_users=1] = call_function[target=torch.ops.aten.add.Tensor](args = (%x, %ones), kwargs = {})
    %mul : [num_users=1] = call_function[target=torch.ops.aten.mul.Tensor](args = (%add, %x), kwargs = {})
    return (mul,)""",
        )

        unflattened = unflatten(ep)
        self.assertTrue(torch.allclose(unflattened(*inps), M2()(*inps)))

    def test_nested_module_with_constant_buffer(self):
        class M1(torch.nn.Module):
            def __init__(self) -> None:
                super().__init__()
                self.b = torch.tensor(5)

            def forward(self, x):
                return x + self.b

        class M2(torch.nn.Module):
            def forward(self, x):
                m = M1()
                return m(x) * x

        inps = (torch.randn(3, 3),)
        ep = export_for_training(M2(), inps).run_decompositions({})
        self.assertTrue(torch.allclose(ep.module()(*inps), M2()(*inps)))

        self.assertEqual(len(ep.state_dict), 0)
        self.assertEqual(len(ep.constants), 1)
        self.assertExpectedInline(
            str(ep.graph).strip(),
            """\
graph():
    %c_lifted_tensor_0 : [num_users=1] = placeholder[target=c_lifted_tensor_0]
    %x : [num_users=2] = placeholder[target=x]
    %lift_fresh_copy : [num_users=1] = call_function[target=torch.ops.aten.lift_fresh_copy.default](args = (%c_lifted_tensor_0,), kwargs = {})
    %add : [num_users=1] = call_function[target=torch.ops.aten.add.Tensor](args = (%x, %lift_fresh_copy), kwargs = {})
    %mul : [num_users=1] = call_function[target=torch.ops.aten.mul.Tensor](args = (%add, %x), kwargs = {})
    return (mul,)""",
        )

        unflattened = unflatten(ep)
        self.assertTrue(torch.allclose(unflattened(*inps), M2()(*inps)))

    def test_nested_module_with_parameter(self):
        class M1(torch.nn.Module):
            def __init__(self) -> None:
                super().__init__()
                self.a = torch.nn.Parameter(torch.ones(3, 3))
                self.b = torch.nn.Parameter(torch.tensor(5.0))

            def forward(self, x):
                return x + self.a * self.b

        class M2(torch.nn.Module):
            def forward(self, x):
                m = M1()
                return m(x) * x

        inps = (torch.randn(3, 3),)
        # Strict export segfaults (Issue #128109)
        ep = export_for_training(M2(), inps, strict=False).run_decompositions({})
        self.assertTrue(torch.allclose(ep.module()(*inps), M2()(*inps)))

        self.assertEqual(len(ep.state_dict), 0)
        self.assertEqual(len(ep.constants), 1)

        self.assertExpectedInline(
            str(ep.graph).strip(),
            """\
graph():
    %c_lifted_tensor_0 : [num_users=1] = placeholder[target=c_lifted_tensor_0]
    %x : [num_users=2] = placeholder[target=x]
    %ones : [num_users=1] = call_function[target=torch.ops.aten.ones.default](args = ([3, 3],), kwargs = {device: cpu, pin_memory: False})
    %detach : [num_users=1] = call_function[target=torch.ops.aten.detach.default](args = (%ones,), kwargs = {})
    %detach_1 : [num_users=1] = call_function[target=torch.ops.aten.detach.default](args = (%detach,), kwargs = {})
    %detach_2 : [num_users=1] = call_function[target=torch.ops.aten.detach.default](args = (%detach_1,), kwargs = {})
    %lift_fresh_copy : [num_users=1] = call_function[target=torch.ops.aten.lift_fresh_copy.default](args = (%c_lifted_tensor_0,), kwargs = {})
    %detach_3 : [num_users=1] = call_function[target=torch.ops.aten.detach.default](args = (%lift_fresh_copy,), kwargs = {})
    %detach_4 : [num_users=1] = call_function[target=torch.ops.aten.detach.default](args = (%detach_3,), kwargs = {})
    %detach_5 : [num_users=1] = call_function[target=torch.ops.aten.detach.default](args = (%detach_4,), kwargs = {})
    %mul : [num_users=1] = call_function[target=torch.ops.aten.mul.Tensor](args = (%detach_2, %detach_5), kwargs = {})
    %add : [num_users=1] = call_function[target=torch.ops.aten.add.Tensor](args = (%x, %mul), kwargs = {})
    %mul_1 : [num_users=1] = call_function[target=torch.ops.aten.mul.Tensor](args = (%add, %x), kwargs = {})
    return (mul_1,)""",
        )

        unflattened = unflatten(ep)
        self.assertTrue(torch.allclose(unflattened(*inps), M2()(*inps)))

    def test_module_dict_key(self):
        class Module(torch.nn.Module):
            def __init__(self):
                super().__init__()
                self.mod = torch.nn.Linear(10, 10)

            def forward(self, x, d):
                d = {m: d[name] for name, m in self.named_children()}
                return x + d[self.mod]

        m = Module()
        sample_inputs = (torch.randn(10), {"mod": torch.randn(10)})
        ep = export(m, sample_inputs)
        self.assertEqual(ep.module()(*sample_inputs), m(*sample_inputs))

    def test_lazy_module_kwargs(self):
        class LazyModule(torch.nn.modules.lazy.LazyModuleMixin, torch.nn.Module):
            def initialize_parameters(self, *args, **kwargs):
                pass

            def forward(self, x, y):
                return x + y

        m = LazyModule()
        ep = export(m, (), {"x": torch.randn(3, 3), "y": torch.randn(3, 3)})
        inputs = {"x": torch.randn(3, 3), "y": torch.randn(3, 3)}
        self.assertEqual(ep.module()(**inputs), m(**inputs))

    def test_retrace_pre_autograd(self):
        class Foo(torch.nn.Module):
            def __init__(self) -> None:
                super().__init__()
                self.buffer = torch.nn.Buffer(torch.ones(4, 4))

            def forward(self, x):
                self.buffer.add_(4)
                return x.sum() + self.buffer.sum()

        inp = torch.randn(4, 4)
        gm = export(
            Foo(),
            (inp,),
            dynamic_shapes=({0: torch.export.Dim("dim", min=3)},),
        ).module()

        with self.assertRaisesRegex(
            RuntimeError, escape("Expected input at *args[0].shape[0]")
        ):
            gm(torch.randn(2, 2))

        with self.assertRaisesRegex(
            RuntimeError, escape("Expected input at *args[0].shape[0]")
        ):
            export(gm, (torch.randn(2, 2),))

        ep = export(
            gm,
            (torch.randn(5, 4),),
            dynamic_shapes=({0: torch.export.Dim("dim", min=3)},),
        )

        test_inp = torch.ones(8, 4)
        self.assertTrue(torch.allclose(ep.module()(test_inp), Foo().forward(test_inp)))

    def test_runtime_assert_with_size(self):
        class M(torch.nn.Module):
            def forward(self, x, y):
                a = x.item()
                torch._check_is_size(a)
                torch._check(a <= y.size(0))
                return y[:a]

        ep = export(
            M(),
            (torch.tensor(5), torch.ones(10)),
            dynamic_shapes={"x": None, "y": {0: torch.export.Dim("t")}},
        )
        inp = (torch.tensor(6), torch.randn(13))
        self.assertTrue(torch.allclose(ep.module()(*inp), M()(*inp)))

    @unittest.skip("Test is only supposed to work with non-strict mode")
    def test_issue_113041(self):
        class TestModule(torch.nn.Module):
            def __init__(self) -> None:
                super().__init__()
                self.a = torch.tensor(1.0)

            def forward(self, x: torch.Tensor) -> torch.Tensor:
                return x + self.a

        def forward_hook(module: torch.nn.Module, inputs, output) -> torch.Tensor:
            return 2 * output

        seq = torch.nn.Sequential(TestModule()).eval()
        seq.b = torch.tensor(2)
        handle = seq.register_forward_hook(forward_hook)

        class M(torch.nn.Module):
            def __init__(self) -> None:
                super().__init__()
                self.seq = seq

            def forward(self, x):
                return self.seq(x) + self.seq.b

        inp = (torch.randn(2, 8),)
        ep = export(M(), inp)  # This errors because dynamo adds an extra input

    def test_export_with_fake_tensor_inputs(self):
        fake_mode = torch._subclasses.fake_tensor.FakeTensorMode()

        class Model(torch.nn.Module):
            def __init__(self) -> None:
                super().__init__()
                self.linear = torch.nn.Linear(2, 2)

            def forward(self, x):
                out = self.linear(x)
                return out

        # Put the inputs on a device
        with fake_mode, torch.device("meta"):
            x = torch.rand(5, 2, 2)
            model = Model()

            exported_program = torch.export.export(model, (x,))
            export_res = exported_program.module()(x)
            exp_res = model(x)
            all_meta_val = [
                node.meta["val"]
                for node in exported_program.graph_module.graph.nodes
                if "val" in node.meta
            ]
            self.assertTrue(export_res.size() == exp_res.size())
            self.assertTrue(all(val.device == x.device for val in all_meta_val))
            self.assertTrue(
                all(val.fake_mode is all_meta_val[0].fake_mode for val in all_meta_val)
            )
            decomposed_ep = exported_program.run_decompositions()
            export_res = decomposed_ep.module()(x)
            self.assertTrue(export_res.size() == exp_res.size())

    @skipIfXpu
    def test_export_with_fake_tensor_inputs_on_cuda_devices(self):
        fake_mode = torch._subclasses.fake_tensor.FakeTensorMode()

        class Model(torch.nn.Module):
            def __init__(self) -> None:
                super().__init__()
                self.linear = torch.nn.Linear(2, 2)

            def forward(self, x):
                out = self.linear(x)
                return out

        # Put the inputs on a device
        with fake_mode, torch.device("meta"):
            x = torch.rand(5, 2, 2)
            model = Model()

        # Manualy set the fake_device of fake tensors.
        x.fake_device = torch.device("cuda:0")
        for n, p in model.named_parameters():
            p.fake_device = torch.device("cuda:0")

        # Need to set all the requires_grad of tensors to False, because fake_tensor with CUDA device
        # doesn't quite work well with aot_autograd right now due to some logic fails
        # the check in call getDeviceGuardImpl in InputMetadata.
        x.requires_grad = False
        for n, p in model.named_parameters():
            p.requires_grad = False

        def check_device_and_fake_mode():
            exported_program = torch.export.export(model, (x,))
            export_res = exported_program.module()(x)
            exp_res = model(x)
            all_meta_val = [
                node.meta["val"]
                for node in exported_program.graph_module.graph.nodes
                if "val" in node.meta
            ]
            self.assertTrue(export_res.size() == exp_res.size())
            self.assertTrue(all(val.device == x.device for val in all_meta_val))
            self.assertTrue(
                all(val.fake_mode is all_meta_val[0].fake_mode for val in all_meta_val)
            )

        check_device_and_fake_mode()

    def test_run_decomposition_supports_user_input_mutation(self):
        class SingleOp(torch.nn.Module):
            def __init__(self) -> None:
                super().__init__()
                self.op = torch.ops.aten.native_batch_norm

            def forward(
                self,
                input,
                weight,
                bias,
                running_mean,
                running_var,
                training,
                momentum,
                eps,
                **kwargs,
            ):
                return self.op(
                    input,
                    weight,
                    bias,
                    running_mean,
                    running_var,
                    training,
                    momentum,
                    eps,
                    **kwargs,
                )

        input = torch.randn(5, 5, 5)
        weight = torch.randn(5)
        bias = torch.randn(5)
        running_mean = torch.randn(5)
        running_var = torch.randn(5)
        training = True
        momentum = 0.5
        eps = 0.6

        model = SingleOp()
        output = model(
            input, weight, bias, running_mean, running_var, training, momentum, eps
        )

        ep = torch.export.export(
            model,
            args=(
                input,
                weight,
                bias,
                running_mean,
                running_var,
                training,
                momentum,
                eps,
            ),
        )
        ep.run_decompositions()
        self.assertEqual(
            ep.module()(
                input, weight, bias, running_mean, running_var, training, momentum, eps
            ),
            output,
        )

    def test_export_graph_with_no_inputs(self):
        # We saw this pattern when users want to export
        # a graph that initlizes the states of a model.
        class Module(torch.nn.Module):
            def forward(self):
                return torch.randn(3, 4), torch.randn(3, 4)

        f = Module()
        ep = torch.export.export(f, ())
        a, b = ep.module()()
        self.assertEqual(a.size(), torch.Size([3, 4]))
        self.assertEqual(b.size(), torch.Size([3, 4]))

        # Contains unbacked symint
        class M(torch.nn.Module):
            def forward(self):
                full = torch.full((), 11)
                i0 = full.item()
                return (torch.full((i0,), 0.0),)

        f = M()
        ep = torch.export.export(f, ())
        a = ep.module()()[0]
        self.assertEqual(a.size(), torch.Size([11]))
        self.assertEqual(a, torch.zeros(11))

    def test_pad_sequence(self):
        class Module(torch.nn.Module):
            def forward(self, x):
                return torch._C._nn.pad_sequence([x])

        m0 = Module()
        inputs = (torch.randn(3, 2),)
        ep = torch.export.export(
            m0, inputs, dynamic_shapes={"x": {0: Dim("batch_size")}}
        )
        self.assertEqual(ep.module()(*inputs), m0(*inputs))

        class ModuleBatchFirst(torch.nn.Module):
            def forward(self, x):
                return torch._C._nn.pad_sequence([x], batch_first=True)

        m1 = ModuleBatchFirst()
        inputs = (torch.randn(3, 2),)
        ep = torch.export.export(
            m1, inputs, dynamic_shapes={"x": {0: Dim("batch_size")}}
        )
        self.assertEqual(ep.module()(*inputs), m1(*inputs))

        class ModuleMulti(torch.nn.Module):
            def forward(self, x, y, z):
                return torch._C._nn.pad_sequence([x, y, z])

        m2 = ModuleMulti()
        inputs = (torch.randn(5, 2), torch.randn(4, 2), torch.randn(3, 2))
        ep = torch.export.export(
            m2,
            inputs,
            dynamic_shapes={
                "x": {0: Dim("batch_size")},
                "y": {0: Dim("y")},
                "z": {0: Dim("z")},
            },
        )
        self.assertEqual(ep.module()(*inputs), m2(*inputs))

        class ModuleMultiBatchFirst(torch.nn.Module):
            def forward(self, x, y, z):
                return torch._C._nn.pad_sequence([x, y, z], batch_first=True)

        m3 = ModuleMulti()
        inputs = (torch.randn(5, 2), torch.randn(4, 2), torch.randn(3, 2))
        ep = torch.export.export(
            m2,
            inputs,
            dynamic_shapes={
                "x": {0: Dim("batch_size")},
                "y": {0: Dim("y")},
                "z": {0: Dim("z")},
            },
        )
        self.assertEqual(ep.module()(*inputs), m3(*inputs))

    def test_export_then_compile_tensor_ctor(self):
        class M(torch.nn.Module):
            def forward(self, scores, mask):
                scores = scores.masked_fill(
                    mask, torch.tensor(torch.finfo(scores.dtype).min)
                )  # (bs, n_heads, q_length, k_length)
                return scores

        tensor_cpu = torch.randn(2, 4)
        mask_cpu = torch.BoolTensor(
            [[False, True, False, False], [False, False, False, False]]
        )

        m = M().eval()
        # res_ref = m(tensor_cpu, mask_cpu)
        # print("res_ref is: {}".format(res_ref), flush=True)

        exported_model = _export(m, (tensor_cpu, mask_cpu), pre_dispatch=True).module()
        optimized_model = torch.compile(exported_model)
        optimized_model(tensor_cpu, mask_cpu)

    def test_export_input_mutation_static_shape(self):
        class MutationModel(torch.nn.Module):
            def forward(self, x, y):
                x.view(3, 2, -1).add_(y)
                return x

        inputs = (torch.randn(12), torch.tensor(2))
        model = MutationModel()
        ep = export(model, inputs)
        inputs_export = copy.deepcopy(inputs)
        inputs_model = copy.deepcopy(inputs)
        self.assertEqual(ep.module()(*inputs_export), model(*inputs_model))
        self.assertEqual(inputs[0] + torch.tensor(2), inputs_model[0])
        self.assertEqual(inputs[0] + torch.tensor(2), inputs_export[0])

    def test_export_input_mutation_dynamic_shape(self):
        class MutationModel(torch.nn.Module):
            def forward(self, x, y):
                x[0].mul_(y)
                return x

        inputs = ((torch.randn(12), torch.randn(3, 2)), 2.0)
        model = MutationModel()
        ep = torch.export.export(
            model,
            inputs,
            dynamic_shapes={"x": ({0: torch.export.Dim("dim")}, None), "y": None},
        )
        nodes = list(ep.graph.nodes)
        self.assertEqual(nodes[0].op, "placeholder")
        self.assertIsInstance(nodes[0].meta["val"], torch.Tensor)
        self.assertIsInstance(nodes[0].meta["val"].shape[0], torch.SymInt)

        inputs_export = copy.deepcopy(inputs)
        inputs_model = copy.deepcopy(inputs)
        self.assertEqual(ep.module()(*inputs_export), model(*inputs_model))
        self.assertEqual(inputs[0][0] * 2.0, inputs_model[0][0])
        self.assertEqual(inputs[0][0] * 2.0, inputs_export[0][0])

    def test_export_input_mutation_bug(self):
        class M(torch.nn.Module):
            def forward(self, x):
                x[:, :2, :] = x[:, :2, :] + 1
                return x

        inputs = (torch.ones(4, 4, 4),)
        ep = torch.export.export(M(), inputs)
        m = ep.module()

        # Make the name conflict with a placeholder name that we get from
        # aot_export
        for i, node in enumerate(m.graph.nodes):
            if node.op == "placeholder":
                node.name = f"arg0_{i + 1}"
        m.recompile()

        ep = torch.export.export(m, inputs)

        inputs = (torch.randn(4, 4, 4),)
        self.assertEqual(
            ep.module()(*copy.deepcopy(inputs)), M()(*copy.deepcopy(inputs))
        )

    def test__scaled_dot_product_flash_attention(self):
        class Module(torch.nn.Module):
            def forward(self, q, k, v):
                res = torch.nn.functional.scaled_dot_product_attention(q, k, v)
                return res[0]

        m = Module()
        inputs = (
            torch.randn(5, 4, 3, 2),
            torch.randn(5, 4, 3, 2),
            torch.randn(5, 4, 3, 2),
        )
        ep = export(m, inputs)
        self.assertEqual(ep.module()(*inputs), m(*inputs))

    @testing.expectedFailureSerDer  # symfloat nyi
    @testing.expectedFailureSerDerNonStrict
    def test_sym_sqrt(self):
        import math

        class M(torch.nn.Module):
            def forward(self, x):
                return x / torch.sym_sqrt(x.shape[0])

        ep = export(M(), (torch.ones(16, 4),), dynamic_shapes={"x": {0: Dim("dim")}})
        _ExportPassBaseDeprecatedDoNotUse()(ep.graph_module)
        FileCheck().check_count("torch._sym_sqrt", 1, exactly=True).run(
            ep.graph_module.code
        )

    def test_check_specialized_int(self):
        class SingleOp(torch.nn.Module):
            def __init__(self) -> None:
                super().__init__()
                self.op = torch.ops.aten.scatter_add

            def forward(self, t, dim, index, src, **kwargs):
                return self.op(t, dim, index, src, **kwargs)

        t = torch.randn(10, 5)
        dim = -1
        index = torch.tensor(
            [
                [2, 4, 3, 1, 0],
                [0, 2, 1, 4, 3],
                [3, 1, 4, 2, 0],
                [4, 0, 3, 1, 2],
                [3, 0, 4, 1, 2],
            ]
        )
        src = torch.randn(5, 5)

        model = SingleOp()
        output = model(t, dim, index, src)

        ep = torch.export.export(model, args=(t, dim, index, src))
        ep = ep.run_decompositions()
        self.assertEqual(ep.module()(t, dim, index, src), output)

    def test_fqn(self):
        class NestedChild(torch.nn.Module):
            def forward(self, x):
                return x / x

        class Child1(torch.nn.Module):
            def __init__(self) -> None:
                super().__init__()
                self.nested = NestedChild()
                self.register_parameter(
                    "child1param", torch.nn.Parameter(torch.ones(2, 3))
                )

            def forward(self, x):
                x = self.nested(x)
                return x + self.child1param

        class Child2(torch.nn.Module):
            def __init__(self) -> None:
                super().__init__()
                self.child2buffer = torch.nn.Buffer(torch.ones(2, 3))

            def forward(self, x):
                return x - self.child2buffer

        class MyModule(torch.nn.Module):
            def __init__(self) -> None:
                super().__init__()
                self.foo = Child1()
                self.bar = Child2()
                self.register_parameter(
                    "rootparam", torch.nn.Parameter(torch.ones(2, 3))
                )

            def forward(self, x):
                x = x * self.rootparam
                x = self.foo(x)
                x = self.bar(x)
                return x

        orig_eager = MyModule()
        test_inp = torch.randn(2, 3)

        torch_gm = _export_to_torch_ir(orig_eager, (torch.rand(2, 3),), {})
        for k, v in orig_eager.state_dict().items():
            normalized_k = k.replace(".", "_")
            self.assertIn(normalized_k, torch_gm.state_dict())
            self.assertEqual(v, torch_gm.state_dict()[normalized_k])
        self.assertTrue(torch.allclose(torch_gm(test_inp), orig_eager(test_inp)))

        pre_autograd_gm = torch.export._trace._export(
            orig_eager, (torch.rand(2, 3),), {}, pre_dispatch=True
        ).module()
        for k, v in orig_eager.state_dict().items():
            normalized_k = k.replace(".", "_")
            self.assertIn(k, pre_autograd_gm.state_dict())
            self.assertEqual(v, pre_autograd_gm.state_dict()[k])
        self.assertTrue(torch.allclose(pre_autograd_gm(test_inp), orig_eager(test_inp)))

        ep = export(orig_eager, (torch.rand(2, 3),), {})
        for k, v in orig_eager.state_dict().items():
            # We do not need to normalize the key here because exported
            # program's state dict is able to contain the module information.
            self.assertIn(k, ep.state_dict)
            self.assertEqual(v, ep.state_dict[k])
        self.assertTrue(torch.allclose(ep.module()(test_inp), orig_eager(test_inp)))

    def test_nn_module_stack(self):
        class Leaf(torch.nn.Module):
            def __init__(self) -> None:
                super().__init__()
                self.linear = torch.nn.Linear(4, 4)

            def forward(self, x):
                return self.linear(x)

        class Bar(torch.nn.Module):
            def __init__(self) -> None:
                super().__init__()
                self.leaf = Leaf()
                self.buffer = torch.nn.Buffer(torch.randn(4, 4))

            def forward(self, x):
                return self.buffer.sum() + self.leaf(x).sum()

        class Foo(torch.nn.Module):
            def __init__(self) -> None:
                super().__init__()
                self.bar = Bar()

            def forward(self, x):
                y = self.bar.buffer + x
                return (self.bar(x) + y.sum(),)

        inp = (torch.randn(4, 4),)
        mod = Foo()
        ep_strict = torch.export.export(mod, inp).run_decompositions()
        ep_non_strict = torch.export.export(mod, inp, strict=False).run_decompositions()

        gm_unflat_non_strict = unflatten(ep_non_strict)
        self.assertTrue(hasattr(gm_unflat_non_strict, "bar"))
        self.assertTrue(hasattr(gm_unflat_non_strict.bar, "buffer"))
        self.assertTrue(hasattr(gm_unflat_non_strict.bar, "leaf"))

        gm_unflat_strict = unflatten(ep_strict)

        self.assertEqual(gm_unflat_non_strict(*inp), gm_unflat_strict(*inp))
        self.assertExpectedInline(
            str(gm_unflat_non_strict.bar.leaf.linear.graph).strip(),
            """\
graph():
    %x : [num_users=1] = placeholder[target=x]
    %weight : [num_users=1] = get_attr[target=weight]
    %bias : [num_users=1] = get_attr[target=bias]
    %permute : [num_users=1] = call_function[target=torch.ops.aten.permute.default](args = (%weight, [1, 0]), kwargs = {})
    %addmm : [num_users=1] = call_function[target=torch.ops.aten.addmm.default](args = (%bias, %x, %permute), kwargs = {})
    return addmm""",
        )

        gm_flat_non_strict = ep_non_strict.module()
        gm_flat_strict = ep_strict.module()

        self.assertEqual(gm_flat_non_strict(*inp), gm_flat_strict(*inp))

    def test_nn_module_stack_shared_submodule(self):
        class Leaf(torch.nn.Module):
            def __init__(self) -> None:
                super().__init__()
                self.linear = torch.nn.Linear(4, 4)

            def forward(self, x):
                return self.linear(x)

        class Bar(torch.nn.Module):
            def __init__(self) -> None:
                super().__init__()
                self.leaf = Leaf()
                self.buffer = torch.nn.Buffer(torch.randn(4, 4))

            def forward(self, x):
                return self.buffer.sum() + self.leaf(x).sum()

        class BarDifferent(torch.nn.Module):
            def __init__(self) -> None:
                super().__init__()
                self.leaf = Leaf()

            def forward(self, x):
                a = self.leaf(x).sum()
                b = self.leaf(x).sum()
                return a + b

        class Foo(torch.nn.Module):
            def __init__(self) -> None:
                super().__init__()
                self.bar = Bar()
                self.bar_different = BarDifferent()

            def forward(self, x):
                y = self.bar.buffer + x
                return (
                    self.bar(x) + self.bar_different(x + 2),
                    y.sum(),
                )

        inp = (torch.randn(4, 4),)
        mod = Foo()
        ep_strict = torch.export.export(mod, inp)
        ep_non_strict = torch.export.export(mod, inp, strict=False)

        gm_unflat_non_strict = unflatten(ep_non_strict)
        self.assertTrue(hasattr(gm_unflat_non_strict, "bar"))
        self.assertTrue(hasattr(gm_unflat_non_strict.bar, "buffer"))
        self.assertTrue(hasattr(gm_unflat_non_strict.bar, "leaf"))
        self.assertTrue(hasattr(gm_unflat_non_strict.bar_different, "leaf"))

        gm_unflat_strict = unflatten(ep_strict)

        self.assertEqual(gm_unflat_non_strict(*inp), gm_unflat_strict(*inp))
        self.assertExpectedInline(
            str(gm_unflat_non_strict.bar.leaf.linear.graph).strip(),
            """\
graph():
    %x : [num_users=1] = placeholder[target=x]
    %weight : [num_users=1] = get_attr[target=weight]
    %bias : [num_users=1] = get_attr[target=bias]
    %linear : [num_users=1] = call_function[target=torch.ops.aten.linear.default](args = (%x, %weight, %bias), kwargs = {})
    return linear""",
        )
        self.assertExpectedInline(
            str(gm_unflat_non_strict.bar_different.leaf.linear.graph).strip(),
            """\
graph():
    %add_2 : [num_users=1] = placeholder[target=add_2]
    %weight : [num_users=1] = get_attr[target=weight]
    %bias : [num_users=1] = get_attr[target=bias]
    %linear_1 : [num_users=1] = call_function[target=torch.ops.aten.linear.default](args = (%add_2, %weight, %bias), kwargs = {})
    return linear_1""",
        )

        gm_flat_non_strict = ep_non_strict.module()
        gm_flat_strict = ep_strict.module()

        self.assertEqual(gm_flat_non_strict(*inp), gm_flat_strict(*inp))

    def test_unflatten_no_unroll(self):
        inp = (torch.ones(1),)

        class N(torch.nn.Module):
            def __init__(self):
                super().__init__()
                self.const = torch.ones(1) * 4
                self.buf = torch.nn.Buffer(torch.ones(1) * 4)

            def forward(self, x, b):
                if b:
                    return x + self.const + 1
                else:
                    return x + 2 * (self.buf + 1) - self.const

        class M(torch.nn.Module):
            def __init__(self):
                super().__init__()
                self.n = N()

            def forward(self, x):
                x0 = x + 3
                x1 = self.n(x0, True)
                x2 = self.n(x0, False)
                return x1 + x2

        m = M()
        eager_result = m(*inp)

        def test(ep, swap):
            epm = ep.module()
            ufm = torch.export.unflatten(ep)

            exported_result = epm(*inp)
            self.assertTrue(torch.allclose(exported_result, eager_result))

            unflattened_result = ufm(*inp)
            self.assertTrue(torch.allclose(unflattened_result, eager_result))

            for fqn, mod in swap.items():
                ufm.set_submodule(fqn, mod)
            unflattened_result = ufm(*inp)
            self.assertTrue(torch.allclose(unflattened_result, eager_result))

        if not is_retracebility_test(self._testMethodName):
            test(
                export(M(), inp, preserve_module_call_signature=("n",)),
                swap={"n": N()},
            )

        class _N(torch.nn.Module):
            def forward(self, x):
                return x + 5

        class _N_1(torch.nn.Module):
            def forward(self, x):
                return x + 6

        test(
            export(M(), inp),
            swap={"n": _N(), "n@1": _N_1()},
        )

    def test_preserve_module_call_signature_unflatten_specialization(self):
        class N(torch.nn.Module):
            def forward(self, x, b):
                if b:
                    return x + 1
                else:
                    return x + 2

        class M(torch.nn.Module):
            def __init__(self):
                super().__init__()
                self.n = N()

            def forward(self, x):
                x0 = x + 3
                x1 = self.n(x0, True)
                return x1 + 4

        inp = (torch.ones(1),)
        m = M()
        eager_result = m(*inp)

        if not is_retracebility_test(self._testMethodName):
            ep = export(M(), inp, preserve_module_call_signature=("n",))
            epm = ep.module()
            ufm = torch.export.unflatten(ep)

            exported_result = epm(*inp)
            self.assertTrue(torch.allclose(exported_result, eager_result))

            unflattened_result = ufm(*inp)
            self.assertTrue(torch.allclose(unflattened_result, eager_result))

            ufm.set_submodule("n", N())
            unflattened_result = ufm(*inp)
            self.assertTrue(torch.allclose(unflattened_result, eager_result))

    def test_unflatten_multiple_graphs_dispatch(self):
        class N(torch.nn.Module):
            def forward(self, x, b):
                if b:
                    return x + 1
                else:
                    return x + 2

        class M(torch.nn.Module):
            def __init__(self):
                super().__init__()
                self.n = N()

            def forward(self, x):
                x = x + 3
                x = self.n(x, True)
                x = x + 4
                x = self.n(x, True)
                x = x + 5
                x = self.n(x, False)
                x = x + 6
                return x

        inp = (torch.ones(1),)
        m = M()
        eager_result = m(*inp)

        def test(ep):
            epm = ep.module()
            ufm = torch.export.unflatten(ep)

            exported_result = epm(*inp)
            self.assertTrue(torch.allclose(exported_result, eager_result))

            unflattened_result = ufm(*inp)
            self.assertTrue(torch.allclose(unflattened_result, eager_result))

        if not is_retracebility_test(self._testMethodName):
            if is_training_ir_test(self._testMethodName):
                test(
                    torch.export.export_for_training(
                        M(),
                        inp,
                        strict=not is_non_strict_test(self._testMethodName),
                        preserve_module_call_signature=("n",),
                    )
                )

            test(export(M(), inp, preserve_module_call_signature=("n",)))

    def test_unflatten_multiple_graphs_preserve_signature_no_error(self):
        class N(torch.nn.Module):
            def forward(self, x, b):
                if b:
                    return x + 1
                else:
                    return x + 2

        class M(torch.nn.Module):
            def __init__(self):
                super().__init__()
                self.n = N()

            def forward(self, x):
                x = x + 3
                x = self.n(x, True)
                x = x + 4
                x = self.n(x, False)
                x = x + 5
                return x

        inp = (torch.ones(1),)
        m = M()
        eager_result = m(*inp)

        def test(ep, swap=None):
            epm = ep.module()
            ufm = torch.export.unflatten(ep)

            exported_result = epm(*inp)
            self.assertTrue(torch.allclose(exported_result, eager_result))

            unflattened_result = ufm(*inp)
            self.assertTrue(torch.allclose(unflattened_result, eager_result))

            if swap:
                for fqn, mod in swap.items():
                    ufm.set_submodule(fqn, mod)
                unflattened_result = ufm(*inp)
                self.assertTrue(torch.allclose(unflattened_result, eager_result))

        if not is_retracebility_test(self._testMethodName):
            test(
                export(M(), inp, preserve_module_call_signature=("n",)),
                swap={"n": N()},
            )

        test(export(M(), inp))

    def test_unflatten_multiple_graphs_state(self):
        class N(torch.nn.Module):
            def __init__(self):
                super().__init__()
                self.register_buffer("buf", torch.ones(1), persistent=False)

            def forward(self, x, b):
                if b:
                    self.buf.add_(1)
                else:
                    self.buf.add_(2)
                return x + self.buf

        class M(torch.nn.Module):
            def __init__(self):
                super().__init__()
                self.n = N()

            def forward(self, x):
                x = self.n(x, True)
                x = x + 1
                x = self.n(x, False)
                x = x + 1
                x = self.n(x, True)
                x = x + 1
                x = self.n(x, False)
                return x

        inp = (torch.ones(1),)
        m = M()
        eager_result = m(*inp)

        def test(ep, swap=None):
            epm = ep.module()
            ufm = torch.export.unflatten(ep)

            exported_result = epm(*inp)
            self.assertTrue(torch.allclose(exported_result, eager_result))

            unflattened_result = ufm(*inp)
            self.assertTrue(torch.allclose(unflattened_result, eager_result))

            if swap:
                for fqn, mod in swap.items():
                    ufm.set_submodule(fqn, mod)
                unflattened_result = ufm(*inp)
                self.assertTrue(torch.allclose(unflattened_result, eager_result))

        if not is_retracebility_test(self._testMethodName):
            test(
                export(M(), inp, preserve_module_call_signature=("n",)),
                swap={"n": N()},
            )
            # running decompositions again should work for all IRs
            ep = export(M(), inp, preserve_module_call_signature=("n",))
<<<<<<< HEAD
            test(ep.run_decompositions({}))
=======
            test(ep.run_decompositions({}), swap={"n": N()})
            if is_training_ir_test(self._testMethodName):
                # since we run decompositions by default when testing training IR,
                # also test training IR without running decompositions
                strict = not is_non_strict_test(self._testMethodName)
                ept = torch.export.export_for_training(
                    M(),
                    inp,
                    strict=strict,
                    preserve_module_call_signature=("n",),
                )
                test(ept, swap={"n": N()})
>>>>>>> f95c7238

        test(export(M(), inp))

        strict = not is_non_strict_test(self._testMethodName)
        ept = torch.export.export_for_training(
            M(),
            inp,
            strict=strict,
            preserve_module_call_signature=("n",),
        )
        test(ept)

    def test_set_grad_unflatten(self):
        class M1(torch.nn.Module):
            def forward(self, a, b):
                with torch.no_grad():
                    return a + b

        class M(torch.nn.Module):
            def __init__(self):
                super().__init__()
                self.m1 = M1()

            def forward(self, a, b):
                return self.m1(a, b)

        inp = (torch.ones(3, 3), torch.ones(3, 3))
        ep = export(M(), inp)
        epm = ep.module()
        ufm = torch.export.unflatten(ep)
        self.assertTrue(torch.allclose(ufm(*inp), epm(*inp)))

    def test_cond_unflatten(self):
        class M1(torch.nn.Module):
            def forward(self, p, a, b):
                def true_fn(x, y):
                    return x + y

                def false_fn(x, y):
                    return x - y

                return torch.cond(p, true_fn, false_fn, [a, b])

        class M(torch.nn.Module):
            def __init__(self):
                super().__init__()
                self.m1 = M1()

            def forward(self, p, a, b):
                return self.m1(p, a, b)

        inp = (torch.tensor(False), torch.ones(3, 3), torch.ones(3, 3))
        ep = export(M(), inp)
        epm = ep.module()
        ufm = torch.export.unflatten(ep)
        self.assertTrue(torch.allclose(ufm(*inp), epm(*inp)))

    def test_unflatten_multiple_graphs_shared_submodule(self):
        class N(torch.nn.Module):
            def forward(self, x, b):
                if b:
                    return x + 1
                else:
                    return x + 2

        def gen_m(n, n_1, p, p_1):
            # Create a module instance where self.n and self.p
            # share the same submodule instance.
            # The booleans n, n_1 and p, p_1 are passed to two calls each
            # to self.n and self.p, and they determine which path through
            # the shared submodule instance is taken during export.
            class M(torch.nn.Module):
                def __init__(self):
                    super().__init__()
                    self.n = N()
                    self.p = self.n

                def forward(self, x):
                    x = x + 3
                    x = self.n(x, n)
                    x = x + 4
                    x = self.n(x, n_1)
                    x = x + 5
                    x = self.p(x, p)
                    x = x + 6
                    x = self.p(x, p_1)
                    return x + 7

            return M()

        inp = (torch.ones(1),)

        def test(m, expected_graph, expected_fqns, expected_duplicates):
            eager_result = m(*inp)

            ep = export(m, inp)
            exported_result = ep.module()(*inp)
            # exported and eager results should match (baseline)
            self.assertTrue(torch.allclose(exported_result, eager_result))

            unflattened = torch.export.unflatten(ep)
            unflattened_result = unflattened(*inp)
            # unflattened and eager results should match
            # (needs multiple specialized graphs for shared submodule instance)
            self.assertTrue(torch.allclose(unflattened_result, eager_result))

            # expected graph should call minimal number of specialized submodules
            self.assertExpectedInline(
                str(unflattened.graph).strip(),
                expected_graph,
            )

            # expected graph should contain minimal number of specialized submodule fqns
            self.assertEqual(
                sorted(
                    [
                        fqn
                        for fqn, _ in unflattened.named_modules(remove_duplicate=False)
                    ]
                ),
                expected_fqns,
            )
            # expected graph should contain minimal number of specialized submodule instances
            for a, b in expected_duplicates:
                if is_non_strict_test(self._testMethodName):
                    # NOTE: non-strict does not de-duplicate shared submodules through different fqns.
                    # In particular, we use different module ids for self.n and self.p calls in non-strict,
                    # but in strict we use the same module id, which enables additional reuse.
                    # This is pre-existing behavior that might need to be fixed orthogonally.
                    self.assertNotEqual(
                        id(getattr(unflattened, a)), id(getattr(unflattened, b))
                    )
                else:
                    self.assertEqual(
                        id(getattr(unflattened, a)), id(getattr(unflattened, b))
                    )

            if not is_retracebility_test(self._testMethodName):
                # preserving module call signatures
                ep = export(m, inp, preserve_module_call_signature=("n", "p"))
                exported_result = ep.module()(*inp)
                self.assertTrue(torch.allclose(exported_result, eager_result))

                unflattened = torch.export.unflatten(ep)
                unflattened_result = unflattened(*inp)
                self.assertTrue(torch.allclose(unflattened_result, eager_result))

        test(
            gen_m(n=True, n_1=False, p=False, p_1=False),
            # p should share n_1 graph, p_1 should be optimized away
            """\
graph():
    %x : [num_users=1] = placeholder[target=x]
    %add : [num_users=1] = call_function[target=torch.ops.aten.add.Tensor](args = (%x, 3), kwargs = {})
    %n : [num_users=1] = call_module[target=n](args = (%add,), kwargs = {})
    %add_2 : [num_users=1] = call_function[target=torch.ops.aten.add.Tensor](args = (%n, 4), kwargs = {})
    %n_1 : [num_users=1] = call_module[target=n@1](args = (%add_2,), kwargs = {})
    %add_4 : [num_users=1] = call_function[target=torch.ops.aten.add.Tensor](args = (%n_1, 5), kwargs = {})
    %p : [num_users=1] = call_module[target=p](args = (%add_4,), kwargs = {})
    %add_6 : [num_users=1] = call_function[target=torch.ops.aten.add.Tensor](args = (%p, 6), kwargs = {})
    %p_1 : [num_users=1] = call_module[target=p](args = (%add_6,), kwargs = {})
    %add_8 : [num_users=1] = call_function[target=torch.ops.aten.add.Tensor](args = (%p_1, 7), kwargs = {})
    return (add_8,)""",
            ["", "n", "n@1", "p"],
            [("n@1", "p")],
        )

        test(
            gen_m(n=True, n_1=False, p=True, p_1=False),
            # p should reuse n graph, p_1 should reuse n_1 graph
            """\
graph():
    %x : [num_users=1] = placeholder[target=x]
    %add : [num_users=1] = call_function[target=torch.ops.aten.add.Tensor](args = (%x, 3), kwargs = {})
    %n : [num_users=1] = call_module[target=n](args = (%add,), kwargs = {})
    %add_2 : [num_users=1] = call_function[target=torch.ops.aten.add.Tensor](args = (%n, 4), kwargs = {})
    %n_1 : [num_users=1] = call_module[target=n@1](args = (%add_2,), kwargs = {})
    %add_4 : [num_users=1] = call_function[target=torch.ops.aten.add.Tensor](args = (%n_1, 5), kwargs = {})
    %p : [num_users=1] = call_module[target=p](args = (%add_4,), kwargs = {})
    %add_6 : [num_users=1] = call_function[target=torch.ops.aten.add.Tensor](args = (%p, 6), kwargs = {})
    %p_1 : [num_users=1] = call_module[target=p@1](args = (%add_6,), kwargs = {})
    %add_8 : [num_users=1] = call_function[target=torch.ops.aten.add.Tensor](args = (%p_1, 7), kwargs = {})
    return (add_8,)""",
            ["", "n", "n@1", "p", "p@1"],
            [("n", "p"), ("n@1", "p@1")],
        )

        test(
            gen_m(n=True, n_1=True, p=True, p_1=False),
            # n_1 should be optimized away, p should reuse n graph
            """\
graph():
    %x : [num_users=1] = placeholder[target=x]
    %add : [num_users=1] = call_function[target=torch.ops.aten.add.Tensor](args = (%x, 3), kwargs = {})
    %n : [num_users=1] = call_module[target=n](args = (%add,), kwargs = {})
    %add_2 : [num_users=1] = call_function[target=torch.ops.aten.add.Tensor](args = (%n, 4), kwargs = {})
    %n_1 : [num_users=1] = call_module[target=n](args = (%add_2,), kwargs = {})
    %add_4 : [num_users=1] = call_function[target=torch.ops.aten.add.Tensor](args = (%n_1, 5), kwargs = {})
    %p : [num_users=1] = call_module[target=p](args = (%add_4,), kwargs = {})
    %add_6 : [num_users=1] = call_function[target=torch.ops.aten.add.Tensor](args = (%p, 6), kwargs = {})
    %p_1 : [num_users=1] = call_module[target=p@1](args = (%add_6,), kwargs = {})
    %add_8 : [num_users=1] = call_function[target=torch.ops.aten.add.Tensor](args = (%p_1, 7), kwargs = {})
    return (add_8,)""",
            ["", "n", "p", "p@1"],
            [("n", "p")],
        )

        test(
            gen_m(n=True, n_1=False, p=False, p_1=True),
            # p should reuse n_1 graph, p_1 should reuse n graph
            """\
graph():
    %x : [num_users=1] = placeholder[target=x]
    %add : [num_users=1] = call_function[target=torch.ops.aten.add.Tensor](args = (%x, 3), kwargs = {})
    %n : [num_users=1] = call_module[target=n](args = (%add,), kwargs = {})
    %add_2 : [num_users=1] = call_function[target=torch.ops.aten.add.Tensor](args = (%n, 4), kwargs = {})
    %n_1 : [num_users=1] = call_module[target=n@1](args = (%add_2,), kwargs = {})
    %add_4 : [num_users=1] = call_function[target=torch.ops.aten.add.Tensor](args = (%n_1, 5), kwargs = {})
    %p : [num_users=1] = call_module[target=p](args = (%add_4,), kwargs = {})
    %add_6 : [num_users=1] = call_function[target=torch.ops.aten.add.Tensor](args = (%p, 6), kwargs = {})
    %p_1 : [num_users=1] = call_module[target=p@1](args = (%add_6,), kwargs = {})
    %add_8 : [num_users=1] = call_function[target=torch.ops.aten.add.Tensor](args = (%p_1, 7), kwargs = {})
    return (add_8,)""",
            ["", "n", "n@1", "p", "p@1"],
            [("n", "p@1"), ("p", "n@1")],
        )

    def test_stack_trace(self):
        class Foo(torch.nn.Module):
            def __init__(self) -> None:
                super().__init__()
                self.linear = torch.nn.Linear(4, 4)

            def forward(self, x):
                x = self.linear(x)
                x *= 2.0
                return x

        ep = export(
            Foo(),
            (torch.randn(4, 4),),
        ).run_decompositions({})
        # check correct lines are in stack trace
        trace_mul = [node for node in ep.graph.nodes if node.name == "mul"][0].meta.get(
            "stack_trace", ""
        )
        self.assertTrue(
            re.search(r"test_export.py.*in forward\n.*x \*= 2.0", trace_mul)
        )
        trace_addmm = [
            node for node in ep.graph.nodes if node.name in ["addmm", "linear"]
        ][0].meta.get("stack_trace", "")
        self.assertTrue(
            re.search(
                r"test_export.py.*in forward\n.*x = self.linear\(x\)", trace_addmm
            )
        )

    def test_cond_with_module_stack_export_with(self):
        class Bar(torch.nn.Module):
            def __init__(self) -> None:
                super().__init__()
                self.linear = torch.nn.Linear(4, 4)

            def forward(self, x):
                def true_fn(x):
                    return self.linear(x).cos()

                def false_fn(x):
                    return self.linear(x).sin()

                return torch.cond(x.sum() > 4, true_fn, false_fn, [x])

        class CondExport(torch.nn.Module):
            def __init__(self) -> None:
                super().__init__()
                self.bar = Bar()

            def forward(self, x):
                return x.cos() + self.bar(x)

        inp = (torch.randn(4, 4),)
        ep = torch.export.export(CondExport(), inp, strict=False)
        self.assertExpectedInline(
            ep.graph_module.code.strip(),
            """\
def forward(self, p_bar_linear_weight, p_bar_linear_bias, x):
    cos = torch.ops.aten.cos.default(x)
    sum_1 = torch.ops.aten.sum.default(x)
    gt = torch.ops.aten.gt.Scalar(sum_1, 4);  sum_1 = None
    true_graph_0 = self.true_graph_0
    false_graph_0 = self.false_graph_0
    cond = torch.ops.higher_order.cond(gt, true_graph_0, false_graph_0, [p_bar_linear_bias, p_bar_linear_weight, x]);  gt = true_graph_0 = false_graph_0 = p_bar_linear_bias = p_bar_linear_weight = x = None
    getitem = cond[0];  cond = None
    add = torch.ops.aten.add.Tensor(cos, getitem);  cos = getitem = None
    return (add,)""",
        )
        schema = get_hop_schema(ep)
        self.assertExpectedInline(
            str(schema),
            """cond(Tensor pred, GraphModule true_fn, GraphModule false_fn, Tensor[3] operands) -> Tensor[1]""",
        )

        cond_top_level_nn_module_stack = [
            node.meta["nn_module_stack"]
            for node in ep.graph.nodes
            if node.name == "true_graph_0"
        ][0]

        self.assertTrue(
            "test_cond_with_module_stack_export_with.<locals>.Bar"
            in str(cond_top_level_nn_module_stack)
        )

    # TODO: See https://github.com/pytorch/pytorch/issues/115790
    @unittest.expectedFailure
    def test_cond_with_module_stack_export_with_unflatten(self):
        class Bar(torch.nn.Module):
            def __init__(self) -> None:
                super().__init__()
                self.linear = torch.nn.Linear(4, 4)

            def forward(self, x):
                def true_fn(x):
                    return self.linear(x).cos()

                def false_fn(x):
                    return self.linear(x).sin()

                return torch.cond(x.shape[0] > 4, true_fn, false_fn, [x])

        class CondExport(torch.nn.Module):
            def __init__(self) -> None:
                super().__init__()
                self.bar = Bar()

            def forward(self, x):
                return x.cos() + self.bar(x)

        inp = (torch.randn(4, 4),)
        ep = torch.export.export(CondExport(), inp, strict=False)

        cond_top_level_nn_module_stack = [
            node.meta["nn_module_stack"]
            for node in ep.graph.nodes
            if node.name == "true_graph_0"
        ][0]

        # we can't preserve nn_module_stack for the subgraphs for now.
        for node in ep.graph_module.true_graph_0.graph.nodes:
            self.assertEqual(
                node.meta["nn_module_stack"], cond_top_level_nn_module_stack
            )

        # this doesn't work today
        gm_unflat_strict = unflatten(ep)

    def test_modules_access_for_deleted_submodule(self):
        class Foo(torch.nn.Module):
            def __init__(self):
                super().__init__()
                self.linear = torch.nn.Linear(10, 10)
                self.foo = torch.nn.Linear(10, 10)

            def forward(self, x):
                for name, mod in self._modules.items():
                    if mod is None:
                        continue
                    pass
                return self.linear(x)

        mod = Foo()
        mod.foo = None
        mod(torch.randn(10, 10))
        export(mod, (torch.randn(10, 10),), strict=False)

    def test_predispatch_cond(self):
        class Model(torch.nn.Module):
            def __init__(self) -> None:
                super().__init__()
                self.pred = torch.nn.Buffer(torch.tensor(False))
                self.t = torch.nn.Buffer(torch.tensor(10))

            def forward(self, x, y):
                def true_fn(x, y):
                    with torch.enable_grad():
                        return x - 1 + self.t + y

                return torch.cond(
                    self.pred,
                    true_fn,
                    lambda x, y: x + 1 - self.t + y,
                    [x, y],
                )

        model = Model()
        with torch.no_grad():
            exported_program = torch.export.export_for_training(
                model,
                (torch.tensor(10), torch.tensor(12)),
                {},
                dynamic_shapes=None,
                strict=False,
            )

        schema = get_hop_schema(exported_program)
        self.assertExpectedInline(
            str(schema),
            """cond(Tensor pred, GraphModule true_fn, GraphModule false_fn, Tensor[3] operands) -> Tensor[1]""",  # noqa: B950
        )

        self.assertExpectedInline(
            str(exported_program.graph_module.code.strip()),
            """\
def forward(self, b_pred, b_t, x, y):
    true_graph_0 = self.true_graph_0
    false_graph_0 = self.false_graph_0
    cond = torch.ops.higher_order.cond(b_pred, true_graph_0, false_graph_0, [b_t, x, y]);  b_pred = true_graph_0 = false_graph_0 = b_t = x = y = None
    getitem = cond[0];  cond = None
    return (getitem,)""",
        )  # noqa: B950

        self.assertExpectedInline(
            str(exported_program.graph_module.true_graph_0.code.strip()),
            """\
def forward(self, b_t, x, y):
    submod_3 = self.submod_1
    add_1 = torch.ops.higher_order.wrap_with_set_grad_enabled(True, submod_3, x, b_t, y);  submod_3 = x = b_t = y = None
    getitem = add_1[0];  add_1 = None
    return (getitem,)""",
        )

        self.assertExpectedInline(
            str(exported_program.graph_module.true_graph_0.submod_1.code.strip()),
            """\
def forward(self, x, b_t, y):
    sub = torch.ops.aten.sub.Tensor(x, 1);  x = None
    add = torch.ops.aten.add.Tensor(sub, b_t);  sub = b_t = None
    add_1 = torch.ops.aten.add.Tensor(add, y);  add = y = None
    return (add_1,)""",
        )

    def test_predispatch_grad_wrappers(self):
        class Model(torch.nn.Module):
            def forward(self, x, y):
                with torch.enable_grad():
                    x = x - y
                with torch.no_grad():
                    x = x + y
                return x

        # no grad
        model = Model()
        with torch.no_grad():
            ep_nograd = torch.export.export_for_training(
                model,
                (torch.tensor(10), torch.tensor(12)),
                {},
                dynamic_shapes=None,
                strict=False,
            )
        # check that only sub op is wrapped with grad_enabled
        getattr_nodes = [
            node for node in ep_nograd.graph.nodes if node.op == "get_attr"
        ]
        self.assertEqual(len(getattr_nodes), 1)
        grad_subgraph = getattr(ep_nograd.graph_module, getattr_nodes[0].target)
        op_node = [
            node for node in grad_subgraph.graph.nodes if node.op == "call_function"
        ][0]
        self.assertEqual(op_node.target._name, "aten::sub.Tensor")

        # enable grad
        model = Model()
        ep_grad = torch.export.export_for_training(
            model,
            (torch.tensor(10), torch.tensor(12)),
            {},
            dynamic_shapes=None,
            strict=False,
        )
        # check that only add op is wrapped with grad_enabled
        getattr_nodes = [node for node in ep_grad.graph.nodes if node.op == "get_attr"]
        self.assertEqual(len(getattr_nodes), 1)
        grad_subgraph = getattr(ep_grad.graph_module, getattr_nodes[0].target)
        op_node = [
            node for node in grad_subgraph.graph.nodes if node.op == "call_function"
        ][0]
        self.assertEqual(op_node.target._name, "aten::add.Tensor")

    @testing.expectedFailureRetraceability
    def test_layer_sharing(self):
        N, C, H, W = 1, 2, 2, 3

        class Module(torch.nn.Module):
            def __init__(self) -> None:
                super().__init__()
                layer = torch.nn.LayerNorm([C, H, W])
                self.norms = torch.nn.ModuleList(
                    [
                        layer,
                        layer,
                    ]
                )

            def forward(self, x):
                for norm in self.norms:
                    x = norm(x)
                return x

        m = Module()
        copied_m = copy.deepcopy(m)
        ep = export(copied_m, (torch.randn(N, C, H, W),))
        self.assertEqual(copied_m.state_dict(), m.state_dict())
        self.assertEqual(ep.state_dict, m.state_dict())

    def test_non_persistent_buffer(self):
        class MyModule(torch.nn.Module):
            def __init__(self) -> None:
                super().__init__()
                self.foo = torch.nn.Buffer(torch.rand(2, 3), persistent=False)

            def forward(self, x):
                return self.foo + x

        class MyOuterModule(torch.nn.Module):
            def __init__(self) -> None:
                super().__init__()
                self.inner = MyModule()

            def forward(self, x):
                return self.inner(x)

        inp = torch.rand(2, 3)

        def _test(m, non_persistent_buffer):
            ep = export(m, (inp,), {})

            self.assertEqual(ep.module()(inp), m(inp))
            # Non-persistent buffers should not show up in the state dict
            self.assertNotIn(non_persistent_buffer, ep.state_dict)
            named_buffers = {name: buffer for (name, buffer) in ep.named_buffers()}
            # But they should show up in named_buffers()
            self.assertIn(non_persistent_buffer, named_buffers)
            self.assertIn(non_persistent_buffer, ep.constants)
            self.assertEqual(len(ep.constants), 1)

            # Check the same properties of the unlifted module
            mod = ep.module()
            self.assertNotIn(non_persistent_buffer, mod.state_dict())
            mod_named_buffers = {name: buffer for (name, buffer) in mod.named_buffers()}
            self.assertIn(non_persistent_buffer, mod_named_buffers)
            self.assertIn(non_persistent_buffer, ep.constants)
            self.assertEqual(len(ep.constants), 1)
            self.assertEqual(mod(inp), m(inp))

        _test(MyModule(), "foo")
        _test(MyOuterModule(), "inner.foo")

    def test_export_with_set_grad_enabled(self):
        class Model(torch.nn.Module):
            def __init__(self) -> None:
                super().__init__()
                self.linear = torch.nn.Linear(4, 4)

            def forward(self, x):
                with torch.no_grad():
                    return self.linear(x)

        model = Model()
        ep = export(model, (torch.randn(4, 4),), {})
        # _export_for_traininig is using pre_dispatch=False
        # Therefore the set_grad calls are not replaced with a hop.
        if not is_training_ir_test(self._testMethodName):
            self.assertIn(
                "torch.ops.higher_order.wrap_with_set_grad_enabled",
                ep.graph_module.code,
            )
        gm = torch.export.export_for_training(model, (torch.randn(4, 4),)).module()
        self.assertIn(
            "set_grad_enabled",
            gm.code,
        )

    def test_export_with_autocast(self):
        class Model(torch.nn.Module):
            def forward(self, x):
                with torch.autocast(
                    device_type="cuda", dtype=torch.int16, enabled=True
                ):
                    y = x.sin().sum()
                with torch.autocast(
                    device_type="cpu", dtype=torch.float16, enabled=True
                ):
                    z = y.sin().sum()
                return z

        model = Model()
        ep = export(model, (torch.randn(4, 4),), {})
        # autocast nodes do not exist after run_decomposition()
        if not is_training_ir_test(self._testMethodName):
            self.assertIn(
                "torch.ops.higher_order.wrap_with_autocast",
                ep.graph_module.code,
            )
        # _export_for_traininig is using pre_dispatch=False
        # Therefore the autocast calls are not replaced with a hop.
        gm = torch.export.export_for_training(model, (torch.randn(4, 4),)).module()
        self.assertIn(
            "autocast",
            gm.code,
        )

    def test_export_as_backend(self):
        def f(x, y):
            return x + y

        def my_custom_backend(gm, example_inputs):
            gm = (
                torch.export.export(gm, tuple(example_inputs), strict=False)
                .run_decompositions()
                .module()
            )
            return gm

        inp = (torch.randn(3, 3), torch.randn(3, 3))
        new_res = torch.compile(f, backend=my_custom_backend)(*inp)
        self.assertTrue(torch.allclose(f(*inp), new_res))

    def test_nonstrict_retrace_preserves_metadata(self):
        class MyModule(torch.nn.Module):
            def __init__(self) -> None:
                super().__init__()
                self.linear = torch.nn.Linear(4, 4)

            def forward(self, x):
                return self.linear(x)

        inp = torch.randn(4, 4)
        m = MyModule()
        ep = torch.export.export(m, (inp,), {}, strict=False)
        # retrace
        ep2 = torch.export.export(ep.module(), (inp,), {}, strict=False)

        for n1, n2 in zip(list(ep.graph.nodes), list(ep2.graph.nodes)):
            self.assertEqual(n1.meta.get("stack_trace"), n2.meta.get("stack_trace"))

    def test_fake_weights(self):
        class MyModule(torch.nn.Module):
            def __init__(self) -> None:
                super().__init__()
                self.foo = torch.nn.Parameter(torch.randn(4, 4))
                self.bar = torch.nn.Buffer(torch.randn(4, 4), persistent=False)
                self.baz = torch.nn.Buffer(torch.randn(4, 4), persistent=True)

            def forward(self, x):
                return self.foo + x + self.bar + self.baz

        fake_mode = torch._subclasses.FakeTensorMode(
            shape_env=ShapeEnv(tracked_fakes=[])
        )
        with fake_mode:
            m = MyModule()
        inp = torch.randn(4, 4)
        ep = export(m, (inp,))
        # Can't compare outputs because the module has fake weights.

    def test_fake_inputs(self):
        class MyModule(torch.nn.Module):
            def __init__(self) -> None:
                super().__init__()
                self.foo = torch.nn.Parameter(torch.randn(4, 4))

            def forward(self, x):
                return self.foo + x

        fake_mode = torch._subclasses.FakeTensorMode(
            shape_env=ShapeEnv(tracked_fakes=[])
        )
        m = MyModule()
        with fake_mode:
            inp = torch.randn(4, 4)

        ep = export(m, (inp,))
        self.assertEqual(ep.module()(torch.ones(4, 4)), m(torch.ones(4, 4)))

    def test_double_lifted_constants(self):
        class EmptyM(torch.nn.Module):
            def __init__(self):
                super().__init__()

            def forward(self):
                return (torch.tensor([1, 2, 3]), torch.tensor([4, 5, 6]))

        m = EmptyM()
        ep = torch.export.export(m, ())
        for out, real_out in zip(ep.module()(), m()):
            self.assertTrue(torch.allclose(out, real_out))

    def test_trace_under_fake(self):
        class MyModule(torch.nn.Module):
            def __init__(self) -> None:
                super().__init__()
                self.foo = torch.nn.Parameter(torch.randn(4, 4))

            def forward(self, x):
                return self.foo + x

        fake_mode = torch._subclasses.FakeTensorMode(
            shape_env=ShapeEnv(tracked_fakes=[])
        )
        with fake_mode:
            m = MyModule()
            inp = torch.randn(4, 4)
            # Can't use unqualified export() as it will attempt to deserialize
            # under a new FakeTensorMode.
            ep = torch.export.export(m, (inp,))

    def test_compiling_state(self):
        class TestModule1(torch.nn.Module):
            def forward(self, x):
                if torch._dynamo.is_compiling():
                    return x * 2
                else:
                    return x * 3

        class TestModule2(torch.nn.Module):
            def forward(self, x):
                if torch._utils.is_compiling():
                    return x * 2
                else:
                    return x * 3

        class TestModule3(torch.nn.Module):
            def forward(self, x):
                if torch.compiler.is_compiling():
                    return x * 2
                else:
                    return x * 3

        for m in [TestModule1(), TestModule2(), TestModule3()]:
            input = torch.randn(5)
            ep_strict = export(m, (input,), strict=True)
            ep_non_strict = export(m, (input,), strict=False)

            self.assertTrue(torch.allclose(input * 3, m(input)))
            self.assertTrue(torch.allclose(input * 2, ep_strict.module()(input)))
            self.assertTrue(torch.allclose(input * 2, ep_non_strict.module()(input)))

    def test_user_input_and_buffer_mutation(self):
        class MyModule(torch.nn.Module):
            def __init__(self) -> None:
                super().__init__()
                self.foo = torch.nn.Buffer(torch.randn(4, 4))

            def forward(self, x):
                self.foo.add_(1)
                x.add_(1)
                return self.foo + x

        mod = MyModule()
        mod_copy = copy.deepcopy(mod)
        ep = export(mod_copy, (torch.rand(4, 4),))

        self.assertEqual(mod.foo, ep.module().foo)
        self.assertEqual(mod(torch.ones(4, 4)), ep.module()(torch.ones(4, 4)))

    def test_symint_tensor_return(self):
        class Module(torch.nn.Module):
            def forward(self, x):
                a, b = torch.ops.testlib.returns_tensor_symint(x)
                return a, b

        self._test_export_same_as_eager(Module(), (torch.randn(4, 4),))

    def test_custom_op_auto_functionalize(self):
        class M(torch.nn.Module):
            def __init__(self) -> None:
                super().__init__()

            def forward(self, x, z):
                return torch.ops.testlib.foo(x, z)

        inps = (torch.ones(5), torch.ones(5))
        inps_for_export = (torch.ones(5), torch.ones(5))
        inps_for_export_with_decomp = (torch.ones(5), torch.ones(5))

        ep = torch.export.export(M(), inps_for_export)
        x_new_eager, z_new_eager, legit_eager = M()(*inps)
        x_new_export, z_new_export, legit_export = ep.module()(*inps_for_export)
        self.assertTrue(torch.allclose(x_new_eager, x_new_export))
        self.assertTrue(torch.allclose(z_new_eager, z_new_export))
        self.assertTrue(torch.allclose(legit_eager, legit_export))

        ep = ep.run_decompositions()
        x_new_export, z_new_export, legit_export = ep.module()(
            *inps_for_export_with_decomp
        )
        self.assertTrue(torch.allclose(x_new_eager, x_new_export))
        self.assertTrue(torch.allclose(z_new_eager, z_new_export))
        self.assertTrue(torch.allclose(legit_eager, legit_export))

    def test_custom_op_auto_functionalize_pre_dispatch(self):
        class M(torch.nn.Module):
            def __init__(self) -> None:
                super().__init__()

            def forward(self, x):
                return torch.ops.testlib.foo_mutated(x)

        inps = (torch.ones(5),)

        ep = export_for_training(M(), inps).run_decompositions({})
        self.assertExpectedInline(
            str(ep.graph_module.code.strip()),
            """\
def forward(self, x):
    cos = torch.ops.aten.cos.default(x)
    auto_functionalized = torch.ops.higher_order.auto_functionalized(torch.ops.testlib.foo.default, x = x, z = cos);  x = cos = None
    getitem_3 = auto_functionalized[3];  auto_functionalized = None
    cos_1 = torch.ops.aten.cos.default(getitem_3)
    return (getitem_3, getitem_3, cos_1)""",
        )

    def test_custom_op_auto_warn_pre_dispatch(self):
        class M(torch.nn.Module):
            def __init__(self) -> None:
                super().__init__()

            def forward(self, x):
                return torch.ops.testlib.foo_functional(x)

        inps = (torch.ones(5),)

        ep = torch.export.export(M(), inps).run_decompositions()
        self.assertExpectedInline(
            str(ep.graph_module.code.strip()),
            """\
def forward(self, x):
    cos = torch.ops.aten.cos.default(x)
    cos_1 = torch.ops.aten.cos.default(x);  x = None
    auto_functionalized = torch.ops.higher_order.auto_functionalized(torch.ops.testlib.foo.default, x = cos, z = cos_1);  cos = cos_1 = None
    getitem_3 = auto_functionalized[3];  auto_functionalized = None
    cos_2 = torch.ops.aten.cos.default(getitem_3);  getitem_3 = None
    return (cos_2,)""",
        )

        ep = torch.export._trace._export(M(), inps, pre_dispatch=True)
        self.assertExpectedInline(
            str(ep.graph_module.code.strip()),
            """\
def forward(self, x):
    foo_functional = torch.ops.testlib.foo_functional.default(x);  x = None
    return (foo_functional,)""",
        )

    def test_placeholder_naming_collisions(self):
        # test collisions between nested user inputs
        class Foo(torch.nn.Module):
            def forward(self, x, x_foo, x_foo_0):
                return x["foo"][0] + x_foo[0] + x_foo_0

        inputs = (
            {"foo": [torch.randn(4, 4)]},
            (torch.randn(4, 4),),
            torch.randn(4, 4),
        )
        ep = export(Foo(), inputs)
        expected_names = ["x_foo_0", "x_foo_0_1", "x_foo_0_2"]
        real_names = [spec.arg.name for spec in ep.graph_signature.input_specs]
        self.assertEqual(expected_names, real_names)

        # test collisions between user inputs and params, buffers, constants
        class Foo(torch.nn.Module):
            def __init__(self) -> None:
                super().__init__()
                self.param = torch.nn.Parameter(torch.randn(4))
                self.alpha = torch.nn.Buffer(torch.randn(4), persistent=True)
                self.beta = torch.nn.Buffer(torch.randn(4), persistent=False)
                self.gamma = torch.randn(4)

            def forward(self, p, b_alpha, b, c_gamma):
                p = p["param"] + self.param
                b = self.alpha + self.beta + b_alpha + b["beta"]
                c = self.gamma + c_gamma
                return p, b, c

        inputs = (
            {"param": torch.randn(4)},
            torch.randn(4),
            {"beta": torch.randn(4)},
            torch.randn(4),
        )
        ep = export(Foo(), inputs)
        expected_names = [  # user inputs should be prioritized, unprefixed
            ("p_param_1", InputKind.PARAMETER),
            ("b_alpha_1", InputKind.BUFFER),
            ("b_beta_1", InputKind.BUFFER),
            ("c_gamma_1", InputKind.CONSTANT_TENSOR),
            ("p_param", InputKind.USER_INPUT),
            ("b_alpha", InputKind.USER_INPUT),
            ("b_beta", InputKind.USER_INPUT),
            ("c_gamma", InputKind.USER_INPUT),
        ]
        real_names = [
            (spec.arg.name, spec.kind) for spec in ep.graph_signature.input_specs
        ]
        self.assertEqual(expected_names, real_names)

        # test collisions between user inputs & call_function nodes
        class Foo(torch.nn.Module):
            def forward(self, mul, add, add_1):
                return mul * mul + add * add_1

        ep = export(Foo(), (torch.randn(4, 4), torch.randn(4, 4), torch.randn(4, 4)))
        expected_names_and_ops = [
            ("mul", "placeholder"),
            ("add", "placeholder"),
            ("add_1", "placeholder"),
            ("mul_1", "call_function"),
            ("mul_2", "call_function"),
            ("add_2", "call_function"),
            ("output", "output"),
        ]
        real_names_and_ops = [(node.name, node.op) for node in ep.graph.nodes]
        self.assertEqual(expected_names_and_ops, real_names_and_ops)

    @skipIfCrossRef  # Dynamo changes the order of ops under Torch function modes
    def test_placeholder_naming_collisions_hoo_subgraphs(self):
        # test collisions between user inputs, top-level nodes, and HOO subgraph nodes
        class Foo(torch.nn.Module):
            def forward(self, x, mul, mul_1):
                _mul = x * x
                y = cond(
                    _mul.sum() > 0,
                    lambda x, y, z: x * y * z,
                    lambda x, y, z: x + y + z,
                    [_mul, mul, mul_1],
                )
                with torch.enable_grad():
                    y = y * y
                return y

        with torch.no_grad():
            ep = torch.export._trace._export(
                Foo(),
                (torch.randn(4), torch.randn(4), torch.randn(4)),
                pre_dispatch=True,
            )

        schema = get_hop_schema(ep)
        self.assertExpectedInline(
            str(schema),
            """cond(Tensor pred, GraphModule true_fn, GraphModule false_fn, Tensor[3] operands) -> Tensor[1]""",
        )
        # test cond subgraph
        expected_names_and_ops = [
            ("mul_2", "placeholder"),
            ("mul", "placeholder"),
            ("mul_1", "placeholder"),
            ("mul_3", "call_function"),
            ("mul_4", "call_function"),
            ("output", "output"),
        ]
        real_names_and_ops = [
            (node.name, node.op) for node in ep.graph_module.true_graph_0.graph.nodes
        ]
        self.assertEqual(expected_names_and_ops, real_names_and_ops)
        # test set_grad_enabled subgraph
        expected_names_and_ops = [
            ("getitem", "placeholder"),
            ("mul_1", "call_function"),
            ("output", "output"),
        ]
        real_names_and_ops = [
            (node.name, node.op) for node in ep.graph_module.submod_1.graph.nodes
        ]
        self.assertEqual(expected_names_and_ops, real_names_and_ops)

        # test collisions between user inputs & higher order op subgraphs
        # (please never do this)
        class Foo(torch.nn.Module):
            def forward(self, input, true_graph, body_graph):
                x = input + true_graph[0] + true_graph[1]
                x = cond(x.sum() > 0, lambda x: x * 2.0, lambda x: x + 2.0, [x])
                x = cond(x.sum() > 0, lambda x: x * 2.0, lambda x: x + 2.0, [x])
                return x

        inputs = (
            torch.randn(10, 4),
            (torch.randn(4), torch.randn(4)),
            (torch.randn(4),),
        )
        ep = export(Foo(), inputs)
        expected_getattr_names = [
            "true_graph_2",
            "false_graph_0",
            "true_graph_3",
            "false_graph_1",
        ]
        real_getattr_names = [
            node.name for node in ep.graph.nodes if node.op == "get_attr"
        ]
        self.assertEqual(expected_getattr_names, real_getattr_names)

    def test_constant_input_naming(self):
        class Foo(torch.nn.Module):
            def forward(self, x, y, div="floor"):
                return torch.div(x, y, rounding_mode=div)

        f = Foo()
        inputs = (torch.randn(4), torch.randn(4), "floor")
        ep = export(f, inputs)
        div_spec = ep.graph_signature.input_specs[2]
        self.assertEqual(div_spec.arg.name, "div")
        self.assertEqual(div_spec.arg.value, "floor")

    def test_unbacked_deferred_runtime_retrace(self):
        class Foo(torch.nn.Module):
            def forward(self, x, y):
                y_sum = y.sin().sum()
                with torch.no_grad():
                    a = x.item()
                    torch._check_is_size(a)
                    torch._check(a > 2)
                    torch._check(a < 6)
                    unbacked_shape = torch.ops.testlib.foo_unbacked(a)
                return y + y_sum + unbacked_shape.sum()

        inps = (torch.tensor(4), torch.randn(5, 5))
        ep_pre = torch.export.export_for_training(Foo(), inps, strict=False)
        self.assertExpectedInline(
            str(ep_pre.graph_module.submod_1.code).strip(),
            """\
def forward(self, x):
    item = torch.ops.aten.item.default(x);  x = None
    sym_constrain_range_for_size_default = torch.ops.aten.sym_constrain_range_for_size.default(item);  sym_constrain_range_for_size_default = None
    ge_1 = item >= 3
    _assert_scalar_default = torch.ops.aten._assert_scalar.default(ge_1, "Runtime assertion failed for expression u0 >= 3 on node 'ge_1'");  ge_1 = _assert_scalar_default = None
    le = item <= 5
    _assert_scalar_default_1 = torch.ops.aten._assert_scalar.default(le, "Runtime assertion failed for expression u0 <= 5 on node 'le'");  le = _assert_scalar_default_1 = None
    gt_1 = item > 2
    _assert_scalar_default_2 = torch.ops.aten._assert_scalar.default(gt_1, "Runtime assertion failed for expression 2 < u0 on node 'gt_1'");  gt_1 = _assert_scalar_default_2 = None
    lt_1 = item < 6
    _assert_scalar_default_3 = torch.ops.aten._assert_scalar.default(lt_1, "Runtime assertion failed for expression u0 < 6 on node 'lt_1'");  lt_1 = _assert_scalar_default_3 = None
    foo_unbacked = torch.ops.testlib.foo_unbacked.default(item);  item = None
    return (foo_unbacked,)""",
        )
        ep_aot = ep_pre.run_decompositions()
        self.assertExpectedInline(
            str(ep_aot.graph_module.code).strip(),
            """\
def forward(self, x, y):
    sin = torch.ops.aten.sin.default(y)
    sum_1 = torch.ops.aten.sum.dim_IntList(sin, []);  sin = None
    _local_scalar_dense = torch.ops.aten._local_scalar_dense.default(x);  x = None
    sym_constrain_range_for_size_default = torch.ops.aten.sym_constrain_range_for_size.default(_local_scalar_dense);  sym_constrain_range_for_size_default = None
    ge_1 = _local_scalar_dense >= 3
    _assert_scalar_default = torch.ops.aten._assert_scalar.default(ge_1, "Runtime assertion failed for expression u2 >= 3 on node 'ge_1'");  ge_1 = _assert_scalar_default = None
    le_1 = _local_scalar_dense <= 5;  _local_scalar_dense = None
    _assert_scalar_default_1 = torch.ops.aten._assert_scalar.default(le_1, "Runtime assertion failed for expression u2 <= 5 on node 'le_1'");  le_1 = _assert_scalar_default_1 = None
    full = torch.ops.aten.full.default([4, 4], 1, dtype = torch.float32, layout = torch.strided, device = device(type='cpu'), pin_memory = False)
    add = torch.ops.aten.add.Tensor(y, sum_1);  y = sum_1 = None
    sum_2 = torch.ops.aten.sum.dim_IntList(full, []);  full = None
    add_1 = torch.ops.aten.add.Tensor(add, sum_2);  add = sum_2 = None
    return (add_1,)""",
        )

    def test_nested_dynamic_shapes_spec(self):
        class Foo(torch.nn.Module):
            def forward(self, x):
                (a0, a1), (b0, b1), (c0, c1, c2) = x
                return a0 + a1 + b0 + b1 + c0 + c1 + c2

        f = Foo()
        inputs = (
            (1, 2),
            (
                torch.randn(4, 4),
                torch.randn(4, 4),
            ),
            (
                torch.randn(4, 4),
                torch.randn(4, 4),
                torch.randn(4, 4),
            ),
        )
        # make sure this gets parsed correctly as 7 individual inputs, not 3 tensors
        dynamic_shapes = {
            "x": (
                (None, None),
                (None, None),
                (None, None, None),
            )
        }
        export(f, (inputs,), dynamic_shapes=dynamic_shapes)

    @testing.expectedFailureRetraceabilityNonStrict
    def test_disable_forced_specializations_ok(self):
        # check that we don't force specialization, and defer to runtime asserts
        # with allow_complex_guards_as_runtime_asserts=True to successfully export
        # case 1: modulo guards
        from torch.export import dims

        class Mod4Reshape(torch.nn.Module):
            def forward(self, x):
                return x.reshape(x.shape[0] - 1, 4, -1)  # Mod(s0*s1, 4*(s0-1)) = 0

        inputs = (torch.randn(10, 72),)
        dx, dy = dims("dx", "dy")
        ep = torch.export._trace._export(
            Mod4Reshape(),
            inputs,
            dynamic_shapes={"x": (dx, dy)},
            allow_complex_guards_as_runtime_asserts=True,
        )
        out1 = ep.module()(torch.randn(8, 7))
        self.assertEqual(out1.shape, torch.ones(7, 4, 2).shape)
        out2 = ep.module()(torch.randn(12, 11))
        self.assertEqual(out2.shape, torch.ones(11, 4, 3).shape)
        with self.assertRaisesRegex(
            RuntimeError,
            r"Runtime assertion failed for expression Eq\(Mod\(s0\*s1, 4\*s0 \- 4\), 0\) on node 'eq.*'",
        ):
            ep.module()(torch.randn(8, 8))  # fail

        # case 2: 2d reshape
        class FreeReshape(torch.nn.Module):
            def forward(self, x, y, z):
                return x.reshape([-1]) + y.reshape([-1]) + z  # s0*s1 = s2*s3 = s4

        inputs = (
            torch.randn(6, 8),
            torch.randn(3, 16),
            torch.randn(48),
        )
        dynamic_shapes = {
            "x": [Dim(f"dx{i}", min=2) for i in range(2)],
            "y": [Dim(f"dy{i}", min=2) for i in range(2)],
            "z": [Dim(f"dz{i}", min=4) for i in range(1)],
        }
        ep = torch.export._trace._export(
            FreeReshape(),
            inputs,
            dynamic_shapes=dynamic_shapes,
            allow_complex_guards_as_runtime_asserts=True,
        )
        ep = export(FreeReshape(), inputs, dynamic_shapes=dynamic_shapes)
        out1 = ep.module()(torch.randn(48, 1), torch.randn(4, 12), torch.randn(48))
        self.assertEqual(out1.shape, torch.ones(48).shape)
        out2 = ep.module()(torch.randn(5, 8), torch.randn(4, 10), torch.randn(40))
        self.assertEqual(out2.shape, torch.ones(40).shape)
        with self.assertRaisesRegex(
            RuntimeError,
            r"Runtime assertion failed for expression Eq\(s0\*s1, s2\*s3\) on node 'eq.*'",
        ):  # fail only at runtime
            ep.module()(torch.randn(5, 8), torch.randn(4, 5), torch.randn(30))  # fail

        # case 3: 3d reshape (previously failing with different issue)
        class Reshape3d(torch.nn.Module):
            def forward(self, x, y):
                return x.reshape([-1]) + y  # s0*s1*s2 = s3

        inputs = (
            torch.randn(4, 3, 2),
            torch.randn(24),
        )
        dynamic_shapes = {
            "x": (Dim("dx0", min=2), Dim("dx1", min=2), Dim("dx2", min=2)),
            "y": (Dim("dy", min=8),),
        }
        ep = torch.export._trace._export(
            Reshape3d(),
            inputs,
            dynamic_shapes=dynamic_shapes,
            allow_complex_guards_as_runtime_asserts=True,
        )
        out1 = ep.module()(torch.randn(9, 7, 2), torch.randn(126))
        self.assertEqual(out1.shape, torch.ones(126).shape)
        with self.assertRaisesRegex(
            RuntimeError,
            r"Runtime assertion failed for expression Eq\(s0\*s1\*s2, s3\) on node 'eq.*'",
        ):  # fail only at runtime
            ep.module()(torch.randn(4, 3, 2), torch.randn(10))  # fail

    def test_disable_forced_specializations_errors(self):
        # check error messages with hybrid symints
        class Foo(torch.nn.Module):
            def forward(self, w, x, y, z):
                return w.reshape([-1]) + x, y + z  # simple: s0*s1 = s2, s3 = s4

        inputs = (
            torch.randn(3, 4),
            torch.randn(12),
            torch.randn(4),
            torch.randn(4),
        )
        dynamic_shapes = {
            "w": [Dim(f"dw{i}") for i in range(2)],
            "x": [Dim(f"dx{i}") for i in range(1)],
            "y": [Dim("dy")],  # y & z incorrect, export is supposed to fail.
            "z": [Dim("dz")],  # suggested fix should be to match these up.
        }
        with self.assertRaisesRegex(  # if disable=True, suggested fixes should not specialize.
            torch._dynamo.exc.UserError,
            r".*Constraints violated(.*\n)*"
            r"Suggested fixes:(.*\n)*"
            r".*dz = dy(.*\n)*",
        ) as msg:
            export(
                Foo(),
                inputs,
                dynamic_shapes=dynamic_shapes,
                strict=False,
            )

    # TODO requires_grad doesn't seem to work with serialization.
    @testing.expectedFailureSerDer
    @testing.expectedFailureSerDerNonStrict
    def test_preserve_requires_grad_placeholders(self):
        class Module(torch.nn.Module):
            def __init__(self) -> None:
                super().__init__()
                self.p = torch.nn.Parameter(torch.randn(3, 3))

            def forward(self, x, y):
                return self.p + x + y

        m = Module()
        ep = export(m, (torch.randn(3, 3), torch.randn(3, 3, requires_grad=True)))
        placeholders = [
            node for node in ep.graph_module.graph.nodes if node.op == "placeholder"
        ]
        self.assertTrue(placeholders[0].meta["val"].requires_grad)
        self.assertFalse(placeholders[1].meta["val"].requires_grad)
        self.assertTrue(placeholders[2].meta["val"].requires_grad)

    def test_reshape_view_helper(self):
        # see: https://github.com/pytorch/pytorch/issues/126607
        class Model(torch.nn.Module):
            def __init__(self) -> None:
                super().__init__()

            def forward(self, x):
                x = x.view(x.size(1), -1)
                # torch/_refs/__init__/_reshape_view_helper() will generate guards on reshape kernel(?)
                # Ne(s0, 20), so that reshape isn't no-op
                # Ne(Mod(s0, 20), 0), so that reshape needs to first flatten [s0, 20, 16] -> [s0*20, 16]
                # then split_dim -> [20, s0, 16]
                # check that these show up in graph
                return torch.nn.functional.softmax(
                    x, dim=0
                )  # don't think softmax actually creates any issues, just part of original test

        model = Model()
        x = torch.rand(1024, 20, 16)
        dynamic_shapes = {"x": {0: Dim("batch")}}
        ep = torch.export._trace._export(
            model,
            (x,),
            dynamic_shapes=dynamic_shapes,
            allow_complex_guards_as_runtime_asserts=True,
        )
        with self.assertRaisesRegex(
            RuntimeError,
            r"Runtime assertion failed for expression Ne\(s0, 20\)",
        ):
            ep.module()(torch.randn(20, 20, 16))
        with self.assertRaisesRegex(
            RuntimeError,
            r"Runtime assertion failed for expression Ne\(Mod\(s0, 20\), 0\)",
        ):
            ep.module()(torch.randn(400, 20, 16))
        ep.module()(torch.randn(42, 20, 16))

    def test_allow_explicit_guards_as_runtime_asserts(self):
        # check that explicit guards are treated as runtime assertions
        class Foo(torch.nn.Module):
            def forward(self, x, y):
                # check that negation of first guard also shows up as runtime assertion
                if x.shape[0] == y.shape[0]:  # False
                    return x + y
                elif x.shape[0] == y.shape[0] ** 3:  # False
                    return x + 2, y + 3
                elif x.shape[0] ** 2 == y.shape[0] * 3:  # True
                    return x * 2.0, y * 3.0

        inputs = (torch.randn(6), torch.randn(12))
        dynamic_shapes = {"x": [Dim("dx", min=4)], "y": [Dim("dy", min=4)]}
        ep = torch.export._trace._export(
            Foo(),
            inputs,
            dynamic_shapes=dynamic_shapes,
            allow_complex_guards_as_runtime_asserts=True,
        )
        # check forward pass
        out0, out1 = ep.module()(torch.randn(9), torch.randn(27))
        self.assertEqual(out0.shape, torch.ones(9).shape)
        self.assertEqual(out1.shape, torch.ones(27).shape)
        with self.assertRaisesRegex(
            RuntimeError,
            r"Runtime assertion failed for expression Ne\(s0, s1\)",
        ):  # fail only at runtime
            ep.module()(torch.randn(4), torch.randn(4))  # fail
        with self.assertRaisesRegex(
            RuntimeError,
            r"Runtime assertion failed for expression Ne\(s0, s1\**3\)",
        ):
            ep.module()(torch.randn(64), torch.randn(4))  # fail
        with self.assertRaisesRegex(
            RuntimeError,
            r"Runtime assertion failed for expression Eq\(s0\**2, 3\*s1\)",
        ):
            ep.module()(torch.randn(10), torch.randn(9))  # fail

        # this should be set with command line flag TORCH_DYNAMO_DO_NOT_EMIT_RUNTIME_ASSERTS=1,
        # but dynamo checks that at torch import time, so setting os.environ makes no difference
        # instead, manually patch dynamo config and test.
        # test that setting this flag removes runtime asserts
        from torch._dynamo import config as _dynamo_config

        with _dynamo_config.patch(
            do_not_emit_runtime_asserts=True,
        ):
            ep = torch.export._trace._export(
                Foo(),
                inputs,
                dynamic_shapes=dynamic_shapes,
                allow_complex_guards_as_runtime_asserts=True,
            ).run_decompositions()

        self.assertEqual(
            [
                node.target == torch.ops.aten._assert_scalar.default
                for node in ep.graph.nodes
            ].count(True),
            0,
        )

    def test_constant_output_dup(self):
        class M(torch.nn.Module):
            def __init__(self):
                super().__init__()
                self.constant = torch.ones(4, 4)

            def forward(self, x):
                return x + self.constant, self.constant

        ep = export(M(), (torch.ones(4, 4),)).run_decompositions()
        mod = ep.module()
        a, b = mod(torch.zeros(4, 4))
        self.assertTrue(torch.allclose(a, torch.ones(4, 4)))
        self.assertTrue(torch.allclose(b, torch.ones(4, 4)))

    def test_constant_requires_grad_const(self):
        class M(torch.nn.Module):
            def __init__(self):
                super().__init__()
                self.foo = torch.randn(2, 2, requires_grad=True)

            def forward(self, x):
                return x.cos() + self.foo.sum()

        gm = export(M(), (torch.ones(2, 2),)).module()
        self.assertFalse(gm.foo.requires_grad)

    def test_constant_aliasing(self):
        class M1(torch.nn.Module):
            def __init__(self, m2, foo):
                super().__init__()
                self.m2 = m2
                self.foo = foo

            def forward(self, x):
                return x + self.foo + self.m2(x)

        class M2(torch.nn.Module):
            def __init__(self) -> None:
                super().__init__()
                self.foo = torch.ones(3, 3, requires_grad=True)

            def forward(self, x):
                return x + self.foo

        m2 = M2()
        m1 = M1(m2, m2.foo)
        inps = (torch.ones(3, 3),)
        ep = export(m1, inps, strict=False)
        # check both constants appear in list
        self.assertEqual(sorted(list(ep.constants)), ["foo", "m2.foo"])
        # check only one input spec exists
        num_constant_inputs = [
            spec.kind == InputKind.CONSTANT_TENSOR
            for spec in ep.graph_signature.input_specs
        ].count(True)
        self.assertEqual(num_constant_inputs, 1)
        # unflatten
        unflattened = unflatten(ep)
        self.assertTrue(torch.allclose(m1(*inps), unflattened(*inps)))

    @testing.expectedFailureRetraceability
    def test_unused_aliases(self):
        class Foo(torch.nn.Module):
            def __init__(self) -> None:
                super().__init__()
                # param
                self.alpha = torch.nn.Parameter(torch.randn(4))
                self.beta = self.alpha
                self.gamma = self.alpha

            def forward(self, x):
                return x + self.gamma

        inps = (torch.randn(4),)
        ep = export(Foo(), inps)
        # placeholder nodes will be deduplicated in strict-mode,
        # but check that all params still appear in state dict
        for param in ["alpha", "beta", "gamma"]:
            self.assertTrue(param in ep.state_dict)

        # check that they also appear in unflattened state dict
        unep = unflatten(ep)
        for param in ["alpha", "beta", "gamma"]:
            self.assertTrue(param in unep.state_dict())

    def test_intermediate_shape_comp(self):
        class Foo(torch.nn.Module):
            def forward(self, x, y):
                z = torch.cat([x, x], dim=0)
                w = z.repeat(y.shape[0])
                return w.shape[0] + x.shape[0]

        inputs = (torch.randn(6), torch.randn(4))
        shapes = {
            "x": (Dim("dx0"),),
            "y": (Dim("dy"),),
        }
        ep = export(
            Foo(),
            inputs,
            dynamic_shapes=shapes,
        ).run_decompositions({})
        # test that shape is from size compute, not sym_size call
        add_node = [node for node in ep.graph.nodes if node.target == operator.add][0]
        self.assertTrue(add_node.args[0].target == operator.mul)
        # test sym_size calls only happen on placeholders
        sym_size_nodes = [
            node
            for node in ep.graph.nodes
            if node.target == torch.ops.aten.sym_size.int
        ]
        self.assertEqual(len(sym_size_nodes), 2)
        self.assertTrue(
            all(node.args[0].op == "placeholder" for node in sym_size_nodes)
        )
        # dynamo will DCE the repeat node, AOTAutograd will leave it
        # training IR will also DCE due to retracing
        repeat_nodes = [
            node
            for node in ep.graph.nodes
            if node.target == torch.ops.aten.repeat.default
        ]
        self.assertEqual(len(repeat_nodes), 0)

    def test_checks_to_constrain_range(self):
        class Foo(torch.nn.Module):
            def forward(self, x, y):
                n = y.item()
                m = y.item()
                torch._check_is_size(n)
                torch._check(m >= 0)
                torch._check(n >= 3)
                torch._check(-m >= -9)  # m <= 9
                torch._check(n <= 6)
                # n has range [3, 9]
                return x[:n]

        inputs = (torch.randn(10), torch.tensor(6))
        ep = export(Foo(), inputs)
        FileCheck().check_count(
            "torch.ops.aten._assert_scalar.default", 2, exactly=True
        ).run(ep.graph_module.code)
        FileCheck().check_count(
            "torch.ops.aten.sym_constrain_range.default", 0, exactly=True
        ).run(ep.graph_module.code)
        FileCheck().check_count(
            "torch.ops.aten.sym_constrain_range_for_size.default", 1, exactly=True
        ).run(ep.graph_module.code)

        ep = ep.run_decompositions()
        FileCheck().check_count(
            "torch.ops.aten._assert_scalar.default", 2, exactly=True
        ).run(ep.graph_module.code)
        FileCheck().check_count(
            "torch.ops.aten.sym_constrain_range.default", 0, exactly=True
        ).run(ep.graph_module.code)
        FileCheck().check_count(
            "torch.ops.aten.sym_constrain_range_for_size.default", 1, exactly=True
        ).run(ep.graph_module.code)

        # check runtime
        ep.module()(torch.randn(10), torch.tensor(5))
        with self.assertRaisesRegex(
            RuntimeError,
            r"Runtime assertion failed for expression u[\d+] \>\= 3",
        ):
            ep.module()(torch.randn(10), torch.tensor(2))

    def test_cse_for_symint(self):
        class Foo(torch.nn.Module):
            # check sym ops only get computed once
            def forward(self, x, y):
                if (
                    x.shape[0] ** 2 - y.shape[0] ** 2 >= 4  # 16
                    and x.shape[0] ** 2 - y.shape[0] ** 2 <= 20
                    and x.shape[0] ** 2 - y.shape[0] ** 2 != 15
                ):
                    return x * 2, y * 2

        inputs = (torch.randn(5), torch.randn(3))
        shapes = {"x": (Dim("dx"),), "y": (Dim("dy"),)}
        ep = torch.export._trace._export(
            Foo(),
            inputs,
            dynamic_shapes=shapes,
            allow_complex_guards_as_runtime_asserts=True,
        )
        # count 2 pow nodes, 2 sym_size.int nodes
        self.assertEqual(
            [node.target for node in ep.graph.nodes].count(
                operator.pow,
            ),
            2,
        )
        FileCheck().check_count("torch.ops.aten.sym_size.int", 2, exactly=True).run(
            ep.graph_module.code
        )

        ep = ep.run_decompositions()
        self.assertEqual(
            [node.target for node in ep.graph.nodes].count(
                operator.pow,
            ),
            2,
        )
        FileCheck().check_count("torch.ops.aten.sym_size.int", 2, exactly=True).run(
            ep.graph_module.code
        )
    
    @testing.expectedFailureLegacyExportNonStrict
    @testing.expectedFailureLegacyExportStrict
    def test_slice_with_floordiv(self):
        # slice operation emits runtime assert s0//2 <= s1
        class M1(torch.nn.Module):
            def forward(self, x, y):
                d = x.size(0) // 2
                return y[d:]

        class M(torch.nn.Module):
            def __init__(self) -> None:
                super().__init__()
                self.m1 = M1()

            def forward(self, x, y):
                d = x.size(0) // 2
                m1_res = self.m1(x, y)
                return y[d:] + m1_res

        inputs = (torch.ones(10), torch.ones(10))
        d0 = torch.export.Dim("d0", max=2048)
        d1 = torch.export.Dim("d1", max=2048)
        ep = export(
            M(),
            inputs,
            dynamic_shapes=((d0,), (d1,)),
        )
        ep.module()(torch.ones(8), torch.ones(4))
        ep.module()(torch.ones(8), torch.ones(5))
        with self.assertRaisesRegex(
            RuntimeError,
            r"Runtime assertion failed for expression \(s0//2\) \<\= s1",
        ):
            ep.module()(torch.ones(10), torch.ones(4))

    def test_split_const_gm_with_lifted_constants(self):
        class Model(torch.nn.Module):
            def __init__(self) -> None:
                super().__init__()
                self.w_pre = torch.randn(4, 4)
                self.b = torch.randn(4)

            def forward(self, x):
                w_transpose = torch.transpose(self.w_pre, 0, 1)
                w_relu = torch.nn.functional.relu(w_transpose)
                w = w_relu + self.b
                return (
                    torch.matmul(x, w) + self.b + torch.arange(4, dtype=torch.float16)
                )

        example_inputs = (torch.randn(4, 4),)
        mod = Model()
        ep = torch.export.export(mod, example_inputs)
        new_gm = copy.deepcopy(ep.graph_module)
        new_sig = copy.deepcopy(ep.graph_signature)
        placeholder_nodes = [
            node for node in new_gm.graph.nodes if node.op == "placeholder"
        ]
        constants = {**ep.state_dict, **ep.constants}
        lifted_constants = {
            n.name: constants[spec.target]
            for n, spec in zip(placeholder_nodes, new_sig.input_specs)
            if spec.target is not None
        }
        # [self.w_pre, self.b]
        lifted_constant_names = list(lifted_constants)
        lifted_constant_values = [lifted_constants[n] for n in lifted_constant_names]
        const_gm, _ = split_const_gm(new_gm, False, lifted_constant_names)
        counter = 0
        for node in const_gm.graph.nodes:
            if node.op == "call_function":
                counter += 1
        self.assertTrue(counter == 4)
        counter = 0
        for n in new_gm.graph.nodes:
            if n.op == "placeholder":
                counter += 1
        # expect 3 existing placeholders and 2 folded constant
        self.assertTrue(counter == 5)
        # return (self.b, folded_const, folded_const)
        const_folded_value = const_gm(*lifted_constant_values)

        test_input = torch.randn(4, 4)
        # new_gm(c_w_pre, b, x, folded_const, folded_const)
        actual = new_gm(
            lifted_constant_values[0],
            const_folded_value[0],
            test_input,
            const_folded_value[1],
            const_folded_value[2],
        )[0]
        expected = mod(test_input)
        self.assertEqual(actual, expected)
        const_gm, _ = split_const_gm(
            ep.graph_module, False, lifted_constant_names, lambda x: True
        )
        counter = 0
        for node in const_gm.graph.nodes:
            if node.op == "call_function":
                self.assertTrue(False)

    def test_istft_op(self):
        class istft_class(torch.nn.Module):
            def forward(self, spec):
                window = torch.hann_window(1024).type(torch.FloatTensor)
                return torch.istft(
                    spec,
                    n_fft=1024,
                    hop_length=512,
                    window=window,
                    length=144000,
                )

        model = istft_class()
        real_part = torch.randn(1, 513, 282, dtype=torch.float32)
        imaginary_part = torch.randn(1, 513, 282, dtype=torch.float32)
        spec = torch.complex(real_part, imaginary_part)
        export(model, (spec,))

    def test_custom_op_preserve(self):
        class M(torch.nn.Module):
            def forward(self, x):
                y = torch.ops.testlib.foo_functional.default(x)
                return torch.ops.testlib.foo_mutated.default(y)

        decomp_table = torch.export.default_decompositions()
        del decomp_table[torch.ops.testlib.foo_functional.default]

        ep = torch.export.export(M(), (torch.randn(4, 4),)).run_decompositions(
            decomp_table,
        )

        self.assertExpectedInline(
            str(ep.graph_module.code).strip(),
            """\
def forward(self, x):
    foo_functional = torch.ops.testlib.foo_functional.default(x);  x = None
    cos = torch.ops.aten.cos.default(foo_functional)
    auto_functionalized = torch.ops.higher_order.auto_functionalized(torch.ops.testlib.foo.default, x = foo_functional, z = cos);  foo_functional = cos = None
    getitem_3 = auto_functionalized[3];  auto_functionalized = None
    cos_1 = torch.ops.aten.cos.default(getitem_3)
    return (getitem_3, cos_1)""",
        )

    def test_export_linear_preserve_dynamic_shape(self):
        class M(torch.nn.Module):
            def __init__(self):
                super().__init__()
                self.lin = torch.nn.Linear(4, 4)

            def forward(self, x):
                return self.lin(x)

        mod = M()
        ep = export(
            mod,
            (torch.randn(8, 4),),
            dynamic_shapes={
                "x": {
                    0: Dim("x"),
                }
            },
        )

        table = torch.export.default_decompositions()
        del table[torch.ops.aten.linear.default]
        ep = ep.run_decompositions(table)

        comp_mod = ep.module()
        inp1 = torch.randn(3, 4)
        inp2 = torch.randn(7, 4)
        self.assertTrue(torch.allclose(comp_mod(inp1), mod(inp1)))
        self.assertTrue(torch.allclose(comp_mod(inp2), mod(inp2)))

    @testing.expectedFailureRetraceabilityNonStrict
    def test_automatic_dynamic_shapes_simple_equality(self):
        # The next 3 test cases tests for automatic dynamic shapes specs, verifying that automatic dynamism
        # leads to replacement symbols being set for equalities, and inferred relationships being checked
        # with runtime asserts. Check that we specialize to static values when the program says so.
        AUTO, STATIC = Dim.AUTO, Dim.STATIC

        # case 1: direct equality between symbols
        class SimpleEquality(torch.nn.Module):
            def forward(self, x, y, z):
                # all inputs should have shape [s0, s1]
                return x + y + z

        inputs = tuple(torch.randn(6, 3) for _ in range(3))
        # fully dynamic
        self._check_dynamic_shapes_specs_and_shapes(
            SimpleEquality(),
            inputs,
            specs=[
                ((AUTO, AUTO), (AUTO, AUTO), (AUTO, AUTO)),
                [[AUTO, AUTO], [AUTO, AUTO], [AUTO, AUTO]],
                {"x": (AUTO, AUTO), "y": (AUTO, AUTO), "z": (AUTO, AUTO)},
            ],
            passing_shapes=[
                ((4, 4), (4, 4), (4, 4)),
                ((1, 1), (1, 1), (1, 1)),
                ((0, 9), (0, 9), (0, 9)),
            ],
            failing_shapes=[
                ((4, 4), (4, 4), (4, 3)),
                ((4, 4), (5, 4), (4, 5)),
            ],
            test_serdes=True,
        )
        # static s1
        self._check_dynamic_shapes_specs_and_shapes(
            # specifying just one dimension as static should be enough to specialize all s1
            SimpleEquality(),
            inputs,
            specs=[
                [{0: AUTO, 1: AUTO}, {0: AUTO, 1: AUTO}, (AUTO, None)],
                {"x": (AUTO, AUTO), "y": (AUTO, AUTO), "z": (AUTO, None)},
            ],
            passing_shapes=[
                ((4, 3), (4, 3), (4, 3)),
                ((1, 3), (1, 3), (1, 3)),
                ((0, 3), (0, 3), (0, 3)),
            ],
            failing_shapes=[
                ((4, 4), (4, 4), (4, 4)),
                ((1, 1), (1, 1), (1, 1)),
                ((0, 9), (0, 9), (0, 9)),
            ],
            test_serdes=True,
        )
        # fully static
        self._check_dynamic_shapes_specs_and_shapes(
            # this should specialize all
            SimpleEquality(),
            inputs,
            specs=[{"x": (None, AUTO), "y": (AUTO, AUTO), "z": (AUTO, None)}],
            passing_shapes=[
                ((6, 3), (6, 3), (6, 3)),
            ],
            failing_shapes=[
                ((6, 4), (6, 4), (6, 4)),
                ((1, 3), (1, 3), (1, 3)),
                ((0, 9), (0, 9), (0, 9)),
            ],
            test_serdes=True,
        )

    @testing.expectedFailureRetraceabilityNonStrict
    def test_automatic_dynamic_shapes_constant_relation(self):
        AUTO, STATIC = Dim.AUTO, Dim.STATIC

        # case 2: related by constant: s0 + 4 = s1
        class OffBy4(torch.nn.Module):
            def forward(self, x, y):
                return x + y[4:]

        inputs = (torch.randn(6), torch.randn(10))
        # fully dynamic
        self._check_dynamic_shapes_specs_and_shapes(
            OffBy4(),
            inputs,
            specs=[
                ((AUTO,), (AUTO,)),
                {"x": (AUTO,), "y": (AUTO,)},
            ],
            passing_shapes=[
                ((10,), (14,)),
                ((3,), (7,)),
                ((2,), (6,)),
            ],
            failing_shapes=[
                ((10,), (13,)),
            ],
            test_serdes=True,
        )
        # static s1 should specialize s0
        self._check_dynamic_shapes_specs_and_shapes(
            OffBy4(),
            inputs,
            specs=[
                {"x": (AUTO,), "y": (None,)},
            ],
            passing_shapes=[
                ((6,), (10,)),
            ],
            failing_shapes=[
                ((10,), (14,)),
                ((3,), (7,)),
                ((2,), (6,)),
            ],
            test_serdes=True,
        )

    @testing.expectedFailureRetraceabilityNonStrict
    def test_automatic_dynamic_shapes_linear_relation(self):
        AUTO, STATIC = Dim.AUTO, Dim.STATIC

        # case 3: linear relation
        class LinearRel(torch.nn.Module):
            def forward(self, x, y):
                # x: [s0], y: [s1]
                # relation seems to be (s0 + 2) // 4 == s1
                return x[1::4] + y

        inputs = (torch.randn(21), torch.randn(5))

        # fully dynamic
        self._check_dynamic_shapes_specs_and_shapes(
            LinearRel(),
            inputs,
            specs=[
                ((AUTO,), (AUTO,)),
                {"x": (AUTO,), "y": (AUTO,)},
            ],
            passing_shapes=[
                ((33,), (8,)),
                ((32,), (8,)),
                ((31,), (8,)),
                ((30,), (8,)),
            ],
            failing_shapes=[
                ((34,), (8,)),
                ((22,), (5,)),
            ],
            test_serdes=False,
        )
        # static s1 shouldn't actually specialize s0 (guard: (s0 + 2) // 4 == 5)
        self._check_dynamic_shapes_specs_and_shapes(
            LinearRel(),
            inputs,
            specs=[
                ((AUTO,), None),
                {"x": (AUTO,), "y": None},
            ],
            passing_shapes=[
                ((21,), (5,)),
                ((20,), (5,)),
                ((19,), (5,)),
                ((18,), (5,)),
            ],
            failing_shapes=[
                ((33,), (8,)),
            ],
            test_serdes=False,
        )
        # but static s0 will definitely specialize s1 (guard: (21 + 2) // 4 == s1 -> 5 == s1)
        self._check_dynamic_shapes_specs_and_shapes(
            LinearRel(),
            inputs,
            specs=[
                (None, (AUTO,)),
            ],
            passing_shapes=[
                ((21,), (5,)),
            ],
            failing_shapes=[
                ((22,), (5,)),
            ],
            test_serdes=True,
        )

    def test_dynamic_shapes_serdes_generic(self):
        from torch._export.serde.dynamic_shapes import (
            _dump_dynamic_shapes,
            _load_dynamic_shapes,
        )

        class Foo(torch.nn.Module):
            def forward(self, a, b, c, d):
                if d == "hello":
                    x = a[0] + a[1][1:]
                    b = torch.cat([b, b], dim=0).reshape([-1, 1])
                    return x + b, c * 2

        # test de/serialization on some generic specs
        dz = Dim("dz", min=4, max=16)
        dx = 2 * dz
        dy = dx + 1
        inputs = (
            [
                torch.randn(8, 4),
                torch.randn(9, 4),
            ],
            torch.randn(4),
            torch.randn(4, 4),
            "hello",
        )
        dynamic_shapes = {
            "a": [
                (dx, 4),
                (dy, 4),
            ],
            "b": (dz,),
            "c": None,
            "d": None,
        }
        ep = export(Foo(), inputs, dynamic_shapes=dynamic_shapes)
        self._check_dynamic_shapes_specs_and_shapes(
            Foo(),
            inputs,
            [dynamic_shapes],
            [
                ([(16, 4), (17, 4)], (8,), (4, 4), "hello"),
                ([(24, 4), (25, 4)], (12,), (4, 4), "hello"),
            ],
            [
                ([(16, 4), (17, 4)], (8,), (5, 5), "hello"),
            ],
            test_serdes=True,
        )
        self.assertExpectedInline(
            _dump_dynamic_shapes(dynamic_shapes, inputs),
            """DynamicShapesSpec(dynamic_shapes=([['2*dz', 4], ['2*dz + 1', 4]], ['dz'], ['_DimHint.STATIC', '_DimHint.STATIC'], None), dims={'dz': RootDim(min=4, max=16, derived=['2*dz', '2*dz + 1'])})""",
        )
        self.assertExpectedInline(
            _dump_dynamic_shapes(dynamic_shapes, inputs, to_dict=True),
            """{'dynamic_shapes': ([['2*dz', 4], ['2*dz + 1', 4]], ['dz'], ['_DimHint.STATIC', '_DimHint.STATIC'], None), 'dims': {'dz': {'min': 4, 'max': 16, 'derived': ['2*dz', '2*dz + 1']}}}""",
        )
        ((dx, _), (dy, _)), (dz,), (_, _), _ = _load_dynamic_shapes(
            _dump_dynamic_shapes(dynamic_shapes, inputs)
        )
        self.assertEqual(dx.root, dz)
        self.assertEqual(dy.root, dz)

    def test_dynamic_shapes_serdes_various(self):
        # serialization for dataclass inputs, Dim.AUTO/STATIC, and kwargs
        from torch._export.serde.dynamic_shapes import (
            _dump_dynamic_shapes,
            _load_dynamic_shapes,
        )

        auto, static = Dim.AUTO, Dim.STATIC

        @dataclass
        class Input:
            a: Tensor
            b: Tensor

        register_dataclass_as_pytree_node(
            Input,
            serialized_type_name="test_dynamic_shapes_serdes_various.Input",
        )

        class Foo(torch.nn.Module):
            def forward(self, x, y, z):
                return x - torch.randn(4), y.a + y.b + z[1:]

        args = (torch.randn(4, 4),)
        kwargs = {
            "y": Input(a=torch.randn(8, 8), b=torch.randn(8, 8)),
            "z": torch.randn(9, 8),
        }
        dynamic_shapes = {
            "x": (auto, static),
            "y": [(auto, auto), (auto, auto)],
            "z": (auto, 8),
        }

        # dump dynamic_shapes
        self.assertExpectedInline(
            _dump_dynamic_shapes(dynamic_shapes, args, kwargs),
            """DynamicShapesSpec(dynamic_shapes=(['_DimHint.AUTO', '_DimHint.STATIC'], [['_DimHint.AUTO', '_DimHint.AUTO'], ['_DimHint.AUTO', '_DimHint.AUTO']], ['_DimHint.AUTO', 8]), dims={})""",
        )
        self.assertExpectedInline(
            _dump_dynamic_shapes(dynamic_shapes, args, kwargs, to_dict=True),
            """{'dynamic_shapes': (['_DimHint.AUTO', '_DimHint.STATIC'], [['_DimHint.AUTO', '_DimHint.AUTO'], ['_DimHint.AUTO', '_DimHint.AUTO']], ['_DimHint.AUTO', 8]), 'dims': {}}""",
        )

    def test_dynamic_shapes_serdes_user_errors(self):
        # check error messages for dynamic shapes de/serialization
        from torch._export.serde.dynamic_shapes import (
            _dump_dynamic_shapes,
            _load_dynamic_shapes,
            DynamicShapesSpec,
            RootDim,
        )
        from torch._export.serde.serialize import _dataclass_to_dict

        # this stuff should be well tested in `test_mismatched_dynamic_shapes`
        with self.assertRaisesRegex(
            torch._dynamo.exc.UserError,
            re.escape(
                "Detected mismatch between the structure of `inputs` and `dynamic_shapes`: `inputs[0]['k']` "
                "is a <class 'list'>, but `dynamic_shapes[0]['k']` is a <class 'tuple'>"
            ),
        ):
            dynamic_shapes = {"x": {"k": (Dim("dx"), Dim("dy"))}}
            _dump_dynamic_shapes(dynamic_shapes, ({"k": [torch.randn(4, 4)]},))

        # loading with from_dict=True/False
        spec = DynamicShapesSpec(
            dynamic_shapes=[["dx"]],
            dims={"dx": RootDim(min=4, max=16, derived=[])},
        )
        spec_dict = _dataclass_to_dict(spec)
        with self.assertRaisesRegex(
            torch._dynamo.exc.UserError,
            re.escape(
                "With from_dict=True, expected `spec` to be a dict, "
                "got <class 'torch._export.serde.dynamic_shapes.DynamicShapesSpec'>"
            ),
        ):
            _load_dynamic_shapes(spec, from_dict=True)

        with self.assertRaisesRegex(
            torch._dynamo.exc.UserError,
            re.escape("Expected `spec` to be a DynamicShapesSpec, got <class 'dict'>"),
        ):
            _load_dynamic_shapes(spec_dict, from_dict=False)

        self.assertExpectedInline(
            _load_dynamic_shapes(spec, from_dict=False),
            """[[<class 'torch._export.serde.dynamic_shapes.dx'>]]""",
        )

        # check incorrect info in dims
        with self.assertRaisesRegex(
            torch._dynamo.exc.UserError,
            re.escape(
                "Expected dims in `spec['dims']` to map `min` to an int, got dx: None"
            ),
        ):
            spec = {
                "dynamic_shapes": [["dx"]],
                "dims": {
                    "dx": {
                        "min": None,
                        "max": 4,
                        "derived": [],
                    },
                },
            }
            _load_dynamic_shapes(spec, from_dict=True)

        with self.assertRaisesRegex(
            torch._dynamo.exc.UserError,
            re.escape(
                "Expected dims in `spec['dynamic_shapes']` to be tracked in `spec['dims']`, "
                "got dx which is not in dict_keys(['dy'])"
            ),
        ):
            spec = {
                "dynamic_shapes": [["dx"]],
                "dims": {
                    "dy": {
                        "min": 2,
                        "max": 4,
                        "derived": [],
                    },
                },
            }
            _load_dynamic_shapes(spec, from_dict=True)

        with self.assertRaisesRegex(
            torch._dynamo.exc.UserError,
            re.escape(
                "Expected derived expressions to be linear expressions, got dx**2 + 4"
            ),
        ):
            spec = {
                "dynamic_shapes": [["dx"]],
                "dims": {
                    "dx": {
                        "min": 2,
                        "max": 4,
                        "derived": ["dx**2 + 4"],
                    },
                },
            }
            _load_dynamic_shapes(spec, from_dict=True)

    @testing.expectedFailureSerDer  # TODO(pianpwk): PowByNatural valuerange deserialization
    @testing.expectedFailureSerDerNonStrict
    @testing.expectedFailureRetraceabilityNonStrict
    def test_dim_dynamic(self):
        dynamic = Dim.DYNAMIC

        # dynamic should infer equalities and relations
        class Relations(torch.nn.Module):
            def forward(self, u, w, x, y, z):
                a = u[1:] + w + x  # s0 == s1 + 1 == s2 + 1
                b = y.flatten() + z  # s2*s3 == s4
                return a, b

        inputs = (
            torch.randn(5),
            torch.randn(4),
            torch.randn(4),
            torch.randn(4, 4),
            torch.randn(16),
        )
        ep = export(
            Relations(),
            inputs,
            dynamic_shapes={
                "u": (dynamic,),
                "w": (dynamic,),
                "x": (dynamic,),
                "y": (dynamic, dynamic),
                "z": (dynamic,),
            },
        )
        ep.module()(
            torch.randn(6),
            torch.randn(5),
            torch.randn(5),
            torch.randn(7, 8),
            torch.randn(56),
        )

        # dynamic should complain when force specialized
        class Specialize(torch.nn.Module):
            def forward(self, x):
                torch._check(x.shape[0] == 4)
                return x + 2

        with self.assertRaisesRegex(
            torch._dynamo.exc.UserError,
            r"Not all values of RelaxedUnspecConstraint.* are valid because .* was inferred to be a constant",
        ):
            ep = export(
                Specialize(),
                (torch.randn(4, 8),),
                dynamic_shapes={
                    "x": (dynamic, dynamic),
                },
            )

        # dynamic should handle complex guards in the same way as auto
        class ModConstraint(torch.nn.Module):
            def forward(self, x: torch.Tensor) -> torch.Tensor:
                return x.view(x.shape[0] - 1, -1)

        ep = export(
            ModConstraint(),
            (torch.randn(3, 4),),
            dynamic_shapes={
                "x": (dynamic, dynamic),
            },
        )
        ep.module()(torch.randn(5, 8))
        num_asserts = [
            node.target == torch.ops.aten._assert_scalar.default
            for node in ep.graph.nodes
        ].count(True)
        self.assertEqual(num_asserts, 1)
        with self.assertRaises(RuntimeError):
            ep.module()(torch.randn(4, 2))

    @testing.expectedFailureNonStrict
    @testing.expectedFailureTrainingIRToRunDecompNonStrict  # unbacked symint not tracked?
    @testing.expectedFailureSerDer  # T195866111
    @testing.expectedFailureSerDerNonStrict
    @testing.expectedFailureRetraceabilityNonStrict
    @testing.expectedFailureLegacyExportNonStrict
    def test_hints_wrapper(self):
        class M(torch.nn.Module):
            def __init__(self) -> None:
                super().__init__()

            def forward(self, x, y):
                x = x + y

                def inner_body_fn(x, y):
                    x = torch.relu(x)
                    x = x + y
                    return x

                def outer_body_fn(x, y):
                    x = hints_wrapper(
                        inner_body_fn, (x, y), {}, hints={"inner_body": True}
                    )
                    x = torch.abs(x)
                    return x

                res = hints_wrapper(
                    outer_body_fn, (x, y), {}, hints={"outer_body": True}
                )
                return res

        x = torch.randn(2, 4)
        y = torch.ones(4)

        ep_for_training = torch.export.export_for_training(M(), (x, y))
        self.assertExpectedInline(
            normalize_gm(
                ep_for_training.graph_module.print_readable(print_output=False)
            ),
            """\
class GraphModule(torch.nn.Module):
    def forward(self, x: "f32[2, 4]", y: "f32[4]"):
        add: "f32[2, 4]" = torch.ops.aten.add.Tensor(x, y);  x = None

        hints_wrapper_body_graph_0 = self.hints_wrapper_body_graph_0
        hints_wrapper = torch.ops.higher_order.hints_wrapper(hints_wrapper_body_graph_0, (add, y), {}, hints = {'outer_body': True});  hints_wrapper_body_graph_0 = add = y = None
        getitem: "f32[2, 4]" = hints_wrapper[0];  hints_wrapper = None
        return (getitem,)

    class hints_wrapper_body_graph_0(torch.nn.Module):
        def forward(self, arg0_1: "f32[2, 4]", arg1_1: "f32[4]"):
            hints_wrapper_body_graph_0 = self.hints_wrapper_body_graph_0
            hints_wrapper = torch.ops.higher_order.hints_wrapper(hints_wrapper_body_graph_0, (arg0_1, arg1_1), {}, hints = {'inner_body': True});  hints_wrapper_body_graph_0 = arg0_1 = arg1_1 = None
            getitem: "f32[2, 4]" = hints_wrapper[0];  hints_wrapper = None

            abs_1: "f32[2, 4]" = torch.ops.aten.abs.default(getitem);  getitem = None
            return (abs_1,)

        class hints_wrapper_body_graph_0(torch.nn.Module):
            def forward(self, arg0_1: "f32[2, 4]", arg1_1: "f32[4]"):
                relu: "f32[2, 4]" = torch.ops.aten.relu.default(arg0_1);  arg0_1 = None

                add: "f32[2, 4]" = torch.ops.aten.add.Tensor(relu, arg1_1);  relu = arg1_1 = None
                return (add,)
""",
        )

        ep = export(M(), (x, y)).run_decompositions({})
        export_res = ep.module()(x, y)
        ref_res = M()(x, y)
        self.assertEqual(export_res, ref_res)
        self.assertExpectedInline(
            normalize_gm(ep.graph_module.print_readable(print_output=False)),
            """\
class GraphModule(torch.nn.Module):
    def forward(self, x: "f32[2, 4]", y: "f32[4]"):
        add: "f32[2, 4]" = torch.ops.aten.add.Tensor(x, y);  x = None

        hints_wrapper_body_graph_0 = self.hints_wrapper_body_graph_0
        hints_wrapper = torch.ops.higher_order.hints_wrapper(hints_wrapper_body_graph_0, (add, y), {}, hints = {'outer_body': True});  hints_wrapper_body_graph_0 = add = y = None
        getitem: "f32[2, 4]" = hints_wrapper[0];  hints_wrapper = None
        return (getitem,)

    class hints_wrapper_body_graph_0(torch.nn.Module):
        def forward(self, arg0_1: "f32[2, 4]", arg1_1: "f32[4]"):
            hints_wrapper_body_graph_0 = self.hints_wrapper_body_graph_0
            hints_wrapper = torch.ops.higher_order.hints_wrapper(hints_wrapper_body_graph_0, (arg0_1, arg1_1), {}, hints = {'inner_body': True});  hints_wrapper_body_graph_0 = arg0_1 = arg1_1 = None
            getitem: "f32[2, 4]" = hints_wrapper[0];  hints_wrapper = None
            abs_1: "f32[2, 4]" = torch.ops.aten.abs.default(getitem);  getitem = None
            return (abs_1,)

        class hints_wrapper_body_graph_0(torch.nn.Module):
            def forward(self, arg0_1: "f32[2, 4]", arg1_1: "f32[4]"):
                relu: "f32[2, 4]" = torch.ops.aten.relu.default(arg0_1);  arg0_1 = None
                add: "f32[2, 4]" = torch.ops.aten.add.Tensor(relu, arg1_1);  relu = arg1_1 = None
                return (add,)
""",
        )

    def test_export_for_training_with_state_dict_hooks(self):
        def _state_dict_pre_hook(mod, prefix, keep_vars):
            mod._buffers["test"] = torch.Tensor([1])

        def _state_dict_hook(mod, state_dict, prefix, *args, **kwargs):
            keys = list(state_dict.keys())
            for key in keys:
                local_key = key[len(prefix) :]
                if local_key.startswith("layer"):
                    new_key = prefix + local_key.replace("layer.", "")
                    state_dict[new_key] = state_dict[key]
                    if new_key != key:
                        del state_dict[key]

        class Layer(torch.nn.Module):
            def __init__(self):
                super().__init__()
                self.linear1 = torch.nn.Linear(2, 2)
                self.linear2 = torch.nn.Linear(2, 2)

            def forward(self, x):
                x = self.linear1(x)
                x = torch.relu(x)
                x = self.linear2(x)
                return x

        class CustomModule(torch.nn.Module):
            def __init__(self):
                super().__init__()
                self._register_state_dict_hook(_state_dict_hook)
                self.register_state_dict_pre_hook(_state_dict_pre_hook)
                # non-persistent buffer in named_buffers()
                self.foo = torch.nn.Buffer(torch.rand(2, 3), persistent=False)
                # non-persistent buffer not in named_buffers()
                self.register_buffer("buf", None, persistent=False)
                self.layer = Layer()

            def forward(self, x):
                x = self.layer(x)
                return x

        M = CustomModule()
        inp = (torch.randn(2, 2),)
        ep = export(M, inp)
        export_res = ep.module()(*inp)
        ref_res = M(*inp)
        self.assertEqual(export_res, ref_res)
        # we want to store the unprocessed keys
        self.assertTrue(
            {
                "layer.linear1.weight",
                "layer.linear1.bias",
                "layer.linear2.weight",
                "layer.linear2.bias",
            }.issubset({spec.target for spec in ep.graph_signature.input_specs})
        )
        unflattened = torch.export.unflatten(ep)
        export_res = unflattened(*inp)
        self.assertEqual(export_res, ref_res)

        with torch._export.utils._disable_load_state_dict_hooks(M):
            state_dict = M.state_dict()
        self.assertEqual(
            {
                "layer.linear1.weight",
                "layer.linear1.bias",
                "layer.linear2.weight",
                "layer.linear2.bias",
            },
            state_dict.keys(),
        )
        state_dict = M.state_dict()
        self.assertEqual(
            {
                "linear1.weight",
                "linear1.bias",
                "linear2.weight",
                "linear2.bias",
                "test",
            },
            state_dict.keys(),
        )

    @testing.expectedFailureSerDer  # T202237665
    @testing.expectedFailureSerDerNonStrict
    def test_dynamic_sym_round(self):
        class ModuleWithSymRound(torch.nn.Module):
            def forward(self, x):
                out_size = round(x.shape[0] / 2.0)
                return x[:out_size]

        dim_min = 5
        dim_max = 10
        dynamic_shapes = {"x": {0: Dim("n", min=dim_min, max=dim_max)}}

        module = ModuleWithSymRound()
        inp = (torch.randn(8),)
        ep = export(module, inp, dynamic_shapes=dynamic_shapes)

        # Expect builtin round in the export graph
        round_nodes = [
            n for n in ep.graph.nodes if n.op == "call_function" and n.target == round
        ]
        self.assertEqual(len(round_nodes), 1)

        # Check pre/post-export equality
        for i in range(dim_min, dim_max + 1):
            dyn_inp = (torch.randn(i),)
            export_res = ep.module()(*dyn_inp)
            ref_res = module(*dyn_inp)
            self.assertEqual(export_res, ref_res)


@unittest.skipIf(not torchdynamo.is_dynamo_supported(), "dynamo isn't support")
class TestOneOffModelExportResult(TestCase):
    def test_scaled_dot_product_attention_cpu(self):
        """
        This test makes sure we are always getting the same decomposition result for SDPA.
        As of now _scaled_dot_product_flash_attention_for_cpu is expected to show up in
        export() result. Some downstream backend then further decompose it into core ATen
        ops in torch/_decomp/decompositions.py (search for
        _scaled_dot_product_flash_attention_for_cpu).

        Export is decomposing based on the CompositeImplicitAutograd kernel implementation
        of SDPA. If this test fails, it means the kernel is being modified. In this case
        we strongly encourage you to change the decomposition rule under
        torch/_decomp/decompositions.py along with the kernel changes, so all of the
        downstream backends are not being affected.
        """

        class ScaledDotProductAttention(torch.nn.Module):
            def __init__(self) -> None:
                super().__init__()

            def forward(self, q, k, v):
                attn_output = F.scaled_dot_product_attention(
                    q, k, v, None, dropout_p=0.0, is_causal=True
                )
                return attn_output

        q = torch.randn(1, 1, 8, 8, device="cpu")
        k = torch.randn(1, 1, 8, 8, device="cpu")
        v = torch.randn(1, 1, 8, 8, device="cpu")

        from torch.nn.attention import SDPBackend

        with torch.nn.attention.sdpa_kernel([SDPBackend.MATH]):
            ep = torch.export.export(ScaledDotProductAttention(), (q, k, v))
            print(ep.graph)
            ep.run_decompositions()
            print(ep.graph)

    #         self.assertExpectedInline(ep.graph_module.code.strip(), """\
    # def forward(self, arg0_1, arg1_1, arg2_1):
    #     _scaled_dot_product_flash_attention_for_cpu = torch.ops.aten._scaled_dot_product_flash_attention_for_cpu.default(arg0_1, arg1_1, arg2_1, 0.0, True);  arg0_1 = arg1_1 = arg2_1 = None
    #     getitem = _scaled_dot_product_flash_attention_for_cpu[0];  _scaled_dot_product_flash_attention_for_cpu = None
    #     return (getitem,)""")

    @skipIfCrossRef
    @unittest.skipIf(
        not PLATFORM_SUPPORTS_FLASH_ATTENTION,
        "Can't run fused SDPA on this platform",
    )
    def test_scaled_dot_product_attention_cuda(self):
        """
        This test makes sure we are always getting the same decomposition result for SDPA.
        As of now _scaled_dot_product_flash_attention is expected to show up in
        export() result (GPU tensors are given). Currently there's no downstream
        backend relies on this export result so if this test fails, feel free to
        change it to the latest export() result.
        """

        class ScaledDotProductAttention(torch.nn.Module):
            def __init__(self) -> None:
                super().__init__()

            def forward(self, q, k, v):
                attn_output = F.scaled_dot_product_attention(
                    q, k, v, None, dropout_p=0.0, is_causal=True
                )
                return attn_output

        q = torch.randn(1, 16, 16, 64, dtype=torch.bfloat16, device="cuda")
        k = torch.randn(1, 16, 16, 64, dtype=torch.bfloat16, device="cuda")
        v = torch.randn(1, 16, 16, 64, dtype=torch.bfloat16, device="cuda")

        ep = torch.export.export(
            ScaledDotProductAttention(), (q, k, v)
        ).run_decompositions()
        code_str = """\
def forward(self, q, k, v):
    _scaled_dot_product_flash_attention = torch.ops.aten._scaled_dot_product_flash_attention.default(q, k, v, 0.0, True, scale = 0.125);  q = k = v = None
    getitem = _scaled_dot_product_flash_attention[0];  _scaled_dot_product_flash_attention = None
    return (getitem,)"""
        if SM90OrLater and not torch.version.hip:
            code_str = """\
def forward(self, q, k, v):
    _scaled_dot_product_cudnn_attention = torch.ops.aten._scaled_dot_product_cudnn_attention.default(q, k, v, None, False, 0.0, True);  q = k = v = None
    getitem = _scaled_dot_product_cudnn_attention[0];  _scaled_dot_product_cudnn_attention = None
    return (getitem,)"""
        self.assertExpectedInline(
            ep.graph_module.code.strip(),
            code_str,
        )

    def test_int_list_output(self):
        class M(torch.nn.Module):
            def forward(self, x):
                return [((1, 3), [x + x, x * x])]

        ep = torch.export.export(M(), (torch.ones(2, 3),))
        res = ep.module()(torch.ones(2, 3))
        self.assertEqual(res[0][0], (1, 3))

    def test_primitive_constant_output(self):
        class Z(torch.nn.Module):
            def forward(self, x, y):
                with torch.no_grad():
                    return y * x, "moo"

        ep = torch.export.export(Z(), (torch.tensor(3), 5))
        res = ep.module()(torch.tensor(4), 5)
        self.assertEqual(res[0], torch.tensor(20))
        self.assertEqual(res[1], "moo")

        class B(torch.nn.Module):
            def forward(self, x, y):
                return y * x, y

        ep = torch.export.export(B(), (torch.tensor(3), 5))
        res = ep.module()(torch.tensor(4), 5)
        self.assertEqual(res[0], torch.tensor(20))
        self.assertEqual(res[1], 5)

        with self.assertRaisesRegex(
            RuntimeError,
            escape("Expected input at *args[1] to be equal to 5, but got 20"),
        ):
            res = ep.module()(torch.tensor(4), 20)

        class F(torch.nn.Module):
            def forward(self, x):
                # return a constant of primitive type
                y = 5
                return y * x, y

        ep = torch.export.export(F(), (torch.tensor(3),))
        res = ep.module()(torch.tensor(4))
        self.assertEqual(res[0], torch.tensor(20))
        self.assertEqual(res[1], 5)

        class Q(torch.nn.Module):
            def forward(self, x, y):
                return y * x, y - 1

        ep = torch.export.export(Q(), (torch.tensor(3), 5))
        res = ep.module()(torch.tensor(4), 5)
        self.assertEqual(res[0], torch.tensor(20))
        self.assertEqual(res[1], 4)

    def test_unbacked_sdpa(self):
        import torch
        from torch.nn.attention import sdpa_kernel, SDPBackend
        from torch.nn.functional import scaled_dot_product_attention

        class Module(torch.nn.Module):
            def forward(
                self, query: torch.Tensor, cache: torch.Tensor, start_pos: torch.Tensor
            ) -> torch.Tensor:
                # x.sizes(): 1, 128, 16, 128
                sp = start_pos.item()
                torch._check_is_size(sp)
                torch._check(sp >= 0)
                torch._check(sp <= 126)
                key = cache[:, : sp + 1, :, :]  # 1, sp+1, 16, 128
                value = cache[:, : sp + 1, :, :]  # 1, sp+1, 16, 128
                query = query.transpose(1, 2)  # (bs, n_local_heads, seqlen, head_dim)
                key = key.transpose(1, 2)
                value = value.transpose(1, 2)
                # https://github.com/pytorch/pytorch/blob/main/aten/src/ATen/native/transformers/attention.cpp#L732
                return scaled_dot_product_attention(query, key, value)

        cache = torch.randn(1, 128, 16, 128, dtype=torch.float16)
        query = torch.randn(1, 1, 16, 128, dtype=torch.float16)
        start_pos = torch.tensor([0])
        with sdpa_kernel(SDPBackend.MATH), torch.no_grad():
            ep = torch.export.export(Module(), (query, cache, start_pos))
            args = (query, cache, start_pos)
            self.assertEqual(ep.module()(*args), Module()(*args))
            args = (query, cache, torch.tensor([3]))
            self.assertEqual(ep.module()(*args), Module()(*args))
            args = (query, cache, torch.tensor([126]))
            self.assertEqual(ep.module()(*args), Module()(*args))

    def test_none_input_output(self):
        class Z(torch.nn.Module):
            def forward(self, x, y):
                return x * x

        ep = torch.export.export(Z(), (torch.tensor(3), None))
        res = ep.module()(torch.tensor(4), None)
        self.assertEqual(res, torch.tensor(16))

        class B(torch.nn.Module):
            def forward(self, x, y):
                return x * x, y

        ep = torch.export.export(B(), (torch.tensor(3), None))
        res = ep.module()(torch.tensor(4), None)
        self.assertEqual(res[0], torch.tensor(16))
        self.assertEqual(res[1], None)

        decomp = ep.run_decompositions()
        gm = decomp.module()
        res = gm(torch.tensor(4), None)
        self.assertEqual(res[0], torch.tensor(16))
        self.assertEqual(res[1], None)

    def test_print(self):
        class M(torch.nn.Module):
            def forward(self, x):
                print("start")
                x1 = x + x
                print(x1)
                x2 = x1 * x1
                print(1, 2, 3)
                x3 = x2 + x2
                return (x1, x3)

        gm = export(M(), (torch.randn(3, 3),)).graph_module
        self.assertExpectedInline(
            gm.code.strip(),
            """\
def forward(self, x):
    add = torch.ops.aten.add.Tensor(x, x);  x = None
    mul = torch.ops.aten.mul.Tensor(add, add)
    add_1 = torch.ops.aten.add.Tensor(mul, mul);  mul = None
    return (add, add_1)""",
        )

    def test_logging_logger(self):
        logger = logging.getLogger(__name__)

        class M(torch.nn.Module):
            def forward(self, x):
                logger.log("start")
                x1 = x + x
                logger.debug(x1)
                x2 = x1 * x1
                logger.info(1, 2, 3)
                x3 = x2 + x2
                return (x1, x3)

        gm = export(M(), (torch.randn(3, 3),)).graph_module
        self.assertExpectedInline(
            gm.code.strip(),
            """\
def forward(self, x):
    add = torch.ops.aten.add.Tensor(x, x);  x = None
    mul = torch.ops.aten.mul.Tensor(add, add)
    add_1 = torch.ops.aten.add.Tensor(mul, mul);  mul = None
    return (add, add_1)""",
        )

    @unittest.skipIf(not TEST_TRANSFORMERS, "No transformers")
    def test_hf_logging_logger(self):
        import transformers

        logger = transformers.utils.logging.get_logger(__name__)

        class M(torch.nn.Module):
            def forward(self, x):
                logger.warning_once("start")
                x1 = x + x
                x2 = x1 * x1
                x3 = x2 + x2
                return (x1, x3)

        gm = export(M(), (torch.randn(3, 3),)).graph_module
        self.assertExpectedInline(
            gm.code.strip(),
            """\
def forward(self, x):
    add = torch.ops.aten.add.Tensor(x, x);  x = None
    mul = torch.ops.aten.mul.Tensor(add, add)
    add_1 = torch.ops.aten.add.Tensor(mul, mul);  mul = None
    return (add, add_1)""",
        )

    def test_warning(self):
        class M(torch.nn.Module):
            def forward(self, x):
                warnings.warn("moo")
                res = x + x
                warnings.warn(f"{res}")
                return res

        gm = export(M(), (torch.randn(3, 3),)).graph_module
        self.assertExpectedInline(
            gm.code.strip(),
            """\
def forward(self, x):
    add = torch.ops.aten.add.Tensor(x, x);  x = None
    return (add,)""",
        )

    def test_constant_fqn(self):
        class Nested(torch.nn.Module):
            def __init__(self) -> None:
                super().__init__()
                self.constant = torch.rand(2, 3)
                self.parameter = torch.nn.Parameter(torch.rand(2, 3))

            def forward(self, x):
                return x + self.constant

        class Mod(torch.nn.Module):
            def __init__(self) -> None:
                super().__init__()
                self.nested = Nested()

            def forward(self, x):
                return self.nested(x) + self.nested.constant + self.nested.parameter

        m = Mod()
        ep = export(m, (torch.rand(2, 3),), strict=True)
        self.assertEqual(ep.constants["nested.constant"], m.nested.constant)
        self.assertEqual(ep.module()(torch.ones(2, 3)), m(torch.ones(2, 3)))

    def test_constant_name(self):
        class Nested(torch.nn.Module):
            def __init__(self) -> None:
                super().__init__()
                self.constant = torch.rand(2, 3)
                self.parameter = torch.nn.Parameter(torch.rand(2, 3))

            def forward(self, x):
                return x + self.constant

        class Mod(torch.nn.Module):
            def __init__(self) -> None:
                super().__init__()
                self.nested_1 = Nested()
                self.nested_2 = Nested()

            def forward(self, x):
                return (
                    self.nested_1(x)
                    + self.nested_2(x)
                    + self.nested_1.constant
                    + self.nested_2.constant
                    + self.nested_1.parameter
                    + self.nested_2.parameter
                )

        m = Mod()
        ep = export(m, (torch.rand(2, 3),), strict=False)
        self.assertEqual(ep.module()(torch.ones(2, 3)), m(torch.ones(2, 3)))

        # check constant fqn when there are multiple instances of the same class
        self.assertEqual(ep.constants["nested_1.constant"], m.nested_1.constant)
        self.assertEqual(ep.constants["nested_2.constant"], m.nested_2.constant)

        # check constant_name in the graph
        placeholders = [
            node for node in ep.graph_module.graph.nodes if node.op == "placeholder"
        ]
        self.assertEqual(len(placeholders), 5)
        self.assertTrue(all(ph.name == ph.target for ph in placeholders))
        # suffix should be added to duplicated constant_name
        self.assertEqual(placeholders[2].name, "c_nested_1_constant")
        self.assertEqual(placeholders[3].name, "c_nested_2_constant")

    def test_nested_retrace(self):
        class Nested(torch.nn.Module):
            def __init__(self) -> None:
                super().__init__()
                self.param = torch.nn.Parameter(torch.randn(3))

            def forward(self, x):
                return x + self.param

        class Foo(torch.nn.Module):
            def __init__(self) -> None:
                super().__init__()
                self.nested = Nested()

            def forward(self, x):
                return x + self.nested(x)

        # first export
        foo = Foo().to("meta")
        inputs = (torch.ones(3, device="meta"),)
        foo(*inputs)
        ep = torch.export.export(foo, inputs, strict=False)

        # second export
        foo_1 = ep.module()
        ep_1 = torch.export.export(foo_1, inputs, strict=False)

        for node1, node2 in zip(ep.graph.nodes, ep_1.graph.nodes):
            nn_module_stack_1 = node1.meta.get("nn_module_stack", None)
            nn_module_stack_2 = node2.meta.get("nn_module_stack", None)

            if nn_module_stack_1 is None:
                self.assertTrue(nn_module_stack_2 is None)
            else:
                for v1, v2 in zip(
                    nn_module_stack_1.values(), nn_module_stack_2.values()
                ):
                    self.assertEqual(v1, v2)

    def test_duplicated_getitem(self):
        class Foo(torch.nn.Module):
            def forward(self, x):
                return torch.topk(x, 2)

        foo = Foo()
        inputs = (torch.randn(3),)
        ep = torch.export.export(foo, inputs, strict=False)

        graph_module = copy.deepcopy(ep.graph_module)

        call_function_node = None
        num_getitems = 0
        for node in graph_module.graph.nodes:
            if (
                node.op == "call_function"
                and node.target == torch.ops.aten.topk.default
            ):
                call_function_node = node
            elif node.op == "call_function" and node.target == operator.getitem:
                self.assertIs(node.args[0], call_function_node)
                num_getitems += 1

        self.assertIsNotNone(call_function_node)
        self.assertEqual(num_getitems, 2)

        output_node = list(graph_module.graph.nodes)[-1]

        nodes = []
        with graph_module.graph.inserting_before(output_node):
            nodes.append(
                graph_module.graph.call_function(
                    operator.getitem, (call_function_node, 1)
                )
            )
            nodes.append(
                graph_module.graph.call_function(
                    operator.getitem, (call_function_node, 0)
                )
            )
            nodes.append(
                graph_module.graph.call_function(
                    operator.getitem, (call_function_node, 0)
                )
            )
            nodes.append(
                graph_module.graph.call_function(
                    operator.getitem, (call_function_node, 1)
                )
            )
        signature = ExportGraphSignature(
            input_specs=ep.graph_signature.input_specs,
            output_specs=ep.graph_signature.output_specs
            + [
                OutputSpec(
                    kind=OutputKind.USER_OUTPUT,
                    arg=TensorArgument(name=node.name),
                    target=None,
                )
                for node in nodes
            ],
        )
        output_node.args = (output_node.args[0] + tuple(nodes),)
        graph_module.recompile()
        new_ep = ep._update(graph_module, signature)

        new_num_getitems = 0
        for node in new_ep.graph.nodes:
            if (
                node.op == "call_function"
                and node.target == torch.ops.aten.topk.default
            ):
                call_function_node = node
            elif node.op == "call_function" and node.target == operator.getitem:
                self.assertIs(node.args[0], call_function_node)
                new_num_getitems += 1
        self.assertEqual(num_getitems, new_num_getitems)
        self.assertEqual(
            len(list(new_ep.graph.nodes)[-1].args[0]), len(signature.output_specs)
        )


@unittest.skipIf(not torchdynamo.is_dynamo_supported(), "dynamo doesn't support")
class TestExportCustomClass(TorchTestCase):
    def setUp(self):
        if IS_FBCODE:
            lib_file_path = "//caffe2/test/cpp/jit:test_custom_class_registrations"
        elif IS_SANDCASTLE or IS_MACOS:
            raise unittest.SkipTest("non-portable load_library call used in test")
        elif IS_WINDOWS:
            lib_file_path = find_library_location("torchbind_test.dll")
        else:
            lib_file_path = find_library_location("libtorchbind_test.so")
        torch.ops.load_library(str(lib_file_path))

    def test_lift_custom_obj(self):
        # TODO: fix this test once custom class tracing is implemented

        custom_obj = torch.classes._TorchScriptTesting._PickleTester([3, 4])

        class Foo(torch.nn.Module):
            def forward(self, x):
                return x + x

        f = Foo()

        inputs = (torch.zeros(4, 4),)
        ep = export(f, inputs)

        # Replace one of the values with an instance of our custom class
        for node in ep.graph.nodes:
            if node.op == "call_function" and node.target == torch.ops.aten.add.Tensor:
                with ep.graph.inserting_before(node):
                    setattr(ep.graph_module, "custom_obj", custom_obj)
                    getattr_node = ep.graph.get_attr("custom_obj")
                    # Copy over an nn_module_stack as they are required.
                    getattr_node.meta["nn_module_stack"] = node.meta["nn_module_stack"]
                    custom_node = ep.graph.call_function(
                        torch.ops._TorchScriptTesting.take_an_instance.default,
                        (getattr_node,),
                    )
                    custom_node.meta["val"] = torch.ones(4, 4)
                    # Copy over an nn_module_stack as they are required.
                    custom_node.meta["nn_module_stack"] = node.meta["nn_module_stack"]
                    custom_node.meta["torch_fn"] = (
                        "custom_op",
                        "torch.ops._TorchScriptTesting.take_an_instance.default",
                    )
                    arg0, _ = node.args
                    node.args = (arg0, custom_node)

        from torch._export.passes.lift_constants_pass import lift_constants_pass
        from torch._export.serde.serialize import deserialize, serialize

        constants = lift_constants_pass(ep.graph_module, ep.graph_signature, {})
        for k, v in constants.items():
            assert k not in ep.constants
            ep._constants[k] = v
        serialized_vals = serialize(ep)
        deserialized_ep = deserialize(serialized_vals)

        for node in deserialized_ep.graph.nodes:
            if (
                node.op == "call_function"
                and node.target
                == torch.ops._TorchScriptTesting.take_an_instance.default
            ):
                arg = node.args[0]
                self.assertTrue(arg.op == "placeholder")

    def test_preserve_non_cia_op(self):
        class M(torch.nn.Module):
            def forward(self, x):
                return torch.nn.functional.elu(x)

        ep = export(M(), (torch.randn(2, 3, 4, 5),))
        FileCheck().check_count("torch.ops.aten.elu.default", 1, exactly=True).run(
            ep.graph_module.code
        )

        decomp_table = default_decompositions()
        del decomp_table[torch.ops.aten.elu.default]

        ep = ep.run_decompositions(
            decomp_table=decomp_table,
        )
        FileCheck().check_count("torch.ops.aten.elu.default", 1, exactly=True).run(
            ep.graph_module.code
        )

    def test_preserve_cia_op(self):
        class StaticResizeBilinear2dModule(torch.nn.Module):
            def forward(self, x):
                a = torch.nn.functional.interpolate(
                    x,
                    size=(x.shape[2] * 2, x.shape[3] * 3),
                    mode="bilinear",
                    align_corners=False,
                    antialias=False,
                )
                return a

        ep = export(StaticResizeBilinear2dModule(), (torch.randn(2, 3, 4, 5),))
        FileCheck().check_count(
            "torch.ops.aten.upsample_bilinear2d.vec", 1, exactly=True
        ).run(ep.graph_module.code)

        decomp_table = default_decompositions()
        del decomp_table[torch.ops.aten.upsample_bilinear2d.vec]
        ep = ep.run_decompositions(
            decomp_table=decomp_table,
        )

        FileCheck().check_count(
            "torch.ops.aten.upsample_bilinear2d.vec", 1, exactly=True
        ).run(ep.graph_module.code)


if __name__ == "__main__":
    run_tests()<|MERGE_RESOLUTION|>--- conflicted
+++ resolved
@@ -6976,22 +6976,7 @@
             )
             # running decompositions again should work for all IRs
             ep = export(M(), inp, preserve_module_call_signature=("n",))
-<<<<<<< HEAD
-            test(ep.run_decompositions({}))
-=======
             test(ep.run_decompositions({}), swap={"n": N()})
-            if is_training_ir_test(self._testMethodName):
-                # since we run decompositions by default when testing training IR,
-                # also test training IR without running decompositions
-                strict = not is_non_strict_test(self._testMethodName)
-                ept = torch.export.export_for_training(
-                    M(),
-                    inp,
-                    strict=strict,
-                    preserve_module_call_signature=("n",),
-                )
-                test(ept, swap={"n": N()})
->>>>>>> f95c7238
 
         test(export(M(), inp))
 
