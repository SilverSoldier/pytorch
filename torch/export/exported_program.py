# mypy: allow-untyped-decorators
# mypy: allow-untyped-defs
import contextlib
import copy
import dataclasses
import functools
<<<<<<< HEAD
import itertools
=======
import operator
import re
>>>>>>> e000e8b4
import types
import warnings
from collections import namedtuple
from contextlib import contextmanager
from typing import (
    Any,
    Callable,
    Dict,
    final,
    Iterator,
    List,
    Optional,
    Tuple,
    Type,
    TYPE_CHECKING,
    Union,
)

from torch._higher_order_ops.utils import autograd_not_implemented
from torch._library.fake_class_registry import FakeScriptObject
from torch.fx._utils import first_call_function_nn_module_stack
from torch.fx.graph import _PyTreeCodeGen, _PyTreeInfo
from torch.fx.immutable_collections import immutable_dict, immutable_list
from torch.fx.passes.runtime_assert import insert_deferred_runtime_asserts


if TYPE_CHECKING:
    # Import the following modules during type checking to enable code intelligence features,
    # such as auto-completion in tools like pylance, even when these modules are not explicitly
    # imported in user code.

    import sympy

    from torch.utils._sympy.value_ranges import ValueRanges

import torch
import torch.utils._pytree as pytree
from torch._export.utils import (
    _collect_and_set_constant_attrs,
    _collect_param_buffer_metadata,
    _detect_fake_mode_from_gm,
    _get_shape_env_from_gm,
    _name_hoo_subgraph_placeholders,
    _overwrite_signature_for_non_persistent_buffers,
    _populate_param_buffer_metadata_to_new_gm,
    _rename_without_collisions,
)
from torch._export.verifier import Verifier
from torch._guards import detect_fake_mode
from torch._subclasses.fake_tensor import unset_fake_temporarily
from torch._subclasses.functional_tensor import FunctionalTensor
from torch.export._remove_unneccessary_copy_op_pass import (
    _remove_unneccessary_copy_op_pass,
)
from torch.export._reorder_placeholder_same_as_original_ep_pass import (
    _reorder_placeholder_same_as_original_ep_pass,
)
from torch.export._tree_utils import is_equivalent, reorder_kwargs
from torch.fx._compatibility import compatibility
from torch.fx.passes.infra.pass_base import PassResult
from torch.fx.passes.infra.pass_manager import PassManager

from .graph_signature import (  # noqa: F401
    ArgumentSpec,
    ConstantArgument,
    CustomObjArgument,
    ExportGraphSignature,
    InputKind,
    InputSpec,
    OutputKind,
    OutputSpec,
    SymIntArgument,
    TensorArgument,
    TokenArgument,
)


__all__ = [
    "ExportedProgram",
    "ModuleCallEntry",
    "ModuleCallSignature",
]


PassType = Callable[[torch.fx.GraphModule], Optional[PassResult]]


@dataclasses.dataclass
class ModuleCallSignature:
    inputs: List[ArgumentSpec]
    outputs: List[ArgumentSpec]
    in_spec: pytree.TreeSpec
    out_spec: pytree.TreeSpec


@dataclasses.dataclass
class ModuleCallEntry:
    fqn: str
    signature: Optional[ModuleCallSignature] = None


def _disable_prexisiting_fake_mode(fn):
    @functools.wraps(fn)
    def wrapper(*args, **kwargs):
        with unset_fake_temporarily():
            return fn(*args, **kwargs)

    return wrapper


def _fx_collection_equivalence_fn(
    spec1_type: Optional[type],
    spec1_context: pytree.Context,
    spec2_type: Optional[type],
    spec2_context: pytree.Context,
) -> bool:
    """Treat containers and their immutable variants as the same type. Otherwise
    compare as normal.
    """
    if spec1_type is None or spec2_type is None:
        return spec1_type is spec2_type and spec1_context == spec2_context

    if issubclass(spec1_type, (dict, immutable_dict)) and issubclass(
        spec2_type, (dict, immutable_dict)
    ):
        return spec1_context == spec2_context

    if issubclass(spec1_type, (list, immutable_list)) and issubclass(
        spec2_type, (list, immutable_list)
    ):
        return spec1_context == spec2_context

    return spec1_type is spec2_type and spec1_context == spec2_context


def _register_cia_to_meta(*args, **kwargs):
    kernel = kwargs["kernel"]
    del kwargs["kernel"]

    assert torch._C._dispatch_has_kernel_for_dispatch_key(
        kernel.name(), torch._C.DispatchKey.CompositeImplicitAutograd
    )

    return kernel._op_dk(
        torch._C.DispatchKey.CompositeImplicitAutograd, *args, **kwargs
    )


# This list is compiled from DispatchKey.cpp.
# The idea is that we use these keys to override
# CIA decomp in export
_AUTOGRAD_ALIAS_BACKEND_KEYS_TO_OVERRIDE = [
    torch._C.DispatchKey.AutogradCPU,
    torch._C.DispatchKey.AutogradCUDA,
    torch._C.DispatchKey.AutogradMeta,
    torch._C.DispatchKey.AutogradXLA,
    torch._C.DispatchKey.AutogradLazy,
    torch._C.DispatchKey.AutogradIPU,
    torch._C.DispatchKey.AutogradXPU,
    torch._C.DispatchKey.AutogradMPS,
    torch._C.DispatchKey.AutogradHPU,
    torch._C.DispatchKey.AutogradPrivateUse1,
    torch._C.DispatchKey.AutogradPrivateUse2,
    torch._C.DispatchKey.AutogradPrivateUse3,
]


@contextmanager
def _override_composite_implicit_decomp(ops_to_preserve, decomp_table):
    # This function overrides CompositeImplicitAutograd decomp for
    # functional composite ops that user specified. Ideally we want to not-decompose
    # ALL composite ops but today's C++ functinalization relies on
    # the fact that it is working with the opset after decomp is run.
    # Hence we can only do it for functional ops. One caveat is that
    # there are some composite ops that lie about their schema (claimed to be
    # functional but not really aka dropout), for these cases, we just decompose.
    saved_tables = {}
    patched_ops = set()
    removed_decomps = {}
    for op_overload in ops_to_preserve:
        # Our strategy for deciding if we can preserve CIA is following:
        # 1. The op should be known statically that it is functional
        # 2. If it is maybe aliasing, we decompose because we must know if an op
        #    is mutating or aliasing.
        # TODO (tmanlaibaatar) make this utility function and share it with functional_tensor
        # decomp part. (https://github.com/pytorch/pytorch/issues/129431)
        def assert_valid_to_preserve(op_overload):
            if op_overload in FunctionalTensor.maybe_aliasing_or_mutating_ops:
                raise RuntimeError(
                    f"We can't detect {op_overload} as a functional op statically, so we can't preserve it"
                )
            if op_overload in FunctionalTensor.metadata_fns:
                raise RuntimeError(
                    f"{op_overload} is a metadata query function, "
                    "it will be preserved implicitly in our tracing system. "
                    "Please file an issue on github if you see otherwise"
                )

            alias_info = len(
                [i for i in op_overload._schema.arguments if i.alias_info is not None]
            )

            is_mutating_or_aliasing = alias_info != 0 or op_overload._schema.is_mutable

            if is_mutating_or_aliasing:
                raise RuntimeError(
                    f"{op_overload} is a mutating/aliasing op, we can't preserve it as is"
                )

            if not torch._C._dispatch_has_kernel(op_overload.name()):
                raise RuntimeError(
                    f"{op_overload} is a TorchScript op, we can't preserve it as is"
                )

            return True

        # If we didn't error, it means we can go ahead
        assert_valid_to_preserve(op_overload)

        saved_tables[op_overload] = op_overload.py_kernels.copy()
        patched_ops.add(op_overload)

        for override_dispatch_key in _AUTOGRAD_ALIAS_BACKEND_KEYS_TO_OVERRIDE:
            if override_dispatch_key not in op_overload.py_kernels:
                # TODO (tmanlaibaatar)https://github.com/pytorch/pytorch/issues/129430
                op_overload.py_impl(override_dispatch_key)(
                    autograd_not_implemented(op_overload, deferred_error=True)
                )
        if torch._C.DispatchKey.CompositeImplicitAutograd in op_overload.py_kernels:
            del op_overload.py_kernels[torch._C.DispatchKey.CompositeImplicitAutograd]

        def _(*args, **kwargs):
            return NotImplemented

        op_overload.py_impl(torch._C.DispatchKey.CompositeImplicitAutograd)(_)

        # For fake tensor prop, we do want to register meta kernel directly
        if torch._C.DispatchKey.Meta not in op_overload.py_kernels:
            op_overload.py_impl(torch._C.DispatchKey.Meta)(
                functools.partial(_register_cia_to_meta, kernel=op_overload)
            )

        if op_overload in decomp_table:
            removed_decomps[op_overload] = decomp_table[op_overload]
            del decomp_table[op_overload]

    try:
        yield
    finally:
        for op in patched_ops:
            op.py_kernels.clear()
            op.py_kernels.update(saved_tables[op])
            op._dispatch_cache.clear()

        for op, decomp in removed_decomps.items():
            decomp_table[op] = decomp


def _decompose_to_joint_ir(ep, decomp_table, _preserve_ops, joint_loss_index):
    from torch._functorch.aot_autograd import aot_export_module
    from torch.export._trace import _ignore_backend_decomps

    old_placeholders = [
        node for node in ep.graph_module.graph.nodes if node.op == "placeholder"
    ]
    fake_args = [node.meta["val"] for node in old_placeholders]

    buffers_to_remove = [name for name, _ in ep.graph_module.named_buffers()]
    for name in buffers_to_remove:
        delattr(ep.graph_module, name)

    # TODO(zhxhchen17) Return the new graph_signature directly.
    fake_mode = detect_fake_mode(fake_args)
    fake_mode = contextlib.nullcontext() if fake_mode is None else fake_mode
    with _ignore_backend_decomps(), fake_mode, _override_composite_implicit_decomp(
        _preserve_ops,
        decomp_table,
    ):
        gm, graph_signature = aot_export_module(
            ep.graph_module,
            fake_args,
            decompositions=decomp_table,
            trace_joint=True if joint_loss_index is not None else False,
            output_loss_index=joint_loss_index
            if joint_loss_index is not None
            else None,
        )

    # Update the signatures with the new placeholder names in case they
    # changed when calling aot_export
    def update_arg(old_arg, new_ph):
        if isinstance(old_arg, ConstantArgument):
            return old_arg
        elif isinstance(old_arg, TensorArgument):
            return TensorArgument(name=new_ph.name)
        elif isinstance(old_arg, SymIntArgument):
            return SymIntArgument(name=new_ph.name)
        raise RuntimeError(f"Type of old_arg not supported: {type(old_arg)}")

    new_placeholders = [node for node in gm.graph.nodes if node.op == "placeholder"]
    new_outputs = list(gm.graph.nodes)[-1].args[0]

    # rename the placeholders
    assert len(new_placeholders) == len(old_placeholders)
    for old_ph, new_ph in zip(old_placeholders, new_placeholders):
        new_ph.name = new_ph.target = old_ph.name

    # handle name collisions with newly decomposed graph nodes
    name_map = {ph.name: ph.name for ph in new_placeholders}
    for node in gm.graph.nodes:
        if node.op == "placeholder":
            continue
        node.name = _rename_without_collisions(name_map, node.name, node.name)

    # propagate names to higher order op subgraphs
    _name_hoo_subgraph_placeholders(gm)

    # Run this pass before creating input/output specs, since size-related CSE/DCE might affect output signature.
    # Overwrite output specs afterwards.
    from torch._export.passes._node_metadata_hook import (
        _node_metadata_hook,
        _set_node_metadata_hook,
    )
    from torch._functorch._aot_autograd.input_output_analysis import _graph_output_names

    if not torch._dynamo.config.do_not_emit_runtime_asserts:
        stack_trace = (
            'File "torch/fx/passes/runtime_assert.py", line 24, '
            "in insert_deferred_runtime_asserts"
        )
        shape_env = _get_shape_env_from_gm(gm)
        if shape_env is not None:
            with _set_node_metadata_hook(
                gm, functools.partial(_node_metadata_hook, stack_trace=stack_trace)
            ):
                insert_deferred_runtime_asserts(
                    gm,
                    shape_env,
                    f"exported program: {first_call_function_nn_module_stack(gm.graph)}",
                    export=True,
                )

    # update output specs
    gm.recompile()
    for i, name in enumerate(_graph_output_names(gm)):
        if isinstance(new_outputs[i], torch.fx.Node):
            new_outputs[i].name = name

    # To match the output target with correct input for input mutations
    # need to find the old to new placeholder map
    old_new_placeholder_map = {
        spec.arg.name: new_placeholders[i].name
        for i, spec in enumerate(ep.graph_signature.input_specs)
        if not isinstance(spec.arg, ConstantArgument)
    }

    input_specs = [
        InputSpec(
            spec.kind,
            update_arg(spec.arg, new_placeholders[i]),
            spec.target,
            spec.persistent,
        )
        for i, spec in enumerate(ep.graph_signature.input_specs)
    ]

    if joint_loss_index is None:
        output_specs = [
            OutputSpec(
                spec.kind,
                update_arg(spec.arg, new_outputs[i]),
                old_new_placeholder_map.get(spec.target, spec.target),
            )
            for i, spec in enumerate(ep.graph_signature.output_specs)
        ]
    else:
        output_specs = [
            OutputSpec(
                OutputKind.LOSS_OUTPUT,
                update_arg(spec.arg, new_outputs[i]),
                old_new_placeholder_map.get(spec.target, spec.target),
            )
            for i, spec in enumerate(ep.graph_signature.output_specs)
        ]

    if joint_loss_index is not None:
        assert graph_signature.backward_signature is not None

        gradients = graph_signature.backward_signature.gradients_to_user_inputs
        assert len(graph_signature.user_inputs) == len(ep.graph_signature.input_specs)
        specs = {
            graph_signature.user_inputs[i]: spec
            for i, spec in enumerate(ep.graph_signature.input_specs)
            if isinstance(spec.arg, TensorArgument)
        }
        for i, node in enumerate(new_outputs[len(output_specs) :]):
            source = gradients[node.name]
            spec = specs[source]  # type: ignore[index]
            if spec.kind == InputKind.PARAMETER:
                kind = OutputKind.GRADIENT_TO_PARAMETER
                target = spec.target
            elif spec.kind == InputKind.USER_INPUT:
                kind = OutputKind.GRADIENT_TO_USER_INPUT
                target = source
            else:
                raise AssertionError(f"Unknown input kind: {spec.kind}")
            output_specs.append(
                OutputSpec(
                    kind,
                    TensorArgument(name=node.name),
                    target,
                )
            )

    assert len(new_placeholders) == len(old_placeholders)

    new_graph_signature = ExportGraphSignature(
        input_specs=input_specs, output_specs=output_specs
    )
    # NOTE: aot_export adds symint metadata for placeholders with int
    # values; since these become specialized, we replace such metadata with
    # the original values.
    # Also, set the param/buffer metadata back to the placeholders.
    for old_node, new_node in zip(old_placeholders, new_placeholders):
        if not isinstance(old_node.meta["val"], torch.Tensor):
            new_node.meta["val"] = old_node.meta["val"]

        if (
            new_node.target in new_graph_signature.inputs_to_parameters
            or new_node.target in new_graph_signature.inputs_to_buffers
        ):
            for k, v in old_node.meta.items():
                new_node.meta[k] = v
    return gm, new_graph_signature


<<<<<<< HEAD
def _decompose_and_get_gm_with_new_signature_constants(
    ep,
    *,
    decomp_table: Dict[torch._ops.OperatorBase, Callable],
    _preserve_ops: Tuple[torch._ops.OpOverload],
    joint_loss_index: Optional[int],
):
    from torch._subclasses.fake_tensor import FakeTensorMode
    from torch.export._trace import (
        _export_to_aten_ir,
        _fakify_params_buffers,
        _ignore_backend_decomps,
        _verify_nn_module_stack,
        _verify_placeholder_names,
        _verify_stack_trace,
    )
    from torch.fx.experimental.symbolic_shapes import ShapeEnv

    if (
        joint_loss_index is not None
        or ep.graph_signature.backward_signature is not None
    ):
        return _decompose_to_joint_ir(ep, decomp_table, _preserve_ops, joint_loss_index)

    param_buffer_name_to_idx = {}
    count = 0
    for name, _ in itertools.chain(ep.named_parameters(), ep.named_buffers()):
        param_buffer_name_to_idx[name] = count
        count += 1

    mod = ep.module()

    param_buffer_original_index_to_current_idx = {}
    for ix, (name, _) in enumerate(
        itertools.chain(mod.named_parameters(), mod.named_buffers())
    ):
        param_buffer_original_index_to_current_idx[param_buffer_name_to_idx[name]] = ix

    fake_args = []
    for node in mod.graph.nodes:
        if node.op == "placeholder":
            fake_args.append(node.meta["val"])

    fake_args_unwrapped = pytree.tree_unflatten(fake_args, mod._in_spec)
    fake_mode = _detect_fake_mode_from_gm(mod)
    if fake_mode is None:
        fake_mode = FakeTensorMode(shape_env=ShapeEnv(), export=True)

    # Fix the graph output signature to be tuple if scalar
    out_spec = mod._out_spec

    orig_arg_names = mod.graph._codegen.pytree_info.orig_args  # type: ignore[attr-defined]

    # aot_export expect the return type to always be a tuple.
    if out_spec.type not in (list, tuple):
        out_spec = pytree.TreeSpec(tuple, None, [out_spec])

    mod.graph._codegen = _PyTreeCodeGen(
        _PyTreeInfo(
            orig_arg_names,
            mod._in_spec,
            out_spec,
        )
    )

    mod.recompile()

    # the exported module will store constants & non-persistent buffers such that
    # retracing treats them as persistent buffers, so we inform the constants lifting pass
    # and overwrite the new graph signature using the previous program.
    constant_attrs = _collect_and_set_constant_attrs(
        ep.graph_signature, ep.constants, mod
    )

    # get params & buffers after excluding constants
    fake_params_buffers = _fakify_params_buffers(fake_mode, mod)

    params_buffers_to_node_meta = _collect_param_buffer_metadata(mod)

    with _ignore_backend_decomps(), fake_mode, _override_composite_implicit_decomp(
        _preserve_ops,
        decomp_table,
    ):
        aten_export_artifact = _export_to_aten_ir(
            mod,
            # this requires empty kwargs, but not in pytree.flattened format
            (
                *fake_args_unwrapped[0],
                *fake_args_unwrapped[1].values(),
            ),
            {},
            fake_params_buffers,
            constant_attrs,
            decomp_table=decomp_table,
            _check_autograd_state=False,
        )

    gm = aten_export_artifact.gm
    new_graph_signature = aten_export_artifact.sig

    _populate_param_buffer_metadata_to_new_gm(
        params_buffers_to_node_meta, gm, new_graph_signature
    )

    # overwrite signature for non-persistent buffers
    new_graph_signature = _overwrite_signature_for_non_persistent_buffers(
        ep.graph_signature, new_graph_signature
    )

    _verify_nn_module_stack(gm)
    _verify_stack_trace(gm)
    _verify_placeholder_names(gm, new_graph_signature)

    gm, new_graph_signature = _remove_unneccessary_copy_op_pass(gm, new_graph_signature)

    return _reorder_placeholder_same_as_original_ep_pass(
        gm, new_graph_signature, param_buffer_original_index_to_current_idx
    )
=======
def _common_getitem_elimination_pass(gm: torch.fx.GraphModule, graph_signature):
    with gm._set_replace_hook(graph_signature.get_replace_hook()):
        for module in gm.modules():
            if not isinstance(module, torch.fx.GraphModule):
                continue

            node_id: Dict[torch.fx.Node, str] = {}
            getitems: Dict[str, torch.fx.Node] = {}
            for node in module.graph.nodes:
                if node.op == "call_function" and node.target == operator.getitem:
                    source, idx = node.args
                    new_id = f"{node_id[source]}.{idx}"
                    if new_id in getitems:
                        node.replace_all_uses_with(getitems[new_id])
                        module.graph.erase_node(node)
                    else:
                        getitems[new_id] = node
                        node_id[node] = new_id
                else:
                    node_id[node] = node.name
>>>>>>> e000e8b4


def _decompose_exported_program(
    ep,
    *,
    decomp_table: Dict[torch._ops.OperatorBase, Callable],
    _preserve_ops: Tuple[torch._ops.OpOverload],
    joint_loss_index: Optional[int],
):
    gm, new_graph_signature = _decompose_and_get_gm_with_new_signature_constants(
        ep,
        decomp_table=decomp_table,
        _preserve_ops=_preserve_ops,
        joint_loss_index=joint_loss_index,
    )

    # TODO unfortunately preserving graph-level metadata is not
    # working well with aot_export. So we manually copy it.
    # (The node-level meta is addressed above.)
    gm.meta.update(ep.graph_module.meta)

    new_range_constraints = _get_updated_range_constraints(
        gm,
        ep.range_constraints,
    )

    exported_program = ExportedProgram(
        root=gm,
        graph=gm.graph,
        graph_signature=new_graph_signature,
        state_dict=ep.state_dict,
        range_constraints=new_range_constraints,
        module_call_graph=copy.deepcopy(ep.module_call_graph),
        example_inputs=ep.example_inputs,
        constants=ep.constants,
    )
    return exported_program


class ExportedProgram:
    """
    Package of a program from :func:`export`. It contains
    an :class:`torch.fx.Graph` that represents Tensor computation, a state_dict containing
    tensor values of all lifted parameters and buffers, and various metadata.

    You can call an ExportedProgram like the original callable traced by
    :func:`export` with the same calling convention.

    To perform transformations on the graph, use ``.module`` property to access
    an :class:`torch.fx.GraphModule`. You can then use
    `FX transformation <https://pytorch.org/docs/stable/fx.html#writing-transformations>`_
    to rewrite the graph. Afterwards, you can simply use :func:`export`
    again to construct a correct ExportedProgram.
    """

    def __init__(
        self,
        root: Union[torch.nn.Module, Dict[str, Any]],
        graph: torch.fx.Graph,
        graph_signature: ExportGraphSignature,
        state_dict: Dict[str, Union[torch.Tensor, torch.nn.Parameter]],
        range_constraints: "Dict[sympy.Symbol, Any]",
        module_call_graph: List[ModuleCallEntry],
        example_inputs: Optional[Tuple[Tuple[Any, ...], Dict[str, Any]]] = None,
        constants: Optional[
            Dict[str, Union[torch.Tensor, FakeScriptObject, torch._C.ScriptObject]]
        ] = None,
        *,
        verifiers: Optional[List[Type[Verifier]]] = None,
    ):
        # Remove codegen related things from the graph. It should just be a flat graph.
        graph._codegen = torch.fx.graph.CodeGen()
        self._graph_module = _create_graph_module_for_export(root, graph)
        if isinstance(root, torch.fx.GraphModule):
            self._graph_module.meta.update(root.meta)

        _common_getitem_elimination_pass(self._graph_module, graph_signature)
        self._graph_signature: ExportGraphSignature = graph_signature
        self._state_dict: Dict[str, Any] = state_dict
        self._range_constraints: Dict[sympy.Symbol, ValueRanges] = range_constraints
        assert module_call_graph is not None
        self._module_call_graph: List[ModuleCallEntry] = module_call_graph
        self._example_inputs = example_inputs

        self._constants = constants or {}

        verifiers = verifiers or [Verifier]
        assert all(issubclass(v, Verifier) for v in verifiers)
        self._verifiers = verifiers
        # Validate should be always the last step of the constructor.
        self.validate()

    @property
    @compatibility(is_backward_compatible=False)
    def graph_module(self):
        return self._graph_module

    @property
    @compatibility(is_backward_compatible=False)
    def graph(self):
        return self.graph_module.graph

    @property
    @compatibility(is_backward_compatible=False)
    def graph_signature(self):
        return self._graph_signature

    @property
    @compatibility(is_backward_compatible=False)
    def state_dict(self):
        return self._state_dict

    @compatibility(is_backward_compatible=False)
    def parameters(self) -> Iterator[torch.nn.Parameter]:
        """
        Returns an iterator over original module's parameters.
        """
        for _, param in self.named_parameters():
            yield param

    @compatibility(is_backward_compatible=False)
    def named_parameters(self) -> Iterator[Tuple[str, torch.nn.Parameter]]:
        """
        Returns an iterator over original module parameters, yielding
        both the name of the parameter as well as the parameter itself.
        """
        for param_name in self.graph_signature.parameters:
            yield param_name, self.state_dict[param_name]

    @compatibility(is_backward_compatible=False)
    def buffers(self) -> Iterator[torch.Tensor]:
        """
        Returns an iterator over original module buffers.
        """
        for _, buf in self.named_buffers():
            yield buf

    @compatibility(is_backward_compatible=False)
    def named_buffers(self) -> Iterator[Tuple[str, torch.Tensor]]:
        """
        Returns an iterator over original module buffers, yielding
        both the name of the buffer as well as the buffer itself.
        """
        non_persistent_buffers = set(self.graph_signature.non_persistent_buffers)
        for buffer_name in self.graph_signature.buffers:
            if buffer_name in non_persistent_buffers:
                yield buffer_name, self.constants[buffer_name]
            else:
                yield buffer_name, self.state_dict[buffer_name]

    @property
    @compatibility(is_backward_compatible=False)
    def range_constraints(self):
        return self._range_constraints

    @property
    @compatibility(is_backward_compatible=False)
    def module_call_graph(self):
        return self._module_call_graph

    @property
    @compatibility(is_backward_compatible=False)
    def example_inputs(self):
        return self._example_inputs

    @property
    @compatibility(is_backward_compatible=False)
    def call_spec(self):
        CallSpec = namedtuple("CallSpec", ["in_spec", "out_spec"])

        if len(self.module_call_graph) == 0:
            return CallSpec(in_spec=None, out_spec=None)
        assert self.module_call_graph[0].fqn == ""
        return CallSpec(
            in_spec=self.module_call_graph[0].signature.in_spec,
            out_spec=self.module_call_graph[0].signature.out_spec,
        )

    @property
    @compatibility(is_backward_compatible=False)
    def verifier(self) -> Any:
        return self._verifiers[0]

    @property
    @compatibility(is_backward_compatible=False)
    def dialect(self) -> str:
        assert self._verifiers is not None
        return self._verifiers[0].dialect

    @property
    @compatibility(is_backward_compatible=False)
    def verifiers(self):
        return self._verifiers

    @property
    @compatibility(is_backward_compatible=False)
    def tensor_constants(self):
        return self._constants

    @property
    @compatibility(is_backward_compatible=False)
    def constants(self):
        return self._constants

    def _get_flat_args_with_check(self, args, kwargs):
        """Flatten args, kwargs using pytree, then, check specs.

        Args:
            args: List[Any] original args passed to __call__
            kwargs: Dict[str, Any] original kwargs passed to __call

        Returns:
            A tuple of (flat_args, received_spec)
            flat_args is flattend args / kwargs
            received_spec is the pytree spec produced while flattening the
            tuple (args, kwargs)
        """
        in_spec = self.call_spec.in_spec
        if in_spec is not None:
            kwargs = reorder_kwargs(kwargs, in_spec)
        flat_args_with_path, received_spec = pytree.tree_flatten_with_path(
            (args, kwargs)
        )  # type: ignore[possibly-undefined]
        self._check_input_constraints(flat_args_with_path)
        flat_args = tuple(x[1] for x in flat_args_with_path)
        return flat_args, received_spec

    def _graph_module_flat_inputs(self, args: Any, kwargs: Any) -> Any:
        """Transform args, kwargs of __call__ to args for graph_module.

        self.graph_module takes stuff from state dict as inputs.
        The invariant is for ep: ExportedProgram is
        ep(args, kwargs) ==
          ep.postprocess(ep.graph_module(ep.graph_module_flat_inputs(args, kwargs)))
        """

        in_spec = self.call_spec.in_spec
        flat_args, received_spec = self._get_flat_args_with_check(args, kwargs)
        if in_spec is not None and not is_equivalent(
            received_spec, in_spec, _fx_collection_equivalence_fn
        ):
            raise ValueError(
                "Trying to flatten user inputs with exported input tree spec: \n"
                f"{in_spec}\n"
                "but actually got inputs with tree spec of: \n"
                f"{received_spec}"
            )

        additional_inputs = []
        for input_ in self.graph_signature.input_specs:
            if input_.kind == InputKind.USER_INPUT:
                continue
            elif input_.kind in (
                InputKind.PARAMETER,
                InputKind.BUFFER,
            ):
                if input_.persistent is False:
                    # This is a non-persistent buffer, grab it from our
                    # constants instead of the state dict.
                    additional_inputs.append(self.constants[input_.target])
                else:
                    additional_inputs.append(self.state_dict[input_.target])
            elif input_.kind in (
                InputKind.CONSTANT_TENSOR,
                InputKind.CUSTOM_OBJ,
            ):
                additional_inputs.append(self.constants[input_.target])
        additional_inputs = tuple(additional_inputs)

        # NOTE: calling convention is first params, then buffers, then args as user supplied them.
        # See: torch/_functorch/aot_autograd.py#L1034
        return additional_inputs + flat_args

    def __call__(self, *args: Any, **kwargs: Any) -> Any:
        raise RuntimeError(
            "Unable to call ExportedProgram directly. "
            "You should use `exported_program.module()` instead."
        )

    def _postprocess_graph_module_outputs(self, res, orig_args, orig_kwargs):
        """Process potential mutations to the input.

        Because self.graph_module is functional, so mutations has to be written
        back after execution of graph_module.
        """
        import torch._export.error as error

        flat_args, _ = self._get_flat_args_with_check(orig_args, orig_kwargs)
        if self.call_spec.out_spec is not None:
            buffer_mutation = self.graph_signature.buffers_to_mutate
            user_input_mutation = self.graph_signature.user_inputs_to_mutate
            num_mutated = len(buffer_mutation) + len(user_input_mutation)
            mutated_values = res[:num_mutated]

            # Exclude dependency token from final result.
            assertion_dep_token = self.graph_signature.assertion_dep_token
            if assertion_dep_token is not None:
                assertion_dep_token_index = next(iter(assertion_dep_token.keys()))
                res = res[:assertion_dep_token_index]

            res = res[num_mutated:]
            try:
                res = pytree.tree_unflatten(res, self.call_spec.out_spec)
            except Exception:
                _, received_spec = pytree.tree_flatten(res)
                raise error.InternalError(  # noqa: B904
                    "Trying to flatten user outputs with exported output tree spec: \n"
                    f"{self.call_spec.out_spec}\n"
                    "but actually got outputs with tree spec of: \n"
                    f"{received_spec}"
                )
            finally:
                user_inputs = [
                    spec
                    for spec in self.graph_signature.input_specs
                    if spec.kind == InputKind.USER_INPUT
                ]
                for i, value in enumerate(mutated_values):
                    output_spec = self.graph_signature.output_specs[i]
                    if output_spec.kind == OutputKind.BUFFER_MUTATION:
                        assert output_spec.target is not None
                        self.state_dict[output_spec.target] = value
                    elif output_spec.kind == OutputKind.USER_INPUT_MUTATION:
                        assert output_spec.target is not None
                        index = next(
                            i
                            for i, spec in enumerate(user_inputs)
                            if spec.arg.name == output_spec.target
                        )
                        flat_args[index].copy_(value)
                    else:
                        raise AssertionError(f"Unexpected kind: {output_spec.kind}")
        return res

    def __str__(self) -> str:
        graph_module = self.graph_module.print_readable(
            print_output=False, colored=False
        ).replace("\n", "\n    ")
        string = (
            "ExportedProgram:\n"
            f"    {graph_module}\n"
            f"Graph signature: {self.graph_signature}\n"
            f"Range constraints: {self.range_constraints}\n"
        )
        return string

    def module(self) -> torch.nn.Module:
        """
        Returns a self contained GraphModule with all the parameters/buffers inlined.
        """
        from ._unlift import _unlift_exported_program_lifted_states

        module = _unlift_exported_program_lifted_states(self)

        def _train(self, mode: bool = True):
            raise NotImplementedError("Calling train() is not supported yet.")

        def _eval(self, mode: bool = True):
            raise NotImplementedError("Calling eval() is not supported yet.")

        module.train = types.MethodType(_train, module)  # type: ignore[method-assign]
        module.eval = types.MethodType(_eval, module)  # type: ignore[method-assign]
        return module

    def _num_lifted_params_buffers(self):
        return next(
            (
                i
                for i, s in enumerate(self._graph_signature.input_specs)
                if s.kind == InputKind.USER_INPUT
            ),
            len(self._graph_signature.input_specs),
        )

    @_disable_prexisiting_fake_mode
    def run_decompositions(
        self,
        decomp_table: Optional[Dict[torch._ops.OperatorBase, Callable]] = None,
        _preserve_ops: Tuple[torch._ops.OpOverload, ...] = (),
    ) -> "ExportedProgram":
        """
        Run a set of decompositions on the exported program and returns a new
        exported program. By default we will run the Core ATen decompositions to
        get operators in the
        `Core ATen Operator Set <https://pytorch.org/docs/stable/torch.compiler_ir.html>`_.

        For now, we do not decompose joint graphs.
        """
        from torch._decomp import core_aten_decompositions

        if decomp_table is None:
            decomp_table = core_aten_decompositions()

        return _decompose_exported_program(
            self,
            decomp_table=decomp_table,
            _preserve_ops=_preserve_ops,  # type: ignore[arg-type]
            joint_loss_index=None,
        )

    def _transform_do_not_use(self, *passes: PassType) -> "ExportedProgram":
        pm = PassManager(list(passes))
        # Since we abstractly run the passes, we need to disable backend decomp here
        # again.
        from torch.export._trace import _ignore_backend_decomps

        with _ignore_backend_decomps():
            res = pm(self.graph_module)
        transformed_gm = res.graph_module if res is not None else self.graph_module
        assert transformed_gm is not None

        if transformed_gm is self.graph_module and not res.modified:
            return self

        # TODO(zhxchen17) Remove this.
        def _get_updated_graph_signature(
            old_signature: ExportGraphSignature,
            new_gm: torch.fx.GraphModule,
        ) -> ExportGraphSignature:
            """
            Update the graph signature's user_input/user_outputs.
            """
            new_input_specs = []
            for i, node in enumerate(new_gm.graph.nodes):
                if node.op != "placeholder":
                    break

                assert i < len(
                    old_signature.input_specs
                ), "Number of inputs changed after transformation"
                old_input_spec = old_signature.input_specs[i]
                arg = (
                    old_input_spec.arg
                    if isinstance(
                        old_input_spec.arg, (ConstantArgument, CustomObjArgument)
                    )
                    else type(old_input_spec.arg)(node.name)
                )
                new_input_specs.append(
                    InputSpec(
                        old_input_spec.kind,
                        arg,
                        old_input_spec.target,
                        old_input_spec.persistent,
                    )
                )

            output_node = list(new_gm.graph.nodes)[-1]
            assert output_node.op == "output"

            new_output_specs = []
            for i, node in enumerate(output_node.args[0]):
                assert i < len(
                    old_signature.output_specs
                ), "Number of outputs changed after transformation"
                old_output_spec = old_signature.output_specs[i]
                arg = (
                    old_output_spec.arg
                    if isinstance(
                        old_output_spec.arg, (ConstantArgument, CustomObjArgument)
                    )
                    else type(old_output_spec.arg)(node.name)
                )
                new_output_specs.append(
                    OutputSpec(old_output_spec.kind, arg, old_output_spec.target)
                )

            new_signature = ExportGraphSignature(
                input_specs=new_input_specs, output_specs=new_output_specs
            )
            return new_signature

        transformed_ep = ExportedProgram(
            root=transformed_gm,
            graph=transformed_gm.graph,
            graph_signature=_get_updated_graph_signature(
                self.graph_signature, transformed_gm
            ),
            state_dict=self.state_dict,
            range_constraints=_get_updated_range_constraints(
                transformed_gm,
                self.range_constraints,
            ),
            module_call_graph=copy.deepcopy(self._module_call_graph),
            example_inputs=self.example_inputs,
            constants=self.constants,
            verifiers=self.verifiers,
        )
        transformed_ep.graph_module.meta.update(self.graph_module.meta)
        transformed_ep.graph_module.meta.update(res.graph_module.meta)
        return transformed_ep

    def _check_input_constraints(self, flat_args_with_path):
        from torch._export.utils import _check_input_constraints_for_graph

        placeholders = [p for p in self.graph.nodes if p.op == "placeholder"]
        input_placeholders = [
            p
            for p, s in zip(placeholders, self.graph_signature.input_specs)
            if s.kind == InputKind.USER_INPUT
        ]
        _check_input_constraints_for_graph(
            input_placeholders, flat_args_with_path, self.range_constraints
        )

    @compatibility(is_backward_compatible=False)
    def validate(self):
        self._validate()

    # TODO: remove this
    @final
    def _validate(self):
        assert (
            len(self.verifiers) > 0
        ), "ExportedProgram must have at least one verifier."
        for v in self.verifiers:
            v().check(self)

    # TODO(zhxchen17) Formalize this.
    def _update(
        self, graph_module, graph_signature, *, state_dict=None, verifiers=None
    ) -> "ExportedProgram":
        return ExportedProgram(
            root=graph_module,
            graph=graph_module.graph,
            graph_signature=graph_signature,
            state_dict=state_dict if state_dict is not None else self.state_dict,
            range_constraints=copy.deepcopy(self.range_constraints),
            module_call_graph=copy.deepcopy(self._module_call_graph),
            example_inputs=self.example_inputs,
            constants=self.constants,
            verifiers=verifiers if verifiers is not None else self.verifiers,
        )


def _get_updated_range_constraints(
    gm: torch.fx.GraphModule,
    old_range_constraints: "Optional[Dict[sympy.Symbol, Any]]" = None,
) -> "Dict[sympy.Symbol, Any]":
    assert old_range_constraints is not None

    shape_env = _get_shape_env_from_gm(gm)
    if shape_env is None:
        return {}

    range_constraints = copy.copy(old_range_constraints)
    range_constraints = {
        k: v for k, v in range_constraints.items() if k not in shape_env.replacements
    }
    # Only when we have an unbacked symint, and it's used as constructor inputs,
    # runtime_var_to_range will make a difference compated to var_to_range.
    # e.g. [2, oo) -> [0, oo)
    for k, v in shape_env.var_to_range.items():
        if k not in shape_env.replacements and k not in range_constraints:
            range_constraints[k] = v
    return range_constraints


def _create_graph_module_for_export(root, graph):
    try:
        gm = torch.fx.GraphModule(root, graph)
    except SyntaxError:
        # If custom objects stored in memory are being used in the graph,
        # the generated python code will result in a syntax error on the custom
        # object, since it is unable to parse the in-memory object. However
        # we can still run the graph eagerly through torch.fx.Interpreter,
        # so we will bypass this error.
        warnings.warn(
            "Unable to execute the generated python source code from "
            "the graph. The graph module will no longer be directly callable, "
            "but you can still run the ExportedProgram, and if needed, you can "
            "run the graph module eagerly using torch.fx.Interpreter."
        )
        gm = torch.fx.GraphModule(root, torch.fx.Graph())
        gm._graph = graph

    return gm<|MERGE_RESOLUTION|>--- conflicted
+++ resolved
@@ -4,12 +4,9 @@
 import copy
 import dataclasses
 import functools
-<<<<<<< HEAD
-import itertools
-=======
 import operator
 import re
->>>>>>> e000e8b4
+import itertools
 import types
 import warnings
 from collections import namedtuple
@@ -446,7 +443,28 @@
     return gm, new_graph_signature
 
 
-<<<<<<< HEAD
+def _common_getitem_elimination_pass(gm: torch.fx.GraphModule, graph_signature):
+    with gm._set_replace_hook(graph_signature.get_replace_hook()):
+        for module in gm.modules():
+            if not isinstance(module, torch.fx.GraphModule):
+                continue
+
+            node_id: Dict[torch.fx.Node, str] = {}
+            getitems: Dict[str, torch.fx.Node] = {}
+            for node in module.graph.nodes:
+                if node.op == "call_function" and node.target == operator.getitem:
+                    source, idx = node.args
+                    new_id = f"{node_id[source]}.{idx}"
+                    if new_id in getitems:
+                        node.replace_all_uses_with(getitems[new_id])
+                        module.graph.erase_node(node)
+                    else:
+                        getitems[new_id] = node
+                        node_id[node] = new_id
+                else:
+                    node_id[node] = node.name
+
+                    
 def _decompose_and_get_gm_with_new_signature_constants(
     ep,
     *,
@@ -565,28 +583,6 @@
     return _reorder_placeholder_same_as_original_ep_pass(
         gm, new_graph_signature, param_buffer_original_index_to_current_idx
     )
-=======
-def _common_getitem_elimination_pass(gm: torch.fx.GraphModule, graph_signature):
-    with gm._set_replace_hook(graph_signature.get_replace_hook()):
-        for module in gm.modules():
-            if not isinstance(module, torch.fx.GraphModule):
-                continue
-
-            node_id: Dict[torch.fx.Node, str] = {}
-            getitems: Dict[str, torch.fx.Node] = {}
-            for node in module.graph.nodes:
-                if node.op == "call_function" and node.target == operator.getitem:
-                    source, idx = node.args
-                    new_id = f"{node_id[source]}.{idx}"
-                    if new_id in getitems:
-                        node.replace_all_uses_with(getitems[new_id])
-                        module.graph.erase_node(node)
-                    else:
-                        getitems[new_id] = node
-                        node_id[node] = new_id
-                else:
-                    node_id[node] = node.name
->>>>>>> e000e8b4
 
 
 def _decompose_exported_program(
