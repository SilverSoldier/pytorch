# mypy: allow-untyped-defs
import copy
import dataclasses
import functools
import io
import json
import logging
import os
import re
import sys
import types
import warnings
import weakref
import zipfile
from collections import OrderedDict
from contextlib import contextmanager
from functools import lru_cache

from typing import Any, Callable, Dict, List, Optional, Tuple, Union
from unittest.mock import patch

import torch
import torch.fx
import torch.utils._pytree as pytree

from torch._dispatch.python import enable_python_dispatcher
from torch._guards import compile_context
from torch._utils_internal import log_export_usage
from torch.export._tree_utils import reorder_kwargs
from torch.export.graph_signature import (
    ArgumentSpec,
    ConstantArgument,
    ExportGraphSignature,
    InputKind,
    InputSpec,
    OutputKind,
    OutputSpec,
    SymIntArgument,
    SymBoolArgument,
    SymFloatArgument,
    TensorArgument,
)
from torch.fx import traceback as fx_traceback
from torch.fx._compatibility import compatibility
from torch.fx.experimental.proxy_tensor import make_fx
from torch.fx.graph import _PyTreeCodeGen, _PyTreeInfo

from .wrappers import _wrap_submodules
from .utils import _materialize_cpp_cia_ops

log = logging.getLogger(__name__)

@dataclasses.dataclass
class ExportDynamoConfig:
    """
    Manage Export-specific configurations of Dynamo.
    """
    allow_rnn: bool = True


# We only want to print this once to avoid flooding logs in workflows where capture_pre_autograd_graph
# is called multiple times.
@lru_cache
def capture_pre_autograd_graph_warning():
    from torch._inductor import config

    log.warning("+============================+")
    log.warning("|     !!!   WARNING   !!!    |")
    log.warning("+============================+")
    log.warning("capture_pre_autograd_graph() is deprecated and doesn't provide any function guarantee moving forward.")
    log.warning("Please switch to use torch.export.export_for_training instead.")
    if config.is_fbcode():
        log.warning("For unittest, capture_pre_autograd_graph() will fallback to torch.export.export_for_training.")  # noqa: B950

@lru_cache
def print_export_warning():
    log.warning("Using torch.export.export_for_training(...,strict=True)")

def gm_using_training_ir(graph_module: torch.fx.GraphModule) -> bool:
    """
    Returns true if the graph module is detected to use training IR.

    This function checks for two specific conditions within the nodes of the graph module:
    1. The presence of the `torch.ops.aten.batch_norm.default` operation which indicates the use of training IR.
    2. The presence of deprecated IR tags on node meta or batch norm ops produced by the deprecated IR.

    The function raises a RuntimeError if both conditions are met, indicating a conflict in the IR.
    """
    # TODO: clean up this code after training IR migration.
    # T199018392
    has_training_ir_batch_norm = False
    has_deprecated_ir_tag = getattr(graph_module, "capture_pre_autograd_graph_tag", False)
    for node in graph_module.graph.nodes:
        if node.op == "call_function":
            if node.target == torch.ops.aten.batch_norm.default:
                has_training_ir_batch_norm = True
            if node.meta.get("capture_pre_autograd_graph_tag", False):
                has_deprecated_ir_tag = True
            if node.target in [
                torch.ops.aten._native_batch_norm_legit.default,
                torch.ops.aten.cudnn_batch_norm.default,
                torch.ops.aten.miopen_batch_norm.default,
            ]:
                has_deprecated_ir_tag = True

    if has_deprecated_ir_tag and has_training_ir_batch_norm:
        raise RuntimeError("Conflicting IR detected.")
    return has_training_ir_batch_norm or not has_deprecated_ir_tag

@compatibility(is_backward_compatible=False)
def capture_pre_autograd_graph(
    f: torch.nn.Module,
    args: Tuple[Any],
    kwargs: Optional[Dict[str, Any]] = None,
    dynamic_shapes: Optional[Union[Dict[str, Any], Tuple[Any]]] = None,
) -> torch.nn.Module:
    """
    A helper function that is intended to trace a module before any pre-autograd
    decomposition is run. The produced module will be "non-functional" and
    composed of aten operators. Later this API will be deleted in favor of more general
    torch.export API.

    Args:
      f: nn.Module to be traced

      args: example positional inputs.

      kwargs: optional example keyword inputs.

      dynamic_shapes: Should either be:
         1) a dict from argument names of ``f`` to their dynamic shape specifications,
         2) a tuple that specifies dynamic shape specifications for each input in original order.
         If you are specifying dynamism on keyword args, you will need to pass them in the order that
         is defined in the original function signature.

         The dynamic shape of a tensor argument can be specified as either
         (1) a dict from dynamic dimension indices to :func:`Dim` types, where it is
         not required to include static dimension indices in this dict, but when they are,
         they should be mapped to None; or (2) a tuple / list of :func:`Dim` types or None,
         where the :func:`Dim` types correspond to dynamic dimensions, and static dimensions
         are denoted by None. Arguments that are dicts or tuples / lists of tensors are
         recursively specified by using mappings or sequences of contained specifications.

    Returns:
        An nn.Module containing the traced method.

    """
    from torch.export._trace import _extract_fake_inputs, DEFAULT_EXPORT_DYNAMO_CONFIG, _ignore_backend_decomps
    from torch._utils_internal import capture_pre_autograd_graph_using_training_ir
    from torch._export.non_strict_utils import make_constraints
    from torch._subclasses.functional_tensor import FunctionalTensor
    from torch.export._unlift import _create_stateful_graph_module
    from torch.export.dynamic_shapes import _combine_args

    capture_pre_autograd_graph_warning()

    if sys.platform == "win32":
        raise RuntimeError("capture_pre_autograd_graph not yet supported on Windows")

    assert isinstance(f, torch.nn.Module), "Expected an nn.Module instance."

    if kwargs is None:
        kwargs = {}

    if capture_pre_autograd_graph_using_training_ir():
        print_export_warning()
        module = torch.export.export_for_training(f, args, kwargs, dynamic_shapes=dynamic_shapes, strict=True).module()
    else:
        log_export_usage(event="export.private_api", flags={"capture_pre_autograd_graph"})

        # Do not decompose dropout for exported models, because in eval mode the dropout
        # op disappears from the graph, which makes it difficult to switch to train mode.
        # See https://github.com/pytorch/pytorch/pull/115258#issuecomment-1900755832.

        # We force create native_batch_norm because the below materialization logic
        # only applies to CIA ops.
        maybe_aliasing_or_mutating_ops = [torch.ops.aten.native_batch_norm.default]

        _materialize_cpp_cia_ops()

        for op in torch.ops.aten:
            op_obj = getattr(torch.ops.aten, op)
            for overload in op_obj.overloads():
                op_overload = getattr(op_obj, overload)
                if torch.Tag.maybe_aliasing_or_mutating in op_overload.tags:
                    maybe_aliasing_or_mutating_ops.append(op_overload)

        decomp_table = {
            op: op.decompose
            for op in maybe_aliasing_or_mutating_ops
            if op != torch.ops.aten.dropout.default
        }
        with torch._dynamo.config.patch(dataclasses.asdict(DEFAULT_EXPORT_DYNAMO_CONFIG)), _ignore_backend_decomps():
            m = torch._dynamo.export(
                f,
                dynamic_shapes=dynamic_shapes,
                assume_static_by_default=True,
                tracing_mode="symbolic",
                decomposition_table=decomp_table,
                pre_dispatch=True,
                aten_graph=True,
                _log_export_usage=False,
            )(
                *args,
                **kwargs,
            )[0]

            _, _, fake_mode = _extract_fake_inputs(m, args, kwargs)

            m.meta["inline_constraints"] = {
                k: v
                for k, v in fake_mode.shape_env.var_to_range.items()
                if re.match(r"^[if]\d+$", str(k))
            }

            if isinstance(f, torch.nn.Module):
                from torch.export._trace import _restore_state_dict
                _restore_state_dict(f, m)

<<<<<<< HEAD
            pytree.tree_flatten((args, kwargs or {}))
=======
>>>>>>> 04bb82f0
            combined_args = _combine_args(f, args, kwargs)
            range_constraints = make_constraints(
                fake_mode,
                m,
                combined_args,
                dynamic_shapes,
                0,
            )

            module = _create_stateful_graph_module(
                m,
                range_constraints=range_constraints,
            )

            setattr(module, "capture_pre_autograd_graph_tag", True)  # noqa: B010
            for node in module.graph.nodes:
                node.meta["capture_pre_autograd_graph_tag"] = True

    error_message = \
        """
        Calling train() or eval() is not supported for exported models.
        Alternatively, you may override these methods to do custom user behavior as follows:

            def _my_train(self, mode: bool = True):
                ...

            def _my_eval(self):
                ...

            model.train = types.MethodType(_my_train, model)
            model.eval = types.MethodType(_my_eval, model)
        """

    def _train(self, mode: bool = True):
        raise NotImplementedError(error_message)

    def _eval(self, mode: bool = True):
        raise NotImplementedError(error_message)

    module.train = types.MethodType(_train, module)  # type: ignore[method-assign]
    module.eval = types.MethodType(_eval, module)  # type: ignore[method-assign]

    # Remove Proxy because they cannot be deepcopied or pickled.
    if hasattr(module, "_buffers"):
        torch._export.utils.remove_proxy_from_state_dict(
            module._buffers, in_place=True
        )
    return module


# We only want to print this once to avoid flooding logs in workflows where aot_compile_warning
# is called multiple times.
@lru_cache
def aot_compile_warning():
    from torch._inductor import config

    log.warning("+============================+")
    log.warning("|     !!!   WARNING   !!!    |")
    log.warning("+============================+")
    log.warning(
        "torch._export.aot_compile()/torch._export.aot_load() is being deprecated, please switch to "
        "directly calling torch._inductor.aoti_compile_and_package(torch.export.export())/"
        "torch._inductor.aoti_load_package() instead.")


def aot_compile(
    f: Callable,
    args: Tuple[Any],
    kwargs: Optional[Dict[str, Any]] = None,
    *,
    dynamic_shapes: Optional[Dict[str, Any]] = None,
    options: Optional[Dict[str, Any]] = None,
    remove_runtime_assertions: bool = False,
    disable_constraint_solver: bool = False,
    same_signature: bool = True,
) -> Union[List[str], str]:
    """
    Note: this function is not stable yet

    Traces either an nn.Module's forward function or just a callable with PyTorch
    operations inside, generates executable cpp code from the program, and returns
    the path to the generated shared library

    Args:
        f: the `nn.Module` or callable to trace.

        args: example positional inputs.

        kwargs: optional example keyword inputs.

        dynamic_shapes: Should either be:
            1) a dict from argument names of ``f`` to their dynamic shape specifications,
            2) a tuple that specifies dynamic shape specifications for each input in original order.
            If you are specifying dynamism on keyword args, you will need to pass them in the order that
            is defined in the original function signature.

            The dynamic shape of a tensor argument can be specified as either
            (1) a dict from dynamic dimension indices to :func:`Dim` types, where it is
            not required to include static dimension indices in this dict, but when they are,
            they should be mapped to None; or (2) a tuple / list of :func:`Dim` types or None,
            where the :func:`Dim` types correspond to dynamic dimensions, and static dimensions
            are denoted by None. Arguments that are dicts or tuples / lists of tensors are
            recursively specified by using mappings or sequences of contained specifications.

        options: A dictionary of options to control inductor

        disable_constraint_solver: Whether the dim constraint solver must be disabled.

    Returns:
        Path to the generated shared library
    """
    from torch.export._trace import _export_to_torch_ir
    from torch._inductor.decomposition import select_decomp_table
    from torch._inductor import config

    aot_compile_warning()

    if config.is_predispatch:
        gm = torch.export._trace._export(f, args, kwargs, dynamic_shapes, pre_dispatch=True).module()
    else:
        # We want to export to Torch IR here to utilize the pre_grad passes in
        # inductor, which run on Torch IR.
        gm = _export_to_torch_ir(
            f,
            args,
            kwargs,
            dynamic_shapes,
            disable_constraint_solver=disable_constraint_solver,
            same_signature=same_signature,
            # Disabling this flag, because instead we can rely on the mapping
            # dynamo_flat_name_to_original_fqn which is coming from Dynamo.
            restore_fqn=False,
        )

    with torch.no_grad():
        so_path = torch._inductor.aot_compile(gm, args, kwargs, options=options)  # type: ignore[arg-type]

    return so_path

def aot_load(so_path: str, device: str) -> Callable:
    """
    Loads a shared library generated by aot_compile and returns a callable

    Args:
        so_path: Path to the shared library

    Returns:
        A callable
    """
    aot_compile_warning()

    if device == "cpu":
        runner = torch._C._aoti.AOTIModelContainerRunnerCpu(so_path, 1)  # type: ignore[call-arg]
    elif device == "cuda" or device.startswith("cuda:"):
        runner = torch._C._aoti.AOTIModelContainerRunnerCuda(so_path, 1, device)  # type: ignore[assignment, call-arg]
    elif device == "xpu" or device.startswith("xpu:"):
        runner = torch._C._aoti.AOTIModelContainerRunnerXpu(so_path, 1, device)  # type: ignore[assignment, call-arg]

    else:
        raise RuntimeError("Unsupported device " + device)

    def optimized(*args, **kwargs):
        call_spec = runner.get_call_spec()  # type: ignore[attr-defined]
        in_spec = pytree.treespec_loads(call_spec[0])
        out_spec = pytree.treespec_loads(call_spec[1])
        flat_inputs = pytree.tree_flatten((args, reorder_kwargs(kwargs, in_spec)))[0]
        flat_inputs = [x for x in flat_inputs if isinstance(x, torch.Tensor)]
        flat_outputs = runner.run(flat_inputs)  # type: ignore[attr-defined]
        return pytree.tree_unflatten(flat_outputs, out_spec)

    return optimized<|MERGE_RESOLUTION|>--- conflicted
+++ resolved
@@ -217,10 +217,6 @@
                 from torch.export._trace import _restore_state_dict
                 _restore_state_dict(f, m)
 
-<<<<<<< HEAD
-            pytree.tree_flatten((args, kwargs or {}))
-=======
->>>>>>> 04bb82f0
             combined_args = _combine_args(f, args, kwargs)
             range_constraints = make_constraints(
                 fake_mode,
