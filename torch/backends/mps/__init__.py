# mypy: allow-untyped-defs
from functools import lru_cache as _lru_cache
<<<<<<< HEAD
from typing import Optional

import torch
=======
from typing import Optional, TYPE_CHECKING

import torch
from torch.library import Library as _Library
>>>>>>> 34ffdaca


__all__ = ["is_built", "is_available", "is_macos13_or_newer", "is_macos_or_newer"]


def is_built() -> bool:
    r"""Return whether PyTorch is built with MPS support.

    Note that this doesn't necessarily mean MPS is available; just that
    if this PyTorch binary were run a machine with working MPS drivers
    and devices, we would be able to use it.
    """
    return torch._C._has_mps


@_lru_cache
def is_available() -> bool:
    r"""Return a bool indicating if MPS is currently available."""
    return torch._C._mps_is_available()


@_lru_cache
def is_macos_or_newer(major: int, minor: int) -> bool:
    r"""Return a bool indicating whether MPS is running on given MacOS or newer."""
    return torch._C._mps_is_on_macos_or_newer(major, minor)


@_lru_cache
def is_macos13_or_newer(minor: int = 0) -> bool:
    r"""Return a bool indicating whether MPS is running on MacOS 13 or newer."""
    return torch._C._mps_is_on_macos_or_newer(13, minor)


_lib: Optional["torch.library.Library"] = None


def _init():
    r"""Register prims as implementation of var_mean and group_norm."""
    global _lib

<<<<<<< HEAD
    if _lib is not None or is_built() is False:
=======
    if _lib is not None or not is_built():
>>>>>>> 34ffdaca
        return

    from torch._decomp.decompositions import native_group_norm_backward
    from torch._refs import native_group_norm

<<<<<<< HEAD
    _lib = torch.library.Library("aten", "IMPL")  # noqa: TOR901
=======
    _lib = _Library("aten", "IMPL")  # noqa: TOR901
>>>>>>> 34ffdaca
    _lib.impl("native_group_norm", native_group_norm, "MPS")
    _lib.impl("native_group_norm_backward", native_group_norm_backward, "MPS")<|MERGE_RESOLUTION|>--- conflicted
+++ resolved
@@ -1,15 +1,8 @@
 # mypy: allow-untyped-defs
 from functools import lru_cache as _lru_cache
-<<<<<<< HEAD
 from typing import Optional
 
 import torch
-=======
-from typing import Optional, TYPE_CHECKING
-
-import torch
-from torch.library import Library as _Library
->>>>>>> 34ffdaca
 
 
 __all__ = ["is_built", "is_available", "is_macos13_or_newer", "is_macos_or_newer"]
@@ -50,20 +43,12 @@
     r"""Register prims as implementation of var_mean and group_norm."""
     global _lib
 
-<<<<<<< HEAD
-    if _lib is not None or is_built() is False:
-=======
     if _lib is not None or not is_built():
->>>>>>> 34ffdaca
         return
 
     from torch._decomp.decompositions import native_group_norm_backward
     from torch._refs import native_group_norm
 
-<<<<<<< HEAD
     _lib = torch.library.Library("aten", "IMPL")  # noqa: TOR901
-=======
-    _lib = _Library("aten", "IMPL")  # noqa: TOR901
->>>>>>> 34ffdaca
     _lib.impl("native_group_norm", native_group_norm, "MPS")
     _lib.impl("native_group_norm_backward", native_group_norm_backward, "MPS")