# mypy: ignore-errors

import operator
from typing import Dict, List, TYPE_CHECKING

import torch
from torch._dynamo.source import GetItemSource

from .. import variables
from ..exc import unimplemented, UserError, UserErrorType
from ..utils import common_constant_types, istype, np
from .base import typestr, VariableTracker


if TYPE_CHECKING:
    from torch._dynamo.symbolic_convert import InstructionTranslator


class ConstantVariable(VariableTracker):
    @staticmethod
    def create(value, **kwargs) -> VariableTracker:
        """
<<<<<<< HEAD
        Create a `ConstantVariable` based on the given value.

        NOTE: the caller must install the proper guards if needed; most often
        the guard will be `CONSTANT_MATCH`.
=======
        Create a `ConstantVariable` based on the given value, and supports
        automatic routing for collection types like `tuple` (in which case we'd
        create `ConstantVariable` for the leaf items).
>>>>>>> a6284b25
        """
        source = kwargs.get("source", None)

        # Routing for supported collection literals.
<<<<<<< HEAD
        #
        # TODO for the items, we should probably use
        # `LazyVariableTracker.create` or `VariableTracker.build` here rather
        # than `ConstantVariable.create`, which could be too restrictive, e.g.,
        # say the item is a function that gets loaded and called elsewhere
        # later (`ConstantVariable` doesn't implement `call_function`). This
        # interacts in a subtle way with `VariableBuilder._wrap`.
        if isinstance(value, (set, frozenset)):
=======
        if isinstance(value, set):
>>>>>>> a6284b25
            items = [ConstantVariable.create(x) for x in value]
            return variables.SetVariable(items, **kwargs)
        elif isinstance(value, frozenset):
            items = [ConstantVariable.create(x) for x in value]
            return variables.FrozensetVariable(items, **kwargs)
        elif isinstance(value, (list, tuple)):
            items = []
            for i, x in enumerate(value):
                item_source = GetItemSource(source, i) if source else None
                items.append(
                    ConstantVariable.create(
                        x,
                        source=item_source,
                    )
                )
            return variables.BaseListVariable.cls_for(type(value))(items, **kwargs)

        return ConstantVariable(value, **kwargs)

    def __init__(self, value, **kwargs) -> None:
        super().__init__(**kwargs)
        assert ConstantVariable.is_base_literal(
            value
        ), """
This failure likely due to PyTorch-internal use of `ConstantVariable` on
non-literal python values, please try using `VariableTracker.build` instead. If
you believe it's a necessary and legitimate use case (the value is immutable and
can't easily be represented with another `VariableTracker` class), please add
its type to `common_constant_types`.
"""
        if np is not None and isinstance(value, np.number):
            self.value = value.item()
        else:
            self.value = value

    def as_proxy(self):
        return self.value

    def __repr__(self) -> str:
        return f"ConstantVariable({type(self.value).__name__}: {repr(self.value)})"

    def as_python_constant(self):
        return self.value

    def is_python_constant(self):
        return True

    @property
    def items(self):
        """
        Need this when adding a BaseListVariable and a ConstantVariable together.
        Happens in detectron2.
        """
        return self.unpack_var_sequence(tx=None)

    def getitem_const(self, tx: "InstructionTranslator", arg: VariableTracker):
        return ConstantVariable.create(
            self.value[arg.as_python_constant()],
        )

    @staticmethod
    def is_base_literal(obj):
        return type(obj) in common_constant_types

    @staticmethod
    def is_literal(obj):
        if type(obj) in (list, tuple, set, frozenset, torch.Size):
            return all(ConstantVariable.is_literal(x) for x in obj)
        return ConstantVariable.is_base_literal(obj)

    def unpack_var_sequence(self, tx):
        try:
            return [ConstantVariable.create(x) for x in self.as_python_constant()]
        except TypeError as e:
            raise NotImplementedError from e

    def const_getattr(self, tx: "InstructionTranslator", name):
        if isinstance(self.value, type):
            raise UserError(
                UserErrorType.ANTI_PATTERN,
                "Can't access members of type(obj) for a generated custom object. "
                "Please use __class__ instead",
                case_name="type_reflection_method",
            )
        member = getattr(self.value, name)
        if callable(member):
            raise NotImplementedError
        return member

    def call_method(
        self,
        tx,
        name,
        args: "List[VariableTracker]",
        kwargs: "Dict[str, VariableTracker]",
    ) -> "VariableTracker":
        from .tensor import SymNodeVariable

        if name == "format" and istype(self.value, str):
            return variables.BuiltinVariable(str.format).call_function(
                tx, [self, *args], kwargs
            )
        elif name == "join" and istype(self.value, str):
            assert len(args) == 1 and len(kwargs) == 0
            arg_unpacked = args[0].force_unpack_var_sequence(tx)
            try:
                arg_const = [x.as_python_constant() for x in arg_unpacked]
                return ConstantVariable.create(self.value.join(arg_const))
            except NotImplementedError:
                return super().call_method(tx, name, args, kwargs)

        if any(isinstance(x, SymNodeVariable) for x in args):
            # Promote to SymNodeVariable for operations involving dynamic shapes.
            return variables.SymNodeVariable(self.as_proxy(), self.value).call_method(
                tx, name, args, kwargs
            )

        try:
            const_args = [a.as_python_constant() for a in args]
            const_kwargs = {k: v.as_python_constant() for k, v in kwargs.items()}
        except NotImplementedError:
            return super().call_method(tx, name, args, kwargs)

        if isinstance(self.value, str) and name in str.__dict__.keys():
            method = getattr(self.value, name)
            return ConstantVariable.create(method(*const_args, **const_kwargs))
        elif isinstance(self.value, (float, int)):
            if not (args or kwargs):
                return ConstantVariable.create(getattr(self.value, name)())
            if (
                hasattr(operator, name)
                and len(args) == 1
                and args[0].is_python_constant()
            ):
                add_target = const_args[0]
                op = getattr(operator, name)
                if isinstance(
                    add_target, (torch.SymBool, torch.SymFloat, torch.SymInt)
                ):
                    # Addition between a non sym and sym makes a sym
                    proxy = tx.output.create_proxy(
                        "call_function", op, (self.value, add_target), {}
                    )
                    return SymNodeVariable.create(tx, proxy, add_target)
                else:
                    return ConstantVariable.create(op(self.value, add_target))
        elif isinstance(self.value, bytes) and name == "decode":
            method = getattr(self.value, name)
            return ConstantVariable.create(method(*const_args, **const_kwargs))

        if name == "__len__" and not (args or kwargs):
            return ConstantVariable.create(len(self.value))
        elif name == "__round__" and len(args) == 1 and args[0].is_python_constant():
            return ConstantVariable.create(
                round(self.value, args[0].is_python_constant())
            )
        elif name == "__contains__" and len(args) == 1 and args[0].is_python_constant():
            assert not kwargs
            search = args[0].as_python_constant()
            result = search in self.value
            return ConstantVariable.create(result)

        unimplemented(f"const method call {typestr(self.value)}.{name}")

    def call_hasattr(self, tx: "InstructionTranslator", name: str) -> "VariableTracker":
        result = hasattr(self.value, name)
        return variables.ConstantVariable.create(result)


class EnumVariable(VariableTracker):
    def __init__(self, value, **kwargs) -> None:
        super().__init__(**kwargs)
        self.value = value

    @classmethod
    def create(cls, cls_type, value_vt, options):
        if isinstance(value_vt, variables.ConstantVariable):
            for member in list(cls_type):
                if member.value == value_vt.as_python_constant():
                    return cls(member, **options)
        unimplemented("Enum variable is constructed with non constant values")

    def as_proxy(self):
        if isinstance(self.value, int):
            return int(self.value)  # convert IntEnum to a normal int
        return self.value

    def __repr__(self) -> str:
        return f"EnumVariable({type(self.value)})"

    def as_python_constant(self):
        return self.value

    def const_getattr(self, tx: "InstructionTranslator", name):
        member = getattr(self.value, name)
        if callable(member):
            raise NotImplementedError
        return member<|MERGE_RESOLUTION|>--- conflicted
+++ resolved
@@ -20,32 +20,17 @@
     @staticmethod
     def create(value, **kwargs) -> VariableTracker:
         """
-<<<<<<< HEAD
-        Create a `ConstantVariable` based on the given value.
-
-        NOTE: the caller must install the proper guards if needed; most often
-        the guard will be `CONSTANT_MATCH`.
-=======
         Create a `ConstantVariable` based on the given value, and supports
         automatic routing for collection types like `tuple` (in which case we'd
         create `ConstantVariable` for the leaf items).
->>>>>>> a6284b25
+
+        NOTE: the caller must install the proper guards if needed; most often
+        the guard will be `CONSTANT_MATCH`.
         """
         source = kwargs.get("source", None)
 
         # Routing for supported collection literals.
-<<<<<<< HEAD
-        #
-        # TODO for the items, we should probably use
-        # `LazyVariableTracker.create` or `VariableTracker.build` here rather
-        # than `ConstantVariable.create`, which could be too restrictive, e.g.,
-        # say the item is a function that gets loaded and called elsewhere
-        # later (`ConstantVariable` doesn't implement `call_function`). This
-        # interacts in a subtle way with `VariableBuilder._wrap`.
-        if isinstance(value, (set, frozenset)):
-=======
         if isinstance(value, set):
->>>>>>> a6284b25
             items = [ConstantVariable.create(x) for x in value]
             return variables.SetVariable(items, **kwargs)
         elif isinstance(value, frozenset):
