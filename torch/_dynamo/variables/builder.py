import abc
import collections
import contextlib
import dataclasses
import enum
import functools
import inspect
import logging
import operator
import re
import types
from typing import List, NamedTuple, Optional, Union

try:
    import numpy as np
except ModuleNotFoundError:
    np = None

import torch

from torch import SymInt
from torch._guards import GuardSource, TracingContext
from torch._ops import HigherOrderOperator
from torch._subclasses.fake_tensor import FakeTensor, is_fake
from torch.fx.experimental.symbolic_shapes import (
    DimConstraint,
    DimDynamic,
    RelaxedUnspecConstraint,
)
from torch.fx.immutable_collections import immutable_list
from torch.utils._python_dispatch import is_traceable_wrapper_subclass
from torch.utils.weak import TensorWeakRef, WeakIdRef

from .. import config, mutation_guard, replay_record, skipfiles
from ..allowed_functions import (
    is_allowed,
    is_builtin_callable,
    is_numpy,
    is_user_defined_allowed,
)
from ..exc import unimplemented
from ..guards import GuardBuilder, make_dupe_guard
from ..side_effects import SideEffects
from ..source import (
    AttrSource,
    ConstantSource,
    GetItemSource,
    GlobalWeakRefSource,
    is_constant_source,
    LocalSource,
    NumpyTensorSource,
    RandomValueSource,
    Source,
    TupleIteratorGetItemSource,
)
from ..utils import (
    build_checkpoint_variable,
    clone_input,
    get_fake_value,
    get_static_address_type,
    getfile,
    global_key_name,
    is_namedtuple,
    is_typing,
    is_utils_checkpoint,
    istype,
    odict_values,
    preserve_rng_state,
    tensor_always_has_static_shape,
    tuple_iterator,
    tuple_iterator_getitem,
    tuple_iterator_len,
    wrap_fake_exception,
)

from .base import MutableLocal, typestr, VariableTracker
from .builtin import BuiltinVariable
from .constant import ConstantVariable, EnumVariable
from .ctx_manager import CUDAStreamVariable, NullContextVariable
from .dicts import (
    ConstDictVariable,
    DataClassVariable,
    DefaultDictVariable,
    HFPretrainedConfigVariable,
)
from .distributed import (
    DeviceMeshVariable,
    PlacementClassVariable,
    ProcessGroupVariable,
)
from .functions import (
    CollectiveFunctionRewriteVariable,
    UserFunctionVariable,
    UserMethodVariable,
)
from .higher_order_ops import TorchHigherOrderOperatorVariable
from .lists import (
    BaseListVariable,
    DequeVariable,
    ListVariable,
    NamedTupleVariable,
    RangeVariable,
    SetVariable,
    SizeVariable,
    SliceVariable,
    TupleIteratorVariable,
    TupleVariable,
)
from .misc import (
    AutogradFunctionContextVariable,
    AutogradFunctionVariable,
    ComptimeVariable,
    GetAttrVariable,
    InspectSignatureVariable,
    LambdaVariable,
    NumpyVariable,
    PythonModuleVariable,
    SkipFilesVariable,
    TypingVariable,
)

from .nn_module import FSDPManagedNNModuleVariable, UnspecializedNNModuleVariable
from .optimizer import OptimizerVariable
from .tensor import (
    NumpyNdarrayVariable,
    SymNodeVariable,
    TensorVariable,
    TensorWithTFOverrideVariable,
    UnspecializedPythonVariable,
)
from .torch import tensor_dunder_fns, torch_special_class_types, TorchVariable
from .user_defined import (
<<<<<<< HEAD
    ProcessGroupVariable,
    TensorSubclassVariable,
=======
    KeyedJaggedTensorVariable,
>>>>>>> d9fb7166
    UserDefinedClassVariable,
    UserDefinedObjectVariable,
)


log = logging.getLogger(__name__)


DimList = List


class _missing:
    pass


@dataclasses.dataclass
class GraphArg:
    source: Source
    # TODO: storing a SymInt here but not a FakeTensor is a pretty strange
    # thing to do.  Probably should have example (which stores an int) and
    # fake_example
    _example: Union[TensorWeakRef, torch.SymInt]
    is_unspecialized: bool
    fake_tensor: Optional[torch._subclasses.fake_tensor.FakeTensor]
    # UnspecializedPythonVariable often masquerades as a tensor.
    # We MUST NOT generate shape guard code
    # that actually tries to access tensor properties on these values.
    # is_tensor lets us tell if this graph arg actually is a tensor
    # or not.
    is_tensor: bool = True
    # Sometimes, the Tensor we pass to example is freshly allocated (smh).
    # Then we cannot only keep a weak reference to it.  This lets you
    # stash a strong reference too.
    example_strong_ref: Optional[torch.Tensor] = None

    @property
    def example(self):
        if isinstance(self._example, TensorWeakRef):
            r = self._example()
            assert r is not None
            return r
        else:
            return self._example

    def __post_init__(self):
        if isinstance(self._example, torch.Tensor):
            self._example = TensorWeakRef(self._example)
            assert is_fake(self.fake_tensor)

    def load(self, tx):
        return self.source.reconstruct(tx)

    def erase(self):
        self._example = None


@dataclasses.dataclass
class FrameStateSizeEntry:
    scalar: Optional[int]
    size: Optional[List[int]]


class VariableBuilder:
    """Wrap a python value in a VariableTracker() instance"""

    def __init__(
        self,
        tx,
        source: Source,
    ):
        assert (
            source is not None
        ), "Consider SourcelessBuilder for ephemeral objects, usually objects created locally."
        assert TracingContext.get() is not None, "Expected active TracingContext"
        super().__init__()
        self.tx = tx
        self.source = source
        self.name = source.name()

    def __call__(self, value):
        if value in self.tx.output.side_effects:
            side_effect_result = self.tx.output.side_effects[value]
            dup_guard = make_dupe_guard(self.source, side_effect_result.source)
            if dup_guard:
                side_effect_result = side_effect_result.add_guards(
                    self.make_guards(dup_guard)
                )
            return side_effect_result
        vt = self._wrap(value).clone(**self.options())
        if self._can_lift_attrs_to_inputs(vt):
            vt = self.tx.output.side_effects.track_object_existing(
                self.source, value, vt
            )
        return vt

    def _can_lift_attrs_to_inputs(self, vt):
        if type(vt) in [
            TensorVariable,
            TensorWithTFOverrideVariable,
            UserDefinedObjectVariable,
            NumpyNdarrayVariable,
        ]:
            return True
        return False

    @staticmethod
    @functools.lru_cache(None)
    def _common_constants():
        return {
            # We zero-one specialize shapes, so specialize these constants
            # too
            0,
            1,
            # NB: There used to be more constants here, but honestly it was
            # pretty confusing.  Note we specialize floats by default, and
            # DON'T specialize ints by default.  This all only matters with
            # dynamic_shapes
        }

    @staticmethod
    def list_type(value):
        if is_namedtuple(value):
            return functools.partial(NamedTupleVariable, tuple_cls=type(value))
        # TODO(voz): Why do we have both this and `BaseListVariable`'s `cls_for`?
        return {
            tuple: TupleVariable,
            list: ListVariable,
            odict_values: ListVariable,
            torch.nn.ParameterList: ListVariable,
            torch.nn.ModuleList: ListVariable,
            collections.deque: DequeVariable,
        }[type(value)]

    def get_source(self):
        return self.source

    def options(self):
        return {"source": self.get_source()}

    def make_guards(self, *guards):
        source = self.get_source()
        if (
            isinstance(source, ConstantSource)
            or source.guard_source() == GuardSource.CONSTANT
        ):
            return None
        return {source.make_guard(guard) for guard in guards}

    @classmethod
    @functools.lru_cache(None)
    def _type_dispatch(cls):
        # NB: Careful not to close over self to avoid ref cycle from lru_cache
        entries = [
            (
                (torch.Tensor, torch.nn.Parameter, torch._subclasses.FakeTensor),
                cls.wrap_tensor,
            ),
            ((tuple, list, odict_values, collections.deque), cls.wrap_listlike),
            (tuple_iterator, cls.wrap_tuple_iterator),
            ((slice, range), cls.wrap_slice_range),
            (
                (
                    int,
                    float,
                    bool,
                    type(None),
                    str,
                    torch.Size,
                    torch.device,
                    torch.dtype,
                ),
                cls.wrap_literal,
            ),
        ]

        if config.trace_numpy and np:
            entries.append((np.ndarray, cls.wrap_numpy_ndarray))

        result = {}
        for ts, fn in entries:
            for t in ts if isinstance(ts, tuple) else (ts,):
                assert t not in result
                result[t] = fn

        return result

    @classmethod
    @functools.lru_cache(None)
    def _id_dispatch(cls):
        from ..comptime import comptime

        entries = [
            (
                inspect.signature,
                lambda self, value: LambdaVariable(
                    InspectSignatureVariable.create,
                    source=self.source,
                    guards=self.make_guards(GuardBuilder.FUNCTION_MATCH),
                ),
            ),
            (comptime, lambda self, value: ComptimeVariable()),
            (
                dataclasses.fields,
                lambda self, value: LambdaVariable(
                    _dataclasses_fields_lambda,
                    source=self.source,
                    guards=self.make_guards(GuardBuilder.FUNCTION_MATCH),
                ),
            ),
            (
                tensor_dunder_fns,
                lambda self, value: TorchVariable(
                    value,
                    source=self.source,
                    guards=self.make_guards(GuardBuilder.FUNCTION_MATCH),
                ),
            ),
        ]

        result = {}
        for ts, fn in entries:
            for t in ts if isinstance(ts, (tuple, list)) else (ts,):
                assert t not in result
                result[id(t)] = fn

        return result

    def _wrap(self, value):
        make_guards = self.make_guards

        # Handle exact type() match
        type_dispatch = self._type_dispatch().get(type(value))
        if type_dispatch is not None:
            return type_dispatch(self, value)

        # Handle exact id() match
        id_dispatch = self._id_dispatch().get(id(value))
        if id_dispatch is not None:
            return id_dispatch(self, value)

        # Note - There are some nested values where types mismatch!
        # We want to get those out and wrap those.
        value = inspect.getattr_static(value, "_torchdynamo_inline", value)

        # Everything else (NB: order matters!)
        if is_traceable_wrapper_subclass(value) or istype(
            value, config.traceable_tensor_subclasses
        ):
            return self.wrap_tensor(value)
        elif is_namedtuple(value):
            return self.wrap_listlike(value)

        elif istype(
            value, (dict, collections.defaultdict, collections.OrderedDict)
        ) and all(
            ConstantVariable.is_literal(k)
            or self.tensor_can_be_dict_key(k)
            or isinstance(k, enum.Enum)
            for k in value.keys()
        ):
            if not value and self.get_source().is_nn_module():
                # It is faster to guard on 'false' property than to guard
                # on actual dict keys, but we can't do this fast guard in general because
                # it omits a crucial type check that ensures the value is actually still a dict at runtime.

                # Why is this OK for (specialized) nnmodules? We set up a setattr hook
                # to check for module property mutations, which does a reasonable,
                # but not completely secure job ensuring a property wasn't changed.
                guards = self.make_guards(GuardBuilder.BOOL_FALSE)
            else:
                guards = self.make_guards(GuardBuilder.DICT_KEYS)

            # store key variables in global location for reconstruction
            for key in value.keys():
                if self.tensor_can_be_dict_key(key):
                    self.tx.store_dict_key(global_key_name(key), key)

            def index_source(key):
                if self.tensor_can_be_dict_key(key):
                    return GlobalWeakRefSource(global_key_name(key))
                else:
                    return key

            result = {
                k: VariableBuilder(
                    self.tx, GetItemSource(self.get_source(), index_source(k))
                )(value[k]).add_guards(guards)
                for k in value.keys()
            }

            if istype(value, collections.defaultdict):
                result = DefaultDictVariable(
                    result,
                    type(value),
                    self._wrap(value.default_factory),
                    guards=guards,
                )
            else:
                result = ConstDictVariable(result, type(value), guards=guards)

            return self.tx.output.side_effects.track_dict(self.source, value, result)
        elif isinstance(value, torch.nn.Module):
            return self.wrap_module(value)
        elif ConstantVariable.is_literal(value):  # non-atomic literals
            return self.wrap_literal(value)
        elif istype(value, frozenset) and (
            all(is_allowed(x) or ConstantVariable.is_literal(x) for x in value)
        ):
            # For frozenset, we can guard by object ID instead of value
            # equality, this allows us to handle non-literal values
            return ConstantVariable(
                value=value,
                source=self.source,
                guards=make_guards(GuardBuilder.ID_MATCH),
            )
        elif isinstance(value, enum.Enum):
            return EnumVariable(
                value=value,
                source=self.source,
                guards=make_guards(GuardBuilder.ID_MATCH),
            )
        elif is_builtin_callable(value):
            return BuiltinVariable(
                value,
                source=self.source,
                guards=make_guards(GuardBuilder.BUILTIN_MATCH),
            )
        elif is_utils_checkpoint(value):
            return build_checkpoint_variable(source=self.source)
        elif is_allowed(value):
            if is_user_defined_allowed(value):
                self.tx.output.has_user_defined_allowed_in_graph = True
            return TorchVariable(
                value,
                source=self.source,
                guards=make_guards(GuardBuilder.FUNCTION_MATCH),
            )
        elif is_typing(value):
            # typing.List, typing.Mapping, etc.
            return TypingVariable(
                value,
                source=self.source,
                guards=make_guards(GuardBuilder.ID_MATCH),
            )
        elif is_numpy(value):
            assert np
            return NumpyVariable(
                value,
                source=self.source,
                guards=make_guards(
                    GuardBuilder.FUNCTION_MATCH
                    if callable(value)
                    else GuardBuilder.TYPE_MATCH
                ),
            )
        elif (
            istype(value, (type, types.FunctionType))
            and skipfiles.check(getfile(value), allow_torch=True)
            and not inspect.getattr_static(value, "_torchdynamo_inline", False)
        ):
            return SkipFilesVariable(
                value,
                source=self.source,
                guards=make_guards(GuardBuilder.FUNCTION_MATCH),
            )
        # NB: These can't be put in type_dispatch, they have to run later
        elif CollectiveFunctionRewriteVariable.can_rewrite(value):
            new_fn, new_source = CollectiveFunctionRewriteVariable.rewrite(value)
            old_source = self.source
            self.source = new_source
            return CollectiveFunctionRewriteVariable(
                new_fn,
                orig_fn=value,
                orig_source=old_source,
                source=new_source,
                guards=make_guards(GuardBuilder.FUNCTION_MATCH),
            )
        elif istype(value, (types.FunctionType, torch.jit.ScriptFunction)):
            return UserFunctionVariable(
                value,
                source=self.source,
                guards=make_guards(GuardBuilder.FUNCTION_MATCH),
            )
        elif istype(value, (types.ModuleType, replay_record.DummyModule)):
            return PythonModuleVariable(
                value,
                source=self.source,
                guards=make_guards(GuardBuilder.PYMODULE_MATCH),
            )
        elif istype(value, torch.autograd.function.FunctionMeta):
            return AutogradFunctionVariable(
                value,
                source=self.source,
                guards=make_guards(GuardBuilder.FUNCTION_MATCH),
            )
        elif isinstance(value, torch.autograd.function.FunctionCtx):
            # The autograd.function context
            return self.tx.output.side_effects.track_object_existing(
                self.source,
                value,
                AutogradFunctionContextVariable(
                    value,
                    source=self.source,
                    guards=make_guards(GuardBuilder.TYPE_MATCH),
                ),
            )
        elif (
            isinstance(value, types.MethodType)
            and istype(
                getattr(value, "__self__", None), torch.autograd.function.FunctionMeta
            )
            and getattr(value, "__name__", "") == "apply"
            and value == getattr(value.__self__, "apply", None)
        ):
            # handle aliased autograd function `apply` calls
            return GetAttrVariable(
                AutogradFunctionVariable(
                    value.__self__,
                    source=self.source,
                    guards=make_guards(GuardBuilder.FUNCTION_MATCH),
                ),
                "apply",
            )
        elif np and isinstance(value, np.number):
            return self.wrap_unspecialized_primitive(value)
        elif DataClassVariable.is_matching_object(value):
            return DataClassVariable.wrap(self, value).add_guards(
                make_guards(GuardBuilder.TYPE_MATCH)
            )
        elif HFPretrainedConfigVariable.is_matching_object(value):
            return HFPretrainedConfigVariable(
                value, guards=make_guards(GuardBuilder.TYPE_MATCH)
            )
        elif isinstance(value, HigherOrderOperator):
            return TorchHigherOrderOperatorVariable.make(
                value,
                source=self.source,
                guards=self.make_guards(
                    GuardBuilder.TYPE_MATCH, GuardBuilder.NAME_MATCH
                ),
            )
        elif type(value).__name__ == "builtin_function_or_method" and isinstance(
            value.__self__, torch_special_class_types
        ):
            return TorchVariable(
                value,
                guards=make_guards(GuardBuilder.FUNCTION_MATCH),
            )
        elif isinstance(value, torch.cuda.streams.Stream):
            unimplemented("CUDAStreamVariable does not currently work soundly.")
            # return CUDAStreamVariable(
            #     None,
            #     value,
            #     source=self.source,
            #     guards=self.make_guards(GuardBuilder.ID_MATCH),
            # )
        elif (
            isinstance(value, torch._C._TensorMeta)
            and value in config.traceable_tensor_subclasses
        ):
            return TensorSubclassVariable(value, source=self.source)
        elif isinstance(value, types.MethodType) and isinstance(
            value.__self__, torch.nn.Module
        ):
            # don't let MethodTypes fall through to UserDefinedObject,
            # which doesn't support 'CALL_FUNCTION'

            # TODO(whc): Why do we limit this to methods on NNModules?
            # I don't have a good reason for this, but it preserves the existing behavior
            # for MBartForConditionalGeneration, which generates many graph breaks and OOMs otherwise.
            # I suspect we probably want to relax this check and dig deeper there.

            # In order to construct a MethodVariable in Dynamo, we start with an actual method obj from python,
            # but need to separately wrap its underlying `__func__` and its `self` argument.  We wrap `self` here
            # and then `__func__` gets wrapped inside UserMethodVariable.
            self_obj = VariableBuilder(
                self.tx, source=AttrSource(self.source, "__self__")
            )(value.__self__)
            assert self_obj and isinstance(
                self_obj, VariableTracker
            ), "Failed to produce a valid self obj"
            return UserMethodVariable(
                value.__func__,
                self_obj,
                source=self.source,
                guards=make_guards(GuardBuilder.FUNCTION_MATCH),
            )
        elif (
            istype(value, contextlib.nullcontext)
            and inspect.getattr_static(value, "enter_result", None) is None
        ):
            return NullContextVariable(
                source=self.source,
                guards=make_guards(GuardBuilder.FUNCTION_MATCH),
            )
        elif KeyedJaggedTensorVariable.is_matching_object(value):
            result = KeyedJaggedTensorVariable(
                value,
                source=self.source,
                guards=self.make_guards(GuardBuilder.TYPE_MATCH),
            )
            # TODO: this doing it manually is bad
            return self.tx.output.side_effects.track_object_existing(
                self.source, value, result
            )
        elif isinstance(value, torch.optim.Optimizer):
            return OptimizerVariable(
                value,
                source=self.source,
                guards=self.make_guards(GuardBuilder.TYPE_MATCH),
            )
        elif ProcessGroupVariable.is_process_group(value):
            return ProcessGroupVariable(
                value,
                source=self.source,
                guards=self.make_guards(GuardBuilder.ID_MATCH),
            )
        elif DeviceMeshVariable.is_device_mesh(value):
            # TODO: see if we need to add custom guard instead
            # of a simple ID_MATCH
            return DeviceMeshVariable(
                value,
                source=self.source,
                guards=self.make_guards(GuardBuilder.ID_MATCH),
            )
        elif PlacementClassVariable.is_placement_type(value):
            # TODO: see if we need to add custom guard instead
            # of a simple ID_MATCH
            return PlacementClassVariable(
                value,
                source=self.source,
                guards=make_guards(GuardBuilder.ID_MATCH),
            )
        elif issubclass(type(value), type):
            # TODO(whc) the following seems preferable but breaks some tests, debug
            # elif inspect.isclass(value):
            return UserDefinedClassVariable(
                value,
                source=self.source,
                guards=make_guards(GuardBuilder.FUNCTION_MATCH),
            )
        else:
            result = UserDefinedObjectVariable(
                value,
                source=self.source,
                guards=self.make_guards(GuardBuilder.TYPE_MATCH),
            )
            if not SideEffects.cls_supports_mutation_side_effects(type(value)):
                # don't allow STORE_ATTR mutation with custom __setattr__
                return result
            return self.tx.output.side_effects.track_object_existing(
                self.source, value, result
            )

    def tensor_can_be_dict_key(self, value):
        # only allow Parameter and another specific Tensor can be used as dict key
        return (
            isinstance(value, torch.nn.Parameter)
            or isinstance(self.source, AttrSource)
            and self.source.member == "state"
            and isinstance(self.source.base, LocalSource)
        )

    def tensor_should_specialize(self):
        return (
            self.source
            and isinstance(self.source, GetItemSource)
            and isinstance(self.source.base, GetItemSource)
            and self.source.base.index == "params"
            and isinstance(self.source.base.base, GetItemSource)
            and isinstance(self.source.base.base.base, AttrSource)
            and self.source.base.base.base.member == "param_groups"
            and isinstance(self.source.base.base.base.base, LocalSource)
            and (
                isinstance(
                    self.tx.f_locals[self.source.base.base.base.base.local_name],
                    torch.optim.Optimizer,
                )
                if self.source.base.base.base.base.local_name in self.tx.f_locals.keys()
                else True
            )
        )

    def wrap_listlike(self, value: Union[tuple, list, odict_values, NamedTuple]):
        # One can index a tensor with a list/tuple. Therefore, we need to
        # have a stricter match.
        guards = self.make_guards(GuardBuilder.LIST_LENGTH)

        for item in value:
            if item is value:
                unimplemented("list elements are pointing to the list itself")

        output = [
            VariableBuilder(self.tx, GetItemSource(self.get_source(), i))(
                item
            ).add_guards(guards)
            for i, item in enumerate(value)
        ]
        result = self.list_type(value)(
            output, mutable_local=MutableLocal(), guards=guards
        )
        if istype(value, list):
            return self.tx.output.side_effects.track_list(self.source, value, result)
        return result

    def wrap_tuple_iterator(self, value: tuple_iterator):
        guards = self.make_guards(GuardBuilder.TUPLE_ITERATOR_LEN)
        output = [
            VariableBuilder(self.tx, TupleIteratorGetItemSource(self.get_source(), i))(
                tuple_iterator_getitem(value, i)
            ).add_guards(guards)
            for i in range(tuple_iterator_len(value))
        ]
        return TupleIteratorVariable(
            output, mutable_local=MutableLocal(), guards=guards
        )

    def wrap_slice_range(self, value: Union[slice, range]):
        items = [
            VariableBuilder(self.tx, AttrSource(self.get_source(), k))(
                getattr(value, k)
            )
            for k in ("start", "stop", "step")
        ]
        if isinstance(value, slice):
            return SliceVariable(
                items, guards=self.make_guards(GuardBuilder.TYPE_MATCH)
            )
        else:
            return RangeVariable(
                items, guards=self.make_guards(GuardBuilder.EQUALS_MATCH)
            )

    def wrap_module(self, value: torch.nn.Module):
        from ..eval_frame import OptimizedModule

        if istype(value, OptimizedModule):
            guards = self.make_guards(GuardBuilder.TYPE_MATCH)
            self.source = AttrSource(self.source, "_orig_mod")
            return self.wrap_module(value._orig_mod).add_guards(guards)

        if (
            isinstance(value, (torch.nn.RNN, torch.nn.GRU, torch.nn.LSTM))
            and not config.allow_rnn
        ):
            unimplemented("TorchDynamo purposely graph breaks on RNN, GRU, LSTMs")
        if mutation_guard.is_dynamic_nn_module(value):
            # created dynamically, don't specialize on it
            result = UnspecializedNNModuleVariable(
                value, guards=self.make_guards(GuardBuilder.TYPE_MATCH)
            )
            if not SideEffects.cls_supports_mutation_side_effects(type(value)):
                # don't allow STORE_ATTR mutation with custom __setattr__
                return result
            return self.tx.output.side_effects.track_object_existing(
                self.source, value, result
            )
        elif issubclass(
            value.__class__, torch.nn.parallel.distributed.DistributedDataParallel
        ):
            return UnspecializedNNModuleVariable(
                value, guards=self.make_guards(GuardBuilder.TYPE_MATCH)
            )
        elif getattr(value, "_is_fsdp_managed_module", False):
            # See note [Dynamo treats FSDP wrapped modules as UnspecializedNNModule]
            # in fully_sharded_data_parallel.py for more information

            # we can't do this assert inside FSDP constructor,
            # since we don't know yet whether dynamo will be used
            assert getattr(
                value, "_fsdp_use_orig_params", False
            ), "Dynamo only supports FSDP with use_orig_params=True"

            # Note on FSDP guarding
            # 1. We expect FSDP wrapping mutates an nn module irreversably (no way to de-wrap).
            # 2. Eager FSDP already assumes (requires, but without enforcement) that users don't mutate their
            #    model parameters/structure after FSDP wrapping, because FSDP wouldn't notice or update its FlatParams.
            #
            # Due to (1), once we enter this path we expect not to go back nor have to guard on type
            # or _is_fsdp_managed_module.
            #
            # TODO(whc) We could add a guard on the opposite case, where a user compiled/ran
            # pre-FSDP-wrapped model, then wrapped, to ensure that we recompile with the FSDP handling.
            #
            # Due to (2), we skip guards on inner contents of fsdp_managed modules, by using FSDPNNModuleSource as the
            # guard source.  This behavior is gated on config.skip_fsdp_guards.
            #
            # ID_MATCH is required to disambiguate cases as simple as a unit test that constructs 2 models and wraps
            # them differently with different FSDP configs.  (test_dynamo_distributed.py -k test_fsdp_aot_eager)
            return FSDPManagedNNModuleVariable(
                value,
                guards=self.make_guards(GuardBuilder.TYPE_MATCH, GuardBuilder.ID_MATCH),
                source=self.get_source(),
            )
        else:
            return self.tx.output.register_attr_or_module(
                value,
                self.name,
                source=self.get_source(),
                # Guards are added inside register_attr_or_module
            )

    def wrap_literal(self, value):
        unspec = not config.specialize_int
        if unspec and type(value) is torch.Size:
            return SizeVariable(
                [
                    VariableBuilder(self.tx, GetItemSource(self.get_source(), i))(v)
                    for i, v in enumerate(value)
                ],
                guards=self.make_guards(GuardBuilder.LIST_LENGTH),
            )
        elif unspec and type(value) is int:
            # unspecializing int by default, but still
            # specialize for the following conditions
            if (
                value in self._common_constants()
                # Assume integers from global variables want to be specialized
                or not self.source.guard_source().is_local()
                # Assume that integers that came from NN modules want to be
                # specialized (as we don't expect users to be changing the
                # NN modules on the fly)
                or self.source.guard_source().is_nn_module()
            ):
                return ConstantVariable(
                    value=value,
                    guards=self.make_guards(GuardBuilder.CONSTANT_MATCH),
                )
            else:
                return self.wrap_unspecialized_primitive(value)
        else:
            return ConstantVariable(
                value=value,
                guards=self.make_guards(GuardBuilder.CONSTANT_MATCH),
            )

    def wrap_tensor(self, value: torch.Tensor):
        source = self.get_source()

        if (
            source.guard_source().is_nn_module()
            or get_static_address_type(value) is not None
            and not source.guard_source().is_fsdp_module()
        ):
            return self.tx.output.register_attr_or_module(
                value,
                self.name,
                source=source,
                # Guards are done inside register_attr_or_module
                # guards=self.make_guards(GuardBuilder.TENSOR_MATCH),
            )

        if is_constant_source(source):
            return self.tx.output.register_attr_or_module(
                value,
                re.sub(r"[^a-zA-Z0-9]+", "_", self.name),
                source=source,
                # Guards are added inside register_attr_or_module
            )

        if type(value) in config.traceable_tensor_subclasses:
            # Ordinarily, we would fakeify a tensor so that it can get dynamic
            # shapes and be computed on without triggering actual operations.
            # However, how can we fakeify a tensor subclass?  Ordinary
            # inheritance (nor multiple inheritance) won't work work.
            #
            # Instead, our plan is to *manually simulate* the tensor subclass
            # inheriting from a fake tensor with dynamo.  This means our
            # data representation for a tensor subclass will be a fake tensor
            # + tensor subclass type + any extra data the subclass may have
            # been storing on the tensor.  Because all Python accesses are
            # mediated through TensorWithTFOverrideVariable, we can ensure
            # that we dispatch differently, e.g., according to
            # __torch_function__
            #
            # To simplify things for now, the __dict__ tracking bits haven't
            # been implemented yet, but they can be added into this design at
            # a later point in time.
            ignore_subclass = True
        else:
            assert type(value) in (
                torch.Tensor,
                torch.nn.Parameter,
                torch._subclasses.fake_tensor.FakeTensor,
            ) or is_traceable_wrapper_subclass(value), type(value)
            ignore_subclass = False

        # NB: this just says we accessed a tensor from the same source again
        # (e.g., a tensor lives in a global foo, and we LOAD_GLOBAL it twice).
        # This is distinct from two distinct sources mapping to the same
        # Tensor (per id())!  No guard is necessary here.  See below for the
        # other case.
        is_duplicate_tensor = source in self.tx.output.input_source_to_var
        if is_duplicate_tensor:
            return self.tx.output.input_source_to_var[source]

        # We have accessed the SAME tensor from a different source.  In some
        # situations, it doesn't matter if you have the same tensor identity
        # or not, but we are unable to do this fine-grained tracking.  So
        # instead we just say, if x is y, then to successfully reuse this
        # compiled tensor again, you must have x is y again.  Negative
        # aliases, that is, that x is not y, are IMPLICITLY checked as part of
        # the code cache matching process, you don't need to explicitly
        # generate a guard for it (nor would you want to, you need O(n^2)
        # pairwise 'is not' tests to do it.)
        if value in self.tx.output.real_value_tensor_positive_aliases:
            stored_value = self.tx.output.real_value_tensor_positive_aliases[value]
            # TODO(voz): Decently common pattern, refactor at some point.
            dup_guard = self._make_dupe_guard(stored_value)
            if dup_guard:
                stored_value = stored_value.add_guards(self.make_guards(dup_guard))
            return stored_value

        # tx.output has multiple tracers if we're introspecting HigherOrderOperator.
        # When we've discovered an untracked tensor, then we actually need
        # to get Dynamo to track the tensor (which is what this function does)
        # and put it as a graph input on the root tracer. Later on,
        # if the input is actually used in the body of the HigherOrderOperator,
        # then the relevant SubgraphTracer will lift it to being an input of
        # the subgraph.
        # See NOTE [HigherOrderOperator tracing design] for more details.

        tensor_proxy = self.tx.output.root_tracer.create_graph_input(
            re.sub(r"[^a-zA-Z0-9]+", "_", self.name), type(value), source=source
        )
        tensor_variable = wrap_fx_proxy(
            tx=self.tx,
            proxy=tensor_proxy,
            example_value=value,
            guards=self.make_guards(
                functools.partial(
                    GuardBuilder.TENSOR_MATCH,
                    value=value
                    if isinstance(source, NumpyTensorSource)
                    else TensorWeakRef(value),
                )
            ),
            should_specialize=self.tensor_should_specialize(),
            ignore_subclass=ignore_subclass,
            source=source,
        )
        self.tx.output.input_source_to_var[source] = tensor_variable
        assert "tensor_dict" not in tensor_proxy.node.meta
        tensor_proxy.node.meta["tensor_dict"] = value.__dict__.copy()

        # TODO: I think the result is guaranteed to be fake with
        # ignore_subclass changes
        fake_tensor_value = None
        example_value = tensor_variable.proxy.node.meta["example_value"]
        if is_fake(example_value):
            fake_tensor_value = example_value

        grapharg = GraphArg(source, value, False, fake_tensor_value)
        tensor_proxy.node.meta["grapharg"] = grapharg
        self.tx.output.add_symbol_bindings(grapharg)

        if type(value) in config.traceable_tensor_subclasses:
            # NB: This is slightly misnamed, a tensor subclass might not have
            # any explicit __torch_function__ implementation and is relying
            # on the default inherited from torch.Tensor
            return TensorWithTFOverrideVariable.create(
                self.tx,
                tensor_variable,
                source,
                value.__torch_function__.__func__,
                type(value),
            )

        return tensor_variable

    def wrap_numpy_ndarray(self, value):
        assert np is not None
        assert isinstance(value, np.ndarray)

        source = NumpyTensorSource(self.get_source())
        tensor_value = torch.as_tensor(value)
        # We do this because we want the full behavior of guarding the numpy ndarray as if it were
        # a tensor. It's a little annoying to make a VT to throw out, but there's so many side effects here
        # that there's not another great way to do this atm.
        # This creates the right graphargs, as well as registration for guards in tensor names and shape env.
        tensor_vt = VariableBuilder(self.tx, source)(tensor_value)
        proxy = self.tx.output.root_tracer.create_graph_input(
            re.sub(r"[^a-zA-Z0-9]+", "_", self.name), type(tensor_value), source=source
        )
        options = {"source": source, "guards": tensor_vt.guards}
        numpy_ndarray_variable = wrap_fx_proxy_cls(
            target_cls=NumpyNdarrayVariable,
            tx=self.tx,
            proxy=proxy,
            example_value=tensor_value,
            **options,
        )

        self.tx.output.input_source_to_var[source] = numpy_ndarray_variable
        example_value = numpy_ndarray_variable.proxy.node.meta["example_value"]

        # is_unspecialized should be true because we are wrapping a np.ndarray as argument input, and it needs to be
        # converted to a tensor.
        grapharg = GraphArg(
            source,
            tensor_value,
            is_unspecialized=True,
            fake_tensor=example_value,
            is_tensor=True,
            example_strong_ref=tensor_value,
        )
        proxy.node.meta["grapharg"] = grapharg

        return numpy_ndarray_variable

    def wrap_unspecialized_primitive(self, value):
        if self.name in self.tx.output.unspec_variable_map:
            return self.tx.output.unspec_variable_map[self.name]
        else:
            # NB: We do not do float.  For motivation, see
            # https://docs.google.com/document/d/1INSCdYu1PxXcr43HrD82OudeEuS-qxQe1yZmLg2wy6A/edit
            # but the general idea is that we generate kernels that can
            # take unspecialized floats and use them in sizevar computation
            if (
                isinstance(value, int)
                and not is_constant_source(self.get_source())
                and not isinstance(self.get_source(), RandomValueSource)
            ):
                if torch._dynamo.config.specialize_int:
                    # If specialize_int is False, also return
                    # a constant (but this should have been handled
                    # in the caller, TBH)
                    return ConstantVariable(
                        value=value,
                        guards=self.make_guards(GuardBuilder.CONSTANT_MATCH),
                    )

                shape_env = self.tx.output.shape_env

                name = self.source.name()
                if name not in self.tx.output.frame_state:
                    # Note - this esentially means that if this name gets reused as a tensor,
                    # it will start fully dynamic. That should always be a safe option, and not awfully inefficient.
                    # Alternatively, if we want to improve pef here, we can add a third state of unset, but I am not
                    # sure that is necessary for now.
                    frame_state_entry = FrameStateSizeEntry(scalar=value, size=None)
                else:
                    frame_state_entry = self.tx.output.frame_state[name]
                    if frame_state_entry.scalar != value:
                        log.debug(
                            "automatic dynamic int %s val %s != %s",
                            name,
                            value,
                            frame_state_entry.scalar,
                        )
                        frame_state_entry.scalar = None
                self.tx.output.frame_state[name] = frame_state_entry

                # TODO: This should be dynamic, as we in general do not
                # know if bare integers are actually going to be sizevars
                # and it is inappropriate to eagerly duck size them with
                # real sizevars
                if (
                    config.automatic_dynamic_shapes and frame_state_entry.scalar is None
                ) or not config.assume_static_by_default:
                    dynamic_dim = DimDynamic.DYNAMIC
                else:  # assume_static_by_default
                    # TODO: dynamic_dim = DimDynamic.STATIC should work but
                    # for some reason it doesn't
                    return ConstantVariable(
                        value=value,
                        guards=self.make_guards(GuardBuilder.CONSTANT_MATCH),
                    )

                wrapped_value = shape_env.create_unspecified_symint_and_symbol(
                    value,
                    source=self.source,
                    dynamic_dim=dynamic_dim,
                )

                self.tx.output.tracked_fakes.append(
                    TrackedFake(wrapped_value, self.source, None)
                )
            else:
                wrapped_value = torch.tensor(value)
            if not isinstance(self.get_source(), RandomValueSource):
                guards = {self.get_source().make_guard(GuardBuilder.TYPE_MATCH, True)}
                options = {"guards": guards}
            else:
                options = {}
            options.update({"source": self.get_source()})
            if isinstance(wrapped_value, torch.Tensor):
                options.update({"raw_value": value})

            proxy = self.tx.output.root_tracer.create_graph_input(
                re.sub(r"[^a-zA-Z0-9]+", "_", self.name),
                type(wrapped_value),
                source=self.get_source(),
            )

            unspec_var = wrap_fx_proxy_cls(
                UnspecializedPythonVariable,
                tx=self.tx,
                proxy=proxy,
                example_value=wrapped_value,
                **options,
            )
            self.tx.output.unspec_variable_map[self.name] = unspec_var
            if not is_constant_source(self.get_source()):
                if self.tx.export and not isinstance(self.get_source(), LocalSource):
                    raise AssertionError(
                        "Dynamo attempts to add additional input during export: value={}, source={}".format(
                            wrapped_value, self.get_source()
                        )
                    )
                fake_tensor_value = None
                if isinstance(unspec_var, ConstantVariable):
                    example_value = unspec_var.value
                else:
                    example_value = unspec_var.proxy.node.meta["example_value"]
                if is_fake(example_value):
                    fake_tensor_value = example_value
                    assert fake_tensor_value.fake_mode is self.tx.fake_mode, (
                        f"fake mode ({fake_tensor_value.fake_mode}) from fake tensor metadata doesn't match mode"
                        "({self.tx.fake_mode}) from InstructionTranslator"
                    )

                proxy.node.meta["grapharg"] = GraphArg(
                    self.get_source(),
                    wrapped_value,
                    isinstance(wrapped_value, torch.Tensor),
                    fake_tensor_value,
                    is_tensor=False,
                    example_strong_ref=wrapped_value,
                )
            return unspec_var


def _dataclasses_fields_lambda(obj):
    if isinstance(obj, UserDefinedObjectVariable):
        value = obj.value
    elif isinstance(obj, DataClassVariable):
        value = obj.user_cls
    else:
        unimplemented(f"Dataclass fields handling fails for type {obj}")
    items = []
    for field in dataclasses.fields(value):
        source = None
        if obj.source:
            source = GetItemSource(
                AttrSource(obj.source, "__dataclass_fields__"), field.name
            )
        items.append(UserDefinedObjectVariable(field, source=source).add_options(obj))
    return TupleVariable(items).add_options(obj)


def wrap_fx_proxy(tx, proxy, example_value=None, **options):
    return wrap_fx_proxy_cls(
        target_cls=TensorVariable,
        tx=tx,
        proxy=proxy,
        example_value=example_value,
        **options,
    )


# Note: Unfortunate split due to some gross classes existing that subclass TensorVariable
# Should be compositional instead
#
# This is a horribly complicated function that does too many things, to
# explain what it does, let's first talk about the classic usage wrap_fx_proxy
# for a TensorVariable.  There are two primary modes of use:
#
#   1. Wrapping a pre-existing Tensor.  In this case, example_value is set
#      to the pre-existing Tensor.  (Note that this example_value will NOT
#      be the final example_value we put into node.meta['example_value'],
#      instead it is converted into a fake tensor using
#      wrap_to_fake_tensor_and_record and registered as a graph input.)
#
#   2. "Wrapping" the result of some Tensor operation Dynamo traced over.  In
#      this case, example_value is None (and we are going to figure it out
#      ourselves using FakeTensors, via get_fake_value, which will run
#      the operation represented by the (singular!) FX node referenced by
#      the passed in proxy.)
#
# The expectation is you end up with a Tensor output, and everything is
# straightforwardly traced into the graph.
#
# Upon closer inspection, you may notice that there are a slurry of non-Tensor
# output cases.  What gives?  Well, we sometimes trace operations into the
# graph that don't involve tensors.
#
#   * Some operators return tuples; we need to recursively handle their
#     contents
#
#   * Some operators have side effects that will affect subsequent AOTAutograd
#     tracing but don't otherwise return anything.
#
#   * Some operators return symbolic ints/floats/bools which can go in the
#     graph and be traced (but only if they're actually symbolic!  If they're
#     static you don't want to put them in the graph, which means you
#     shouldn't call this function.)
#
# The common theme is that you only use this function WHEN YOU ARE TRACING
# SOMETHING INTO THE GRAPH.  This is sort of obvious, because you can't call
# this function without a proxy.
def wrap_fx_proxy_cls(
    target_cls, tx, proxy, example_value=None, ignore_subclass=False, **options
):
    import torch._export.constraints
    from ..symbolic_convert import InstructionTranslatorBase

    assert isinstance(tx, InstructionTranslatorBase)
    if "guards" in options and options["guards"] is not None:
        tx.output.guards.update(options["guards"])

    assert "example_value" not in proxy.node.meta, f"{proxy.node.meta['example_value']}"

    initial_example_value = example_value

    def _is_functional_tensor_fakified_by_dynamo(x):
        if isinstance(x, torch.Tensor) and torch._is_functional_tensor(x):
            reapply_views = torch._C._functionalization_reapply_views_tls()
            unwrapped = torch._C._functorch._unwrap_functional_tensor(x, reapply_views)
            return (
                isinstance(unwrapped, FakeTensor)
                and unwrapped.fake_mode == tx.fake_mode
            )
        return False

    def _clone_input(value):
        if isinstance(value, torch.Tensor):
            # tensor subclasses will not be converted to FakeTensors and need to be cloned
            if not (
                isinstance(value, FakeTensor)
                or _is_functional_tensor_fakified_by_dynamo(value)
            ):
                # NB: ensure strides are preserved
                value = clone_input(value)

        return value

    with preserve_rng_state():
        if example_value is None:
            example_value = get_fake_value(proxy.node, tx)

        # Handle recursive calls here
        elif (
            isinstance(example_value, FakeTensor)
            and example_value.fake_mode is tx.fake_mode
        ) or _is_functional_tensor_fakified_by_dynamo(example_value):
            pass

        elif isinstance(example_value, torch.Tensor):
            if tx.export:
                # The legacy behavior for real value cache with subclasses was
                # to perform a clone WITHOUT preserving the subclass.  It's
                # not entirely clear this is what you actually want though.
                with torch._C.DisableTorchFunctionSubclass():
                    proxy.tracer.real_value_cache[proxy.node] = _clone_input(
                        example_value
                    )
            # NB: If we're ignoring subclass, then the expectation is you will
            # take the returned TensorVariable and wrap it into a more
            # accurate TensorVariable that is able to track subclass-ness;
            # otherwise this is wrong!
            kwargs = {
                "ignore_subclass": ignore_subclass,
                "is_tensor": target_cls is TensorVariable,
            }
            assert "source" in options and options["source"] is not None
            kwargs["source"] = options["source"]
            example_value = wrap_to_fake_tensor_and_record(
                example_value, tx=tx, **kwargs
            )

    if isinstance(example_value, torch.Tensor):
        is_parameter = isinstance(example_value, torch.nn.Parameter)
        should_specialize = options.pop("should_specialize", False)
        if is_parameter or should_specialize:
            specialized_value = initial_example_value
        else:
            specialized_value = None

        # NB: In most (all?) cases, this does not actually do a clone.
        # (WARNING: this means that if we mutate metadata on the fake
        # tensor, the stored example value will update too!)
        example_value = _clone_input(example_value)
        proxy.node.meta["example_value"] = example_value
        specialized_props = target_cls.specialize(example_value)
        # TODO: not sure about this fake mode test
        if (
            isinstance(example_value, torch._subclasses.fake_tensor.FakeTensor)
            and example_value.fake_mode is tx.fake_mode
        ):
            # NB: This will be wrong for ignore_subclass; fix it up later!
            specialized_props["class_type"] = (
                torch.nn.Parameter if is_parameter else torch.Tensor
            )

        specialized_props["specialized_value"] = specialized_value

        options.update(specialized_props)
        return target_cls(proxy, **options)
    elif (
        hasattr(proxy.node.target, "__name__")
        and proxy.node.target.__name__ == "set_state"
        and isinstance(proxy.node.target.__self__, torch._C.Generator)
        or proxy.node.target == torch.random.set_rng_state
    ):
        from . import TorchVariable

        return TorchVariable(proxy.node.target)
    elif (
        proxy.node.target == torch._C._DisableFuncTorch
        or proxy.node.target == torch.cuda._is_in_bad_fork
    ):
        from . import UserDefinedObjectVariable

        return UserDefinedObjectVariable(example_value)
    elif istype(example_value, torch.Size) and all(
        isinstance(x, int) for x in example_value
    ):
        sizes = [ConstantVariable(x) for x in example_value]
        return SizeVariable(sizes, **options)
    elif isinstance(example_value, (tuple, list, set)):
        proxy.node.meta["example_value"] = example_value
        unpacked = []
        for i, val in enumerate(example_value):
            if val is None:
                # nn.MultiheadAttention() can return None, see issue #175
                unpacked.append(
                    ConstantVariable(None, **options),
                )
            else:
                unpacked.append(
                    wrap_fx_proxy_cls(
                        target_cls,
                        tx,
                        proxy.tracer.create_proxy(
                            "call_function", operator.getitem, (proxy, i), {}
                        ),
                        example_value=val,
                        **options,
                    )
                )
        if isinstance(example_value, torch.Size):
            # NB: Keep the old proxy around.  See SizeVariable for an
            # explanation why
            return SizeVariable(unpacked, proxy, **options)
        elif istype(example_value, tuple):
            return TupleVariable(unpacked, **options)
        elif istype(example_value, (list, immutable_list)):
            return ListVariable(unpacked, mutable_local=MutableLocal(), **options)
        elif istype(example_value, set):
            return SetVariable(tx, unpacked, mutable_local=MutableLocal(), **options)
        else:
            assert example_value.__class__.__module__ == "torch.return_types" or hasattr(
                example_value, "_fields"
            ), f"expected {example_value.__class__.__module__} == torch.return_types or named tuple but got {type(example_value)}"
            return NamedTupleVariable(unpacked, example_value.__class__, **options)
    elif example_value is None or proxy.node.target is torch.manual_seed:
        return ConstantVariable(None, **options)
    elif isinstance(example_value, (torch.SymInt, torch.SymFloat, torch.SymBool)):
        proxy.node.meta["example_value"] = example_value
        return SymNodeVariable(proxy, example_value, **options)
    elif proxy.node.target in [torch.cuda.streams.Stream, torch.cuda.current_stream]:
        proxy.node.meta["example_value"] = example_value
        return CUDAStreamVariable(proxy, example_value, **options)
    elif isinstance(example_value, int) and proxy.node.target in [
        torch.sym_int,
        getattr,
        operator.getitem,
        torch._utils._element_size,
        torch.seed,
        operator.mod,
        # some mac builds are missing torch.distributed.get_rank()
        getattr(torch.distributed, "get_rank", _missing),
        getattr(torch.distributed, "get_world_size", _missing),
        # This always wants to be in the graph, even if the constraint
        # results in a constant int
        torch._export.constraints.constrain_as_value,
    ]:
        proxy.node.meta["example_value"] = example_value
        return ConstantVariable(example_value, **options)
    else:
        unimplemented(
            "torch.* op returned non-Tensor "
            + f"{typestr(example_value)} {proxy.node.op} {proxy.node.target}"
        )


# Tracks the sources of all fake tensors we wrap in Dynamo.
# Used by shape guard computation.
@dataclasses.dataclass
class TrackedFake:
    fake: Union[FakeTensor, SymInt]
    source: Source
    # Is None when fake is SymInt
    constraint_dims: Optional[DimList[DimConstraint]]

    def __hash__(self) -> int:
        return hash((self.fake, self.source.name()))

    def __eq__(self, other: object) -> bool:
        if isinstance(other, TrackedFake):
            return self.fake is other.fake and self.source.name() == other.source.name()
        return False


# Performs automatic dynamic dim determination.
# Returns tuple of (dynamic_dims, constraint_dims) where each is either a list of dims or None.
def _automatic_dynamic(e, tx, name, static_shapes):
    if static_shapes:
        return [DimDynamic.STATIC] * e.dim(), [None] * e.dim()

    # Prep for automatic dynamic
    frame_state_entry = None
    if name not in tx.output.frame_state:
        # If there is no entry for this source, add the tensor to frame state with its current static size.
        # E.g., {} -> {"x": [2, 4]}
        frame_state_entry = FrameStateSizeEntry(None, None)
        frame_state_entry.size = list(e.size())
    else:
        frame_state_entry = tx.output.frame_state[name]
        if frame_state_entry.size is not None:
            if e.ndim != len(frame_state_entry.size):
                # If there is already an entry, and the dim mismatches, replace the frame state entry with None.
                # E.g. {"x": [2, 3, 4]} -> {"x": None}
                log.debug(
                    "automatic dynamic %s dim %s != %s",
                    name,
                    e.ndim,
                    frame_state_entry.size,
                )
                frame_state_entry.size = None
            else:
                # If there is already an entry, and the dim matches, for every size in the frame state which
                # disagrees with the current static size, replace it with None. E.g., {"x": [2, 3]} -> {"x": [2, None]}
                for i, dim in enumerate(frame_state_entry.size):
                    if dim is not None and e.size()[i] != dim:
                        log.debug(
                            "automatic dynamic %s size(%s) %s != %s",
                            name,
                            i,
                            e.size(i),
                            dim,
                        )
                        frame_state_entry.size[i] = None

    # TODO: index export_constraints ahead of time so we don't have to
    # do a linear scan every time here
    t_id = id(e)
    dim2constraint = {}

    def update_dim2constraint(dim, constraint_range):
        if dim in dim2constraint:
            from torch.fx.experimental.symbolic_shapes import StrictMinMaxConstraint

            dim2constraint[dim] = StrictMinMaxConstraint(
                vr=constraint_range.vr & dim2constraint[dim].vr,
                warn_only=False,
            )
        else:
            dim2constraint[dim] = constraint_range

    if tx.output.export_constraints:
        for constraint in tx.output.export_constraints:
            if constraint.t_id == t_id:
                update_dim2constraint(constraint.dim, constraint.constraint_range)
            if constraint.shared is not None and constraint.shared.t_id == t_id:
                # We process constraint ranges for each shared dimension separately
                # so that we can directly check range constraint violations on them
                # without looking up which other shared dimensions have this info.
                # In other words, for this t_id, we will have processed all of its
                # constraint ranges, no matter where / how they were specified, by
                # by the end of this loop.
                update_dim2constraint(
                    constraint.shared.dim, constraint.constraint_range
                )

    dynamic_dims = []
    constraint_dims = []
    for i in range(e.dim()):
        # NB: mark dynamic has precedence over static
        marked_dynamic = i in getattr(e, "_dynamo_dynamic_indices", set())
        marked_weak_dynamic = i in getattr(e, "_dynamo_weak_dynamic_indices", set())
        marked_static = i in getattr(e, "_dynamo_static_indices", set())

        # NB: both static and dynamic have precedence over
        automatic_dynamic = config.automatic_dynamic_shapes and (
            frame_state_entry.size is None or frame_state_entry.size[i] is None
        )

        # Reflect the user directive in the frame_state
        # For dynamic, apply None always
        if frame_state_entry.size and marked_dynamic:
            log.debug("automatic dynamic %s marked dynamic", name)
            frame_state_entry.size[i] = None

        # We will process constraints first, as they will imply that we
        # have a dynamic dimension
        # Precedence: export constraints > eager constraints
        constraint = dim2constraint.get(i)
        if constraint is None:
            if marked_dynamic and not config.allow_ignore_mark_dynamic:
                constraint = RelaxedUnspecConstraint(warn_only=False)
            elif not marked_static and automatic_dynamic:
                constraint = RelaxedUnspecConstraint(warn_only=True)
        constraint_dims.append(constraint)

        # Now, figure out if the dim is dynamic/duck/static
        if constraint is not None or marked_dynamic or marked_weak_dynamic:
            # NB: We could assert static_shapes is False here, but it
            # seems better to allow the user to override policy in this
            # case
            dynamic = DimDynamic.DYNAMIC
        elif static_shapes or config.assume_static_by_default or marked_static:
            dynamic = DimDynamic.STATIC
        else:
            dynamic = DimDynamic.DUCK

        dynamic_dims.append(dynamic)

    tx.output.frame_state[name] = frame_state_entry

    return dynamic_dims, constraint_dims


def wrap_to_fake_tensor_and_record(
    e, tx, ignore_subclass=False, *, source: Optional[Source], is_tensor: bool
):
    if (
        type(e) in (torch.Tensor, torch.nn.Parameter, FakeTensor)
        or (ignore_subclass and isinstance(e, torch.Tensor))
        or is_traceable_wrapper_subclass(e)
    ):
        assert source is not None
        static_shapes, reason = tensor_always_has_static_shape(
            e, is_tensor, guard_source=source.guard_source()
        )

        dynamic_dims, constraint_dims = _automatic_dynamic(
            e, tx, source.name(), static_shapes
        )

        log.debug(
            "wrap_to_fake %s %s %s %s",
            source.name(),
            tuple(e.shape),
            dynamic_dims,
            constraint_dims,
        )
        fake_e = wrap_fake_exception(
            lambda: tx.fake_mode.from_tensor(
                e,
                ignore_subclass=ignore_subclass,
                source=source,
                dynamic_dims=dynamic_dims,
                constraint_dims=constraint_dims,
            )
        )
        if is_tensor and not (static_shapes and source.is_nn_module()):
            tx.output.tracked_fakes.append(TrackedFake(fake_e, source, constraint_dims))
            tx.output.tracked_fakes_id_to_source[id(e)].append(source)
        tx.output.tensor_weakref_to_sizes_strides[WeakIdRef(e)] = {
            "size": fake_e.size(),
            "stride": fake_e.stride(),
        }
        return fake_e
    else:
        return e


class SourcelessBuilder:
    """
    Like builder, but stateless and does not require a source. Useful for simple type->VT objects, or objects
    that are being created/evaporated during inlining (ex: consider a locally made list of tensors we then iterate over
    .), such a list should not show up as an artifact from inputs, nor in reconstruction, nor in the graph. However,
    there may be reasons to represent it as a ListVariable internally.

    NOTE - Objects produced here are born UNGUARDED due to the nature of sources!

    NOTE - This class is very new! It will have some rough edges, but it was created to stem the bleeding of giant
    if/else type->VariableTracker trees that were cropping up all over dynamo.
    """

    def __call__(self, tx, value) -> VariableTracker:
        if isinstance(value, VariableTracker):
            # This is always valid to call, and useful for recursive calls.
            return value
        if isinstance(value, dataclasses._HAS_DEFAULT_FACTORY_CLASS):
            return UserDefinedObjectVariable(value)
        if ConstantVariable.is_literal(value):
            return SourcelessBuilder.wrap_constant_literal(value)
        elif is_builtin_callable(value):
            return BuiltinVariable(value)
        elif is_allowed(value):
            if is_user_defined_allowed(value):
                self.tx.output.has_user_defined_allowed_in_graph = True
            return TorchVariable(value)
        elif isinstance(value, types.FunctionType):
            return UserFunctionVariable(value)
        elif isinstance(value, enum.Enum):
            return EnumVariable(value)
        elif isinstance(value, (type, abc.ABCMeta)):
            return UserDefinedClassVariable(value)
        elif isinstance(value, dict):
            return ConstDictVariable(
                {k: self(tx, v) for k, v in value.items()},
                dict,
                mutable_local=MutableLocal(),
            )
        elif isinstance(value, (tuple, list)):
            cls = BaseListVariable.cls_for(type(value))
            return cls([self(tx, x) for x in value], mutable_local=MutableLocal())
        unimplemented(f"Unexpected type in sourceless builder {type(value)}")

    @staticmethod
    def wrap_constant_literal(value):
        assert ConstantVariable.is_literal(value)
        return ConstantVariable(value=value)<|MERGE_RESOLUTION|>--- conflicted
+++ resolved
@@ -130,12 +130,8 @@
 )
 from .torch import tensor_dunder_fns, torch_special_class_types, TorchVariable
 from .user_defined import (
-<<<<<<< HEAD
-    ProcessGroupVariable,
+    KeyedJaggedTensorVariable,
     TensorSubclassVariable,
-=======
-    KeyedJaggedTensorVariable,
->>>>>>> d9fb7166
     UserDefinedClassVariable,
     UserDefinedObjectVariable,
 )
