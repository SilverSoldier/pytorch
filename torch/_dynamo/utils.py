# mypy: allow-untyped-defs
from __future__ import annotations

import atexit
import collections
import contextlib
import copy
import dataclasses
import datetime
import dis
import enum
import functools
import gc
import importlib
import inspect
import itertools
import json
import linecache
import logging
import math
import operator
import os
import re
import sys
import textwrap
import threading
import time
import traceback
import types
import typing
import uuid
import warnings
import weakref
from contextlib import contextmanager
from dataclasses import is_dataclass
from functools import lru_cache
from types import MethodWrapperType
from typing import (
    Any,
    Callable,
    cast,
    ClassVar,
    Counter,
    DefaultDict,
    Deque,
    Dict,
    Generator,
    Iterable,
    Iterator,
    KeysView,
    List,
    Optional,
    overload,
    Set,
    Tuple,
    Type,
    TypeVar,
    Union,
    ValuesView,
)
from typing_extensions import Literal, TypeIs

import torch
import torch._functorch.config
import torch.fx.experimental.symbolic_shapes
import torch.utils._pytree as pytree
from torch import fx
from torch._C import (
    _instruction_counter,
    _len_torch_function_stack,
    _pop_torch_function_stack,
    _push_on_torch_function_stack,
)
from torch._dispatch.python import enable_python_dispatcher
from torch._dynamo.metrics_context import MetricsContext
from torch._guards import Source, TracingContext
from torch._subclasses.meta_utils import is_sparse_compressed
from torch._utils_internal import (
    log_chromium_event_internal,
    log_compilation_event,
    record_chromium_event_internal,
    signpost_event,
)
from torch.fx._utils import _format_graph_code, lazy_format_graph_code
from torch.nn.modules.lazy import LazyModuleMixin
from torch.utils._triton import has_triton, has_triton_package
from torch.utils.hooks import RemovableHandle


try:
    import numpy as np
except ModuleNotFoundError:
    np = None  # type: ignore[assignment]

try:
    import torch._logging
    import torch._numpy as tnp
    from torch._guards import detect_fake_mode  # noqa: F401n
    from torch._logging import LazyString

    from . import config

    # NOTE: Make sure `NP_SUPPORTED_MODULES` and `NP_TO_TNP_MODULE` are in sync.
    if np:
        NP_SUPPORTED_MODULES: Tuple[types.ModuleType, ...] = (
            np,
            np.fft,
            np.linalg,
            np.random,
        )

        NP_TO_TNP_MODULE = {
            np: tnp,
            np.fft: tnp.fft,
            np.linalg: tnp.linalg,
            np.random: tnp.random,
        }
    else:
        NP_SUPPORTED_MODULES = ()

        NP_TO_TNP_MODULE = {}
    from torch._subclasses.fake_tensor import FakeTensor, is_fake, maybe_get_fake_mode
except ImportError:
    pass


T = TypeVar("T")

unpatched_nn_module_getattr = torch.nn.Module.__getattr__
unpatched_nn_module_call = torch.nn.Module.__call__
unpatched_nn_module_call_impl = torch.nn.Module._call_impl

counters: DefaultDict[str, Counter[str]] = collections.defaultdict(collections.Counter)
optimus_scuba_log: Dict[str, Any] = {}
troubleshooting_url = (
    "https://pytorch.org/docs/main/torch.compiler_troubleshooting.html"
)
nnmodule_doc_url = "https://pytorch.org/docs/main/torch.compiler_nn_module.html"
nnmodule_doc_url_msg = f"See {nnmodule_doc_url} for more information and limitations."
log = logging.getLogger(__name__)

# profiling compilation time by function
compilation_time_metrics: Dict[str, List[float]] = {}

# This supports calculate_time_spent(), which reports cumulative times
# across the process for any "phase" populated by dynamo_timed. Reset if
# reset_frame_count() is called.
cumulative_time_spent_ns: Dict[str, float] = collections.defaultdict(float)

timer_counter = itertools.count()


# Abstraction on top of counters.
class ReInplaceTrigger(enum.Enum):
    AUTO_FUNC_V1 = 1
    AUTO_FUNC_V2 = 2
    TRITON_OPS = 3


class ReinplaceCounters:
    _values: DefaultDict[str, int] = collections.defaultdict(int)

    # Track sizes of known not re-inplaced tensors (exclude dynamic shapes).
    @classmethod
    def add_missed_bytes(cls, trigger: ReInplaceTrigger, bytes: int):
        if bytes != 0:
            cls._values[f"missed_bytes_{trigger.name}"] += bytes

    # Track number of not re-inplaced tensors.
    @classmethod
    def add_missed_opportunities(cls, trigger: ReInplaceTrigger, count: int):
        if count != 0:
            cls._values[f"missed_tensors_{trigger}"] += count

    @classmethod
    def clear(cls):
        cls._values.clear()

    @classmethod
    def get_total_missed(cls):
        sum = 0
        for trigger in ReInplaceTrigger:
            sum += cls._values.get(f"missed_tensors_{trigger}", 0)
        return sum

    @classmethod
    def get_total_missed_bytes(cls):
        sum = 0
        for trigger in ReInplaceTrigger:
            sum += cls._values.get(f"missed_bytes_{trigger.name}", 0)
        return sum

    @classmethod
    def log(cls):
        # if not empty log.
        if cls._values:
            signpost_event("inductor", "reinplace_counters", cls._values)


def tabulate(
    rows: Union[List[Tuple[str, object]], List[List[object]]],
    headers: Union[Tuple[str, ...], List[str]],
) -> str:
    try:
        import tabulate

        return tabulate.tabulate(rows, headers=headers)
    except ImportError:
        return "\n".join(
            ", ".join(map(str, row)) for row in itertools.chain([headers], rows)
        )


curr_frame = 0


# Note: Called for you by dynamo - you almost never ever want to invoke this yourself.
def increment_frame() -> None:
    global curr_frame
    curr_frame = curr_frame + 1


# Note: Called for you by dynamo - you almost never ever want to invoke this yourself.
def reset_frame_count() -> None:
    global curr_frame
    cumulative_time_spent_ns.clear()
    compilation_time_metrics.clear()
    curr_frame = 0


op_count = 0


def increment_op_count(cnt: int) -> None:
    global op_count
    op_count += cnt


# Get the total time in seconds for each "phase"
# For example, {'entire_frame_compile':8.574629999999999, 'backend_compile':5.26806}
def calculate_time_spent() -> Dict[str, float]:
    total_by_key = {}
    for phase, timing in cumulative_time_spent_ns.items():
        total_by_key[phase] = timing / 1e9

    total_by_key["total_wall_time"] = total_by_key.get(
        "entire_frame_compile", 0
    ) + total_by_key.get("entire_backward_compile", 0)
    return total_by_key


# Print a report of time spent so far
# Ex:
# TIMING:
# entire_frame_compile:8.574629999999999
# backend_compile:5.26806
def print_time_report() -> None:
    total_by_key = calculate_time_spent()

    out = "TIMING:"
    for key, value in total_by_key.items():
        out = f"{out} {key}:{round(value, 5)}"

    print(out)


# Use the following singleton to capture and log CompilationMetrics. Entering the context
# manager allocates a new record to be logged when it exits. (You should not need to use
# this directly unless you introduce a new code path where compilation metrics would be
# gathered). While compiling, use the setters or timer in MetricsContext to update fields
# in the current context. For example:
#
# To set a single field once (use overwrite=True to overwrite):
#   get_metrics_context().set("metric_name", value)
#
# To set multiple fields at once (use overwrite=True to overwrite):
#   get_metrics_context().update({"name1": val1, "name2": val2})
#
# To increment an integer field:
#   get_metrics_context().increment("metric_name", value)
#
# To record execution time, MetricsContext works with dynamo_timed:
#    def foo(...):
#        # Updates the "metric_us" field.
#        with dynamo_timed("metric", dynamo_compile_column_us="metric_us")
#            ...
#
_METRICS_CONTEXT: MetricsContext


def get_metrics_context() -> MetricsContext:
    return _METRICS_CONTEXT


@contextmanager
def dynamo_timed(
    key: str,
    # TODO(masneral): Deprecate this param.
    phase_name: Optional[str] = None,
    log_pt2_compile_event: bool = False,
    metadata: Optional[Dict[str, object]] = None,
    dynamo_compile_column_us: Optional[str] = None,
) -> Generator[Any, None, None]:
    """
    dynamo_timed is a context manager
    By wrapping a function in dynamo_timed, we can get a few things:

    1) Log timings to pt2_compile_events.
    2) Log timings to CompilationMetrics (dynamo_compile).
    3) Chromium events.
    4) Storing a record in compilation_time_metrics
       For example:

        def _foo(...):
            with dynamo_timed("_foo"):
                ...

        Would show up as an entry in our timing dict:
        OrderedDict([('_foo', [0.083690, 0.23949, 3.1425e-05])])
        This is extremely useful for granular debugging.

    Although it is tempting to use dynamo_timed as a decorator, please do not.
    In its decorator form it makes cProfile traces less useful as dynamo_timed
    suddenly becomes a bottleneck for lots of function calls (as only one parent
    pointer is recorded).

    Params:
    - key: key into compile_time_metrics. If phase_name is not provided, this is
      also the event name used for pt2_compile_events logs and chromium events.
    - phase_name: Optional override for the event name.
    - log_pt2_compile_event: Whether to log a pt2 compile event internally.
    - metadata: Extra metadata to put in pt2_compile_events.
    - dynamo_compile_column_us: If provided, updates the specified CompilationMetrics
      field to be logged to dyname_compile column. We expect all columns to be _us;
      therefore, the field name must end with "_us".
    """
    # We're standardizing on microseconds for dynamo_compile timings.
    if dynamo_compile_column_us is not None:
        assert dynamo_compile_column_us.endswith("_us")

    if phase_name:
        event_name = phase_name
        fn_name = key
    else:
        event_name = key
        fn_name = None

    if key not in compilation_time_metrics:
        compilation_time_metrics[key] = []

    event_metadata = {}
    if metadata:
        event_metadata.update(metadata)
    if fn_name:
        event_metadata.update({"fn_name": fn_name})

    chromium_log: ChromiumEventLogger = get_chromium_event_logger()
    start_ns = time.time_ns()
    chromium_log.log_event_start(
        event_name, start_ns, event_metadata, log_pt2_compile_event
    )

    try:
        with torch.profiler.record_function(f"{key} (dynamo_timed)"):
            yield
    finally:
        end_ns = time.time_ns()
        time_spent_ns = end_ns - start_ns
        compilation_time_metrics[key].append(time_spent_ns / 1e9)
        chromium_log.log_event_end(
            event_name, end_ns, {}, start_ns, log_pt2_compile_event
        )
        if dynamo_compile_column_us:
            metrics_context = get_metrics_context()
            if metrics_context.in_progress():
                metrics_context.increment(
                    dynamo_compile_column_us, time_spent_ns // 1000
                )
            # TODO: the events that we capture in calculate_time_spent() seem a little
            # arbitrary. Currently, it's only those fields that are present in
            # CompilationMetrics (but note that we accumulate by the associated event
            # name, not the field name in CompilationMetrics). Do we want to keep it
            # this way?
            cumulative_time_spent_ns[event_name] += time_spent_ns


@overload
def compile_times(repr: Literal["str"], aggregate: bool = False) -> str:
    ...


@overload
def compile_times(
    repr: Literal["csv"], aggregate: bool = False
) -> Tuple[List[str], List[object]]:
    ...


def compile_times(repr="str", aggregate: bool = False):
    """
    Get metrics about torchdynamo frontend/backend compilation times.

    Accumulates information from functions tagged with `dynamo_timed`.

    repr='str' returns a printable string for user interaction, and 'csv'
    returns headers, rows which can be logged for output

    aggregate causes values from multiple compilations (e.g. split graphs)
    to be accumulated into one value.  If false, expect more than one value
    per metric.
    """

    def fmt_fn(values, item_fn=lambda x: x):
        if aggregate:
            return item_fn(sum(values))
        return ", ".join(map(item_fn, values))

    if repr == "str":
        rows = [
            (k, fmt_fn(compilation_time_metrics[k], item_fn=lambda x: f"{x:.4f}"))
            for k in compilation_time_metrics
        ]
        out = "TorchDynamo compilation metrics:\n"
        out += tabulate(rows, headers=("Function", "Runtimes (s)"))
        return out
    elif repr == "csv":
        values = [
            fmt_fn(v, item_fn=lambda x: f"{x:.6f}")
            for v in compilation_time_metrics.values()
        ]
        headers = list(compilation_time_metrics.keys())
        return headers, values
    return None


@atexit.register
def dump_compile_times() -> None:
    log.info(compile_times(repr="str", aggregate=True))


tensortype_to_dtype = {
    torch.FloatTensor: (torch.float32, torch.float),
    torch.DoubleTensor: (torch.float64, torch.double),
    torch.HalfTensor: (torch.float16, torch.half),
    torch.BFloat16Tensor: (torch.bfloat16,),
    torch.ByteTensor: (torch.uint8,),
    torch.CharTensor: (torch.int8,),
    torch.LongTensor: (torch.int64, torch.long),
    torch.IntTensor: (torch.int32, torch.int),
    torch.ShortTensor: (torch.int16, torch.short),
    torch.BoolTensor: (torch.bool,),
}


class DuplicateWarningChecker:
    def __init__(self, maxsize: int = 4096) -> None:
        self.maxsize = maxsize
        self.reset()

    def reset(self):
        self.set = collections.OrderedDict()

    def add(self, key: Union[str, Tuple[object, object]]) -> bool:
        if key in self.set:
            self.set.move_to_end(key, last=True)
            if not config.verbose:
                return False
        else:
            self.set[key] = None
            while len(self.set) > self.maxsize:
                self.set.popitem(last=False)
        return True


graph_break_dup_warning_checker = DuplicateWarningChecker()


def setup_compile_debug():
    compile_debug = os.environ.get("TORCH_COMPILE_DEBUG", "0") == "1"

    if compile_debug:
        return add_file_handler()

    return contextlib.ExitStack()


def reset_graph_break_dup_checker() -> None:
    graph_break_dup_warning_checker.reset()


def add_file_handler():
    log_path = os.path.join(get_debug_dir(), "torchdynamo")
    os.makedirs(log_path, exist_ok=True)

    log_file_handler = logging.FileHandler(os.path.join(log_path, "debug.log"))
    logger = logging.getLogger("torch._dynamo")
    logger.addHandler(log_file_handler)

    exitstack = contextlib.ExitStack()
    exitstack.callback(lambda: logger.removeHandler(log_file_handler))
    return exitstack


def setup_log_file():
    exitstack = contextlib.ExitStack()
    if config.log_file_name is not None:
        log_file_handler = logging.FileHandler(config.log_file_name)
        for logger in torch._logging._internal.get_loggers():
            logger.addHandler(log_file_handler)
            exitstack.callback(lambda: logger.removeHandler(log_file_handler))
        return exitstack

    return exitstack


def gen_record_file_name(exc, code) -> str:
    return f"{get_debug_dir()}/error_recordings/\
{code.co_name}_{type(exc).__name__}_{code.co_firstlineno}.rec"


def write_record_to_file(filename: str, exec_record) -> None:
    try:
        if os.path.exists(filename):
            log.warning(
                "Unable to write execution record %s; file already exists.", filename
            )
        else:
            os.makedirs(os.path.dirname(filename), exist_ok=True)
            with open(filename, "wb") as f:
                exec_record.dump(f)
    except Exception:
        log.exception("Unable to write execution record %s", filename)


def count_calls(g: fx.Graph) -> int:
    c = 0
    for n in g.nodes:
        if "call" in n.op:
            c += 1
    return c


def identity(x: T) -> T:
    return x


def hashable(x):
    try:
        hash(x)
        return True
    except TypeError:
        return False
    # cannot hash writable memoryview object
    except ValueError:
        return False


def nothing(*args, **kwargs):
    pass


class ExactWeakKeyDictionary:
    """Similar to weakref.WeakKeyDictionary, but use `is`/`id` rather than `==` to compare equality"""

    def __init__(self):
        self.values = {}
        self.refs = {}

    def __getitem__(self, key):
        return self.values[id(key)]

    def get(self, key, default=None):
        return self.values.get(id(key), default)

    def __contains__(self, key):
        return id(key) in self.values

    def __setitem__(self, key, value):
        idx = id(key)
        if idx not in self.refs:
            self.refs[idx] = weakref.ref(key, lambda ref: self._remove_id(idx))
        self.values[idx] = value

    def _remove_id(self, idx):
        if idx in self.values:
            del self.values[idx]
        if idx in self.refs:
            del self.refs[idx]

    def clear(self):
        self.refs.clear()
        self.values.clear()


@overload
def istype(obj: object, allowed_types: Type[T]) -> TypeIs[T]:
    ...


@overload
def istype(
    obj: object, allowed_types: Tuple[Type[List[T]], Type[Tuple[T, ...]]]
) -> TypeIs[T]:
    ...


@overload
def istype(obj: object, allowed_types: Iterable[type]) -> bool:
    ...


def istype(obj, allowed_types):
    """isinstance() without subclasses"""
    if isinstance(allowed_types, (tuple, list, set)):
        return type(obj) in allowed_types
    return type(obj) is allowed_types


if sys.version_info >= (3, 12):
    # Some typing classes moved to C in 3.12,
    # which no longer have the _Final mixin.
    _builtin_final_typing_classes = (
        typing.ParamSpecArgs,
        typing.ParamSpecKwargs,
        typing.ParamSpec,
        typing.TypeVar,
        typing.TypeVarTuple,
        typing.TypeAliasType,
    )


def is_typing(value):
    # _Final catches most of typing classes:
    #   - Any
    #   - Callable
    #   - Union
    #   ...
    #
    # NB: we intentionally ignore classes that inherit from Generic, since they
    # can be used as both TypingVariable as well as UserDefinedClassVariable.
    if sys.version_info >= (3, 12) and isinstance(value, _builtin_final_typing_classes):
        return True
    return isinstance(value, typing._Final) or value is typing.Generic  # type: ignore[attr-defined]


def is_numpy_int_type(value):
    if not np:
        return False

    return istype(
        value,
        (
            np.int8,
            np.int16,
            np.int32,
            np.int64,
            np.uint8,
            np.uint16,
            np.uint32,
            np.uint64,
        ),
    )


def is_numpy_float_type(value):
    if not np:
        return False

    return istype(
        value,
        (
            np.float16,
            np.float32,
            np.float64,
        ),
    )


def is_lru_cache_wrapped_function(value):
    return isinstance(value, functools._lru_cache_wrapper) and is_function(
        inspect.getattr_static(value, "__wrapped__")
    )


def is_function_or_wrapper(value):
    return is_function(value) or isinstance(
        value, (torch._ops.OpOverloadPacket, torch._ops.OpOverload)
    )


def is_function(value):
    return isinstance(
        value,
        (
            types.FunctionType,
            types.BuiltinFunctionType,
            types.MethodDescriptorType,
            types.WrapperDescriptorType,
        ),
    )


def is_wrapper_or_member_descriptor(value):
    return isinstance(
        value,
        (
            # set up by PyGetSetDef
            types.GetSetDescriptorType,
            # set by PyMethodDef, e.g. list.append
            types.MethodDescriptorType,
            # slots - list.__add__
            types.WrapperDescriptorType,
            # set up by PyMemberDef
            types.MemberDescriptorType,
            # wrapper over C functions
            types.MethodWrapperType,
        ),
    )


def unwrap_if_wrapper(fn):
    return unwrap_with_attr_name_if_wrapper(fn)[0]


def unwrap_with_attr_name_if_wrapper(fn):
    # TODO(anijain2305) - Investigate if we can get rid of this function
    # unpack @torch._dynamo.optimize()(fn) wrapped function
    if is_function(fn) and inspect.getattr_static(fn, "_torchdynamo_inline", False):
        fn = inspect.getattr_static(fn, "_torchdynamo_inline", fn)
        attr_name = "_torchdynamo_inline"
    else:
        attr_name = None
    return fn, attr_name


def is_numpy_ndarray(value):
    if not np:
        return False

    return istype(value, np.ndarray)


def istensor(obj):
    """Check of obj is a tensor"""
    tensor_list: Tuple[type, ...] = (
        torch.Tensor,
        torch.nn.Parameter,
        *config.traceable_tensor_subclasses,
    )
    tensor_list = tensor_list + (torch._subclasses.FakeTensor,)
    return istype(obj, tensor_list)


def is_lazy_module(mod):
    return isinstance(mod, LazyModuleMixin)


@functools.lru_cache(4096)
def print_once(*args):
    print(*args)


def make_cell(val=None):
    """Some black magic to create a cell object that usually only exists in a closure"""
    x = val

    def f():
        return x

    assert f.__closure__ is not None and len(f.__closure__) == 1
    return f.__closure__[0]


def proxy_args_kwargs(args, kwargs):
    try:
        proxy_args = tuple(arg.as_proxy() for arg in args)
        proxy_kwargs = {key: arg.as_proxy() for key, arg in kwargs.items()}
        return proxy_args, proxy_kwargs
    except NotImplementedError as e:
        from .exc import unimplemented
        from .variables.base import typestr

        unimplemented(
            f"call_function args: {typestr(*args)} {typestr(*list(kwargs.values()))}",
            from_exc=e,
        )


def to_int_ms(v: Optional[float]) -> Optional[int]:
    return None if v is None else int(v * 1000)


# float64 timestamp has a quarter microsecond precision in 2024, so while
# this is suboptimal we shouldn't meaningfully lose precision
def to_int_us(v: Optional[float]) -> Optional[int]:
    return None if v is None else int(v * 1_000_000)


# Version field added to every log. Increment to make it easier to distinguish new
# vs. old entries when you make a substantive change to how the logs are populated.
LOG_FORMAT_VERSION = 3


@dataclasses.dataclass
class CompilationMetrics:
    compile_id: Optional[str] = None
    frame_key: Optional[str] = None
    co_name: Optional[str] = None
    co_filename: Optional[str] = None
    co_firstlineno: Optional[int] = None
    cache_size: Optional[int] = None
    accumulated_cache_size: Optional[int] = None
    guard_count: Optional[int] = None
    shape_env_guard_count: Optional[int] = None
    graph_op_count: Optional[int] = None
    graph_node_count: Optional[int] = None
    graph_input_count: Optional[int] = None
    start_time: Optional[float] = None
    entire_frame_compile_time_s: Optional[float] = None
    backend_compile_time_s: Optional[float] = None
    inductor_compile_time_s: Optional[float] = None
    code_gen_time_s: Optional[float] = None
    fail_type: Optional[str] = None
    fail_reason: Optional[str] = None
    fail_user_frame_filename: Optional[str] = None
    fail_user_frame_lineno: Optional[int] = None
    non_compliant_ops: Optional[Set[str]] = None
    compliant_custom_ops: Optional[Set[str]] = None
    restart_reasons: Optional[Set[str]] = None
    dynamo_time_before_restart_s: Optional[float] = None
    # Sometimes, we will finish analyzing a frame but conclude we don't want
    # to install any guarded code.  True means we actually decided to install
    # a compiled frame
    has_guarded_code: Optional[bool] = None
    remote_cache_time_saved_s: Optional[float] = None
    structured_logging_overhead_s: Optional[float] = None
    config_suppress_errors: Optional[bool] = None
    config_inline_inbuilt_nn_modules: Optional[bool] = None
    specialize_float: Optional[bool] = None
    dynamo_config: Optional[str] = None
    is_forward: Optional[bool] = None
    num_triton_bundles: Optional[int] = None
    remote_fx_graph_cache_get_time_ms: Optional[int] = None
    remote_fx_graph_cache_put_time_ms: Optional[int] = None
    start_time_us: Optional[int] = None
    duration_us: Optional[int] = None
    dynamo_cumulative_compile_time_us: Optional[int] = None
    aot_autograd_cumulative_compile_time_us: Optional[int] = None
    inductor_cumulative_compile_time_us: Optional[int] = None
    inductor_code_gen_cumulative_compile_time_us: Optional[int] = None
    triton_compile_time_us: Optional[int] = None  # TODO: instrument
    runtime_cudagraphify_time_us: Optional[int] = None  # TODO: instrument
    runtime_triton_autotune_time_us: Optional[int] = None  # TODO: instrument
    dynamo_compile_time_before_restart_us: Optional[int] = None
    cuda_synchronize_time_us: Optional[int] = None  # TODO: instrument
    distributed_ephemeral_timeout_us: Optional[int] = None
    structured_logging_overhead_us: Optional[int] = None
    remote_fx_graph_cache_get_time_us: Optional[int] = None
    remote_fx_graph_cache_put_time_us: Optional[int] = None
    backward_cumulative_compile_time_us: Optional[int] = None
    end_time_us: Optional[int] = None
    pre_grad_pass_time_us: Optional[int] = None
    post_grad_pass_time_us: Optional[int] = None
    joint_graph_pass_time_us: Optional[int] = None
    log_format_version: int = LOG_FORMAT_VERSION
    inductor_config: Optional[str] = None
<<<<<<< HEAD
    feature_usage: Optional[dict[str, bool]] = None
=======
    remote_cache_version: Optional[int] = None
    inductor_fx_remote_cache_hit_count: Optional[int] = None
    inductor_fx_remote_cache_miss_count: Optional[int] = None
    inductor_fx_remote_cache_backend_type: Optional[str] = None
    inductor_fx_remote_cache_hit_keys: Optional[str] = None
    inductor_fx_remote_cache_miss_keys: Optional[str] = None
>>>>>>> 5e54cf36


DEFAULT_COMPILATION_METRICS_LIMIT = 64


_compilation_metrics: Deque[CompilationMetrics] = collections.deque(
    maxlen=DEFAULT_COMPILATION_METRICS_LIMIT
)


def add_compilation_metrics_to_chromium(c: Dict[str, Any]) -> None:
    event_logger = get_chromium_event_logger()
    # The following compilation metrics are related to
    # dynamo, so go with the "entire frame compile" event
    event_logger.add_event_data(
        event_name="dynamo",
        frame_key=c["frame_key"],
        co_name=c["co_name"],
        co_filename=c["co_filename"],
        co_firstlineno=c["co_firstlineno"],
        cache_size=c["cache_size"],
        accumulated_cache_size=c["accumulated_cache_size"],
        guard_count=c["guard_count"],
        shape_env_guard_count=c["shape_env_guard_count"],
        graph_op_count=c["graph_op_count"],
        graph_node_count=c["graph_node_count"],
        graph_input_count=c["graph_input_count"],
        fail_type=c["fail_type"],
        fail_reason=c["fail_reason"],
        fail_user_frame_filename=c["fail_user_frame_filename"],
        fail_user_frame_lineno=c["fail_user_frame_lineno"],
        # Sets aren't JSON serializable
        non_compliant_ops=list(c["non_compliant_ops"])
        if c["non_compliant_ops"] is not None
        else None,
        compliant_custom_ops=list(c["compliant_custom_ops"])
        if c["compliant_custom_ops"] is not None
        else None,
        restart_reasons=list(c["restart_reasons"])
        if c["restart_reasons"] is not None
        else None,
        dynamo_time_before_restart_s=c["dynamo_time_before_restart_s"],
        has_guarded_code=c["has_guarded_code"],
        dynamo_config=c["dynamo_config"],
    )


def _scrubbed_inductor_config_for_logging() -> Optional[str]:
    """
    Method to parse and scrub unintersting configs from inductor config
    """

    # TypeSafeSerializer for json.dumps()
    # Skips complex types as values in config dict
    class TypeSafeSerializer(json.JSONEncoder):
        def default(self, o):
            try:
                return super().default(o)
            except Exception:
                return "Value is not JSON serializable"

    configs_to_scrub_re = r"((^TYPE_CHECKING$)|(.*_progress$)|(.*TESTING.*)|(.*(rocm|halide).*)|(^trace\..*)|(^_))"
    keys_to_scrub = set()
    inductor_conf_str = None
    inductor_config_copy = (
        torch._inductor.config.get_config_copy() if torch._inductor.config else None
    )
    if inductor_config_copy is not None:
        try:
            for key, val in inductor_config_copy.items():
                if not isinstance(key, str) or re.search(configs_to_scrub_re, key):
                    keys_to_scrub.add(key)
                # Convert set() to list for json.dumps()
                if isinstance(val, set):
                    inductor_config_copy[key] = list(val)
            # Evict unwanted keys
            for key in keys_to_scrub:
                del inductor_config_copy[key]
            # Stringify Inductor config
            inductor_conf_str = json.dumps(
                inductor_config_copy, cls=TypeSafeSerializer, skipkeys=True
            )
        except Exception:
            # Don't crash because of runtime logging errors
            inductor_conf_str = "Inductor Config is not JSON serializable"
    return inductor_conf_str


def record_compilation_metrics(metrics: Dict[str, Any]):
    def us_to_s(field):
        metric = metrics.get(field, None)
        return metric / 1e6 if metric is not None else None

    def us_to_ms(field):
        metric = metrics.get(field, None)
        return metric // 1000 if metric is not None else None

    def _convert_collection_to_str(field: str) -> Optional[str]:
        def safe_str(item: Any) -> str:
            try:
                return str(item)
            except Exception:
                return str(None)

        metric = metrics.get(field, None)
        if metric is None:
            return None

        # Remove this field (list/set) from metrics to avoid clashes
        del metrics[field]
        if not isinstance(metric, set) and not isinstance(metric, list):
            return None
        return ",".join(safe_str(item) for item in metric)

    common_metrics = {
        "inductor_config": _scrubbed_inductor_config_for_logging(),
        "inductor_fx_remote_cache_hit_keys": _convert_collection_to_str(
            "inductor_fx_remote_cache_hit_keys"
        ),
        "inductor_fx_remote_cache_miss_keys": _convert_collection_to_str(
            "inductor_fx_remote_cache_miss_keys"
        ),
        # -------- Any future common metircs go here --------
        #
        # Legacy metircs go here(TODO: Temporary; populate legacy fields from their replacements.)
        # Remove when we decide we can really deprecate them.
        "entire_frame_compile_time_s": us_to_s("dynamo_cumulative_compile_time_us"),
        "backend_compile_time_s": us_to_s("aot_autograd_cumulative_compile_time_us"),
        "inductor_compile_time_s": us_to_s("inductor_cumulative_compile_time_us"),
        "code_gen_time_s": us_to_s("inductor_code_gen_cumulative_compile_time_us"),
        "remote_cache_time_saved_s": us_to_s("distributed_ephemeral_timeout_us"),
        "remote_fx_graph_cache_get_time_ms": us_to_ms(
            "remote_fx_graph_cache_get_time_us"
        ),
        "remote_fx_graph_cache_put_time_ms": us_to_ms(
            "remote_fx_graph_cache_put_time_us"
        ),
    }

    compilation_metrics = CompilationMetrics(**{**metrics, **common_metrics})
    _compilation_metrics.append(compilation_metrics)
    if compilation_metrics.is_forward:
        name = "compilation_metrics"
    else:
        name = "bwd_compilation_metrics"
    torch._logging.trace_structured(
        name,
        lambda: {k: list(v) if isinstance(v, set) else v for k, v in metrics.items()},
        # NB: Because compilation metrics *includes* the logging overhead time,
        # we can't both *measure* the logging overhead of compilation metrics
        # without making it inconsistent with compilation metrics itself, so
        # we ignore the (hopefully small) time spent logging compilation metrics
        record_logging_overhead=False,
    )
    if config.log_compilation_metrics:
        log_compilation_event(compilation_metrics)


# record_compilation_metrics is called by the singleton MetricsContext exit handler.
_METRICS_CONTEXT = MetricsContext(on_exit=record_compilation_metrics)


def set_compilation_metrics_limit(new_size: int) -> None:
    global _compilation_metrics
    while len(_compilation_metrics) > new_size:
        _compilation_metrics.popleft()
    new_deque = collections.deque(_compilation_metrics, maxlen=new_size)
    _compilation_metrics = new_deque


def clear_compilation_metrics() -> None:
    global _compilation_metrics
    _compilation_metrics.clear()


def get_compilation_metrics() -> List[CompilationMetrics]:
    return list(_compilation_metrics)


class ChromiumEventLogger:
    """Logs chromium events to structured logs. tlparse will concatenate these into a perfetto UI link.

    See https://docs.google.com/document/d/1CvAClvFfyA5R-PhYUmn5OOQtYMH4h6I0nSsKchNAySU/preview#heading=h.yr4qxyxotyw for
    a specification of the Chromium Event JSON format.
    """

    def get_stack(self):
        """
        The main event stack, with every chromium event.
        Logged to tlparse.
        """
        if hasattr(self.tls, "stack"):
            return self.tls.stack
        else:
            self.tls.stack = []
            return self.tls.stack

    def get_pt2_compile_substack(self):
        """
        A smaller subset of the main stack that gets used to log
        PT2 Compile Events internally.
        """
        if hasattr(self.tls, "pt2_compile_substack"):
            return self.tls.pt2_compile_substack
        else:
            self.tls.pt2_compile_substack = []
            return self.tls.pt2_compile_substack

    def get_event_data(self) -> Dict[str, Any]:
        if not hasattr(self.tls, "event_data"):
            self.tls.event_data = {}
        return self.tls.event_data

    def __init__(self):
        self.tls = threading.local()
        # Generate a unique id for this logger, which we can use in scuba to filter down
        # to a single python run.
        self.id_ = str(uuid.uuid4())

        # TODO: log to init/id tlparse after I add support for it
        log.info("ChromiumEventLogger initialized with id %s", self.id_)

    def add_event_data(
        self,
        event_name: str,
        **kwargs,
    ) -> None:
        """
        Adds additional metadata info to an in-progress event
        This metadata is recorded in the END event
        """
        if event_name not in self.get_stack():
            raise RuntimeError(
                f"Event {repr(event_name)} not in {self.get_stack()}. "
                "Cannot add metadata to events that aren't in progress. "
                "Please make sure the event has started and hasn't ended."
            )
        event_data = self.get_event_data()
        if event_name not in event_data:
            event_data[event_name] = {}
        event_data[event_name].update(kwargs)

    def log_event_start(
        self,
        event_name: str,
        time_ns: int,
        metadata: Dict[str, Any],
        log_pt2_compile_event: bool = False,
    ) -> None:
        """
        Logs the start of a single event.
        :param str event_name Name of event to appear in trace
        :param time_ns Timestamp in nanoseconds
        :param metadata: Any extra metadata associated with this event
        """
        compile_id = str(torch._guards.CompileContext.current_compile_id())
        metadata["compile_id"] = compile_id
        self._log_timed_event(
            event_name,
            time_ns,
            "B",
            metadata,
        )
        self.get_stack().append(event_name)
        # Add metadata from start event
        self.add_event_data(event_name, **metadata)
        if log_pt2_compile_event:
            self.get_pt2_compile_substack().append(event_name)

    def reset(self) -> None:
        # We this on every compile in case a compile crashes or restarts and we haven't
        # cleared the stack.
        stack = self.get_stack()
        substack = self.get_pt2_compile_substack()
        stack.clear()
        substack.clear()
        event_data = self.get_event_data()
        event_data.clear()

    def log_event_end(
        self,
        event_name: str,
        time_ns: int,
        metadata: Dict[str, Any],
        start_time_ns: int,
        log_pt2_compile_event: bool,
    ) -> None:
        """
        Logs the end of a single event. This function should only be
        called after log_event_start with the same event_name.
        :param event_name: Name of event to appear in trace
        :param time_ns: Timestamp in nanoseconds
        :param metadata: Any extra metadata associated with this event
        """
        compile_id = str(torch._guards.CompileContext.current_compile_id())
        metadata["compile_id"] = compile_id

        # Grab metadata collected during event span
        all_event_data = self.get_event_data()
        if event_name in all_event_data:
            event_metadata = all_event_data[event_name]
            del all_event_data[event_name]
        else:
            event_metadata = {}
        # Add the passed in metadata
        event_metadata.update(metadata)

        event = self._log_timed_event(
            event_name,
            time_ns,
            "E",
            event_metadata,
        )

        def pop_stack(stack):
            while event_name != stack[-1]:
                # If the event isn't the most recent one to end, pop
                # off the stack until it is.
                # Since event_name in self.stack, this pop is always safe
                log.warning(
                    "ChromiumEventLogger: Detected overlapping events, fixing stack"
                )
                stack.pop()

        event_stack = self.get_stack()
        # These stack health checks currently never happen,
        # but they're written this way to future proof any weird event
        # overlaps in the future.
        if event_name not in event_stack:
            # Something went wrong, we never called start on this event,
            # or it was skipped due to overlapping events below
            log.warning("ChromiumEventLogger: Start event not in stack, ignoring")
            return

        pop_stack(event_stack)

        if log_pt2_compile_event:
            pt2_compile_substack = self.get_pt2_compile_substack()
            pop_stack(pt2_compile_substack)
            log_chromium_event_internal(
                event, pt2_compile_substack, self.id_, start_time_ns
            )
            # Pop actual event off of stack
            pt2_compile_substack.pop()

        # Finally pop the actual event off the stack
        event_stack.pop()

    def _log_timed_event(
        self,
        event_name: str,
        time_ns: int,
        phase: str,
        metadata: Optional[Dict[str, Any]] = None,
    ) -> Dict[str, Any]:
        """
        Logs a timed event in chromium format. See log_event_start, log_event_end, etc.
        """
        event = {
            "name": event_name,
            "ts": time_ns / 1000,  # Chromium events are in micro seconds
            "args": metadata,
            "ph": phase,
            # These categories are needed in all chromium traces
            "cat": "dynamo_timed",
            "tid": 0,
            "pid": 0,  # pid should be specified on all logs, we don't personally care about the actual process id
        }
        torch._logging.trace_structured(
            "chromium_event",
            payload_fn=lambda: event,
            suppress_context=False,
            expect_trace_id=False,  # Not every chromium event will have a trace_id
        )
        record_chromium_event_internal(event)
        return event

    def log_instant_event(
        self,
        event_name: str,
        time_ns: int,
        metadata: Optional[Dict[str, Any]] = None,
        # By default, an instant event isn't logged internally, only to structured logging.
        log_pt2_compile_event: bool = False,
    ) -> None:
        """
        Log an instant event with no associated duration.
        :param str event_name: Name of event to appear in trace
        :param int time_ns Timestamp in nanoseconds
        :param Optional[Dict[str, Any]] metadata: Any extra metadata associated with this event
        :param str cname optional color for the arrow in the trace
        """
        if metadata is None:
            metadata = {}
        compile_id = str(torch._guards.CompileContext.current_compile_id())
        metadata["compile_id"] = compile_id
        event = {
            "name": event_name,
            "ts": time_ns / 1000,
            "args": metadata,
            "ph": "i",
            # These categories are needed in all chromium traces
            "cat": "dynamo_timed",
            "tid": 0,
            "pid": 0,
            "s": "p",  # We use "process" level instant events so they all appear on the same row in the trace.
        }
        torch._logging.trace_structured(
            "chromium_event",
            payload_fn=lambda: event,
            suppress_context=False,
            expect_trace_id=True,
        )
        if log_pt2_compile_event:
            # Log an instant event with the same start and end time
            log_chromium_event_internal(
                event, self.get_pt2_compile_substack(), self.id_, time_ns
            )


CHROMIUM_EVENT_LOG: Optional[ChromiumEventLogger] = None


def get_chromium_event_logger() -> ChromiumEventLogger:
    global CHROMIUM_EVENT_LOG
    if CHROMIUM_EVENT_LOG is None:
        CHROMIUM_EVENT_LOG = ChromiumEventLogger()
    return CHROMIUM_EVENT_LOG


@dataclasses.dataclass
class CleanupHook:
    """Remove a global variable when hook is called"""

    scope: Dict[str, Any]
    name: str

    def __call__(self, *args):
        # Make sure we're not shutting down
        if CleanupManager is not None:
            CleanupManager.count -= 1
        del self.scope[self.name]

    @staticmethod
    def create(scope, name, val):
        assert name not in scope
        CleanupManager.count += 1
        scope[name] = val
        return CleanupHook(scope, name)


class CleanupManager(ExactWeakKeyDictionary):
    count = 0
    instance: ClassVar[CleanupManager]

    def _remove_id(self, idx):
        for hook in self.values[idx]:
            hook()
        super()._remove_id(idx)


CleanupManager.instance = CleanupManager()


def clone_tensor(x):
    """Clone the tensor and its gradient"""
    y = x.clone().requires_grad_(x.requires_grad)
    if x.is_leaf and x.grad is not None:
        y.grad = x.grad.clone()
    return y


def clone_input(x, *, dtype=None):
    """copy while preserving strides"""
    # TODO: this is questionable
    if is_fake(x):
        # this func fails on fake tensors in __torch_dispatch__
        return x

    def torch_clone(x):
        y = torch.clone(x)
        if x.is_leaf:
            y.requires_grad_(x.requires_grad)
        if x.is_leaf and x.grad is not None:
            y.grad = clone_input(x.grad, dtype=dtype)
        if hasattr(x, "_dynamo_dynamic_indices"):
            y._dynamo_dynamic_indices = x._dynamo_dynamic_indices.copy()  # type: ignore[attr-defined]
        return y

    with torch.no_grad():
        if x.device.type == "xla":
            # Access data_ptr() for a xla tensor will cause crash
            return torch_clone(x)

        # Handle sparse storage (no stride).
        if x.layout is torch.sparse_coo:
            return torch.sparse_coo_tensor(
                torch_clone(x._indices()),
                torch_clone(x._values()),
                x.shape,
                is_coalesced=x.is_coalesced(),
            )
        elif is_sparse_compressed(x):
            if x.layout in {torch.sparse_csr, torch.sparse_bsr}:
                compressed_indices = x.crow_indices()
                plain_indices = x.col_indices()
            else:
                compressed_indices = x.ccol_indices()
                plain_indices = x.row_indices()
            return torch.sparse_compressed_tensor(
                torch_clone(compressed_indices),
                torch_clone(plain_indices),
                torch_clone(x.values()),
                x.shape,
                layout=x.layout,
            )

        needed_size = sum(
            (shape - 1) * stride for shape, stride in zip(x.size(), x.stride())
        )
        if x.is_quantized:
            result = torch.empty_quantized((needed_size + 32,), x)
        else:
            result = torch.empty(
                needed_size + 32, dtype=dtype or x.dtype, device=x.device
            )
        cache_line_offset = (
            (x.data_ptr() - result.data_ptr()) % 32
        ) // x.element_size()
        result.as_strided_(x.size(), x.stride(), cache_line_offset)
        try:
            result.copy_(x.clone())
            if x.is_leaf:
                result.requires_grad_(x.requires_grad)
            if x.is_leaf and x.grad is not None:
                result.grad = clone_input(x.grad, dtype=dtype)
        except RuntimeError:
            # RuntimeError: unsupported operation: more than one element of the written-to
            # tensor refers to a single memory location. Please clone() the tensor before
            # performing the operation.
            return torch_clone(x)
        if hasattr(x, "_dynamo_dynamic_indices"):
            result._dynamo_dynamic_indices = x._dynamo_dynamic_indices.copy()  # type: ignore[attr-defined]
        return result


def clone_inputs(example_inputs):
    res: Union[Dict[Any, Any], List[Any]]
    if type(example_inputs) is dict:
        res = dict(example_inputs)
        for key, value in res.items():
            if isinstance(value, tuple):
                res[key] = clone_inputs(value)
            else:
                assert isinstance(value, torch.Tensor), type(value)
                res[key] = clone_input(value)
        return res

    res = list(example_inputs)
    for i in range(len(res)):
        if isinstance(res[i], torch.Tensor):
            res[i] = clone_input(res[i])
    return res


def skip_frame_if_in_functorch_mode(val: torch.Tensor):
    try:
        val.data_ptr()  # will throw for functorch tensors
    except RuntimeError as e:
        from .exc import SkipFrame

        # This will be GradTrackingTensor/BatchedTensor/etc
        functorch_subclass_name = re.sub(r"\(.*", "", repr(val))
        raise SkipFrame(
            f"torch.compile cannot be run in context: {functorch_subclass_name}"
        ) from e


@contextmanager
def preserve_rng_state():
    disable_functorch = torch._C._DisableFuncTorch
    disable_current_modes = torch.utils._python_dispatch._disable_current_modes
    with disable_current_modes(), disable_functorch():
        rng_state = torch.clone(torch.random.get_rng_state())
        skip_frame_if_in_functorch_mode(rng_state)
        if torch.cuda.is_available():
            cuda_rng_state = torch.clone(torch.cuda.get_rng_state())
    try:
        yield
    finally:
        with torch.utils._python_dispatch._disable_current_modes():
            torch.random.set_rng_state(rng_state)
            if torch.cuda.is_available():
                torch.cuda.set_rng_state(cuda_rng_state)  # type: ignore[possibly-undefined]


def is_jit_model(model0):
    return isinstance(
        model0,
        (
            torch.jit._trace.TopLevelTracedModule,
            torch.jit._script.RecursiveScriptModule,
            torch.jit.ScriptFunction,
            torch.jit.ScriptModule,
        ),
    )


def torchscript(model, example_inputs, verbose=False):
    if is_jit_model(model):
        # already done?
        return model

    try:
        return torch.jit.trace(model, example_inputs)
    except Exception:
        try:
            return torch.jit.script(model)
        except Exception:
            if verbose:
                log.exception("jit error")
            else:
                log.error("Both torch.jit.trace and torch.jit.script failed")
    return None


def getfile(obj):
    try:
        return inspect.getfile(obj)
    except (TypeError, OSError):
        return None


def is_namedtuple(obj):
    """Test if an object is a namedtuple or a torch.return_types.* quasi-namedtuple"""
    return is_namedtuple_cls(type(obj))


def is_namedtuple_cls(cls):
    """Test if an object is a namedtuple or a (torch.return_types|torch.autograd.forward_ad).* quasi-namedtuple"""
    try:
        if issubclass(cls, tuple):
            module = getattr(cls, "__module__", None)
            if module in ("torch.return_types", "torch.autograd.forward_ad"):
                return True
            if isinstance(getattr(cls, "_fields", None), tuple) and callable(
                getattr(cls, "_make", None)
            ):
                if cls.__bases__ == (tuple,):
                    # This is a namedtuple type directly created by `collections.namedtuple(...)`
                    return True
                if (
                    # Subclass of namedtuple
                    is_namedtuple_cls(cls.__bases__[0])
                    # For subclasses of namedtuple, the __new__ method should not be customized
                    and cls.__new__ is cls.__bases__[0].__new__
                ):
                    return True
    except TypeError:
        pass
    return False


@functools.lru_cache(1)
def namedtuple_fields(cls) -> Tuple[str, ...]:
    """Get the fields of a namedtuple or a torch.return_types.* quasi-namedtuple"""
    if cls is slice:
        return ("start", "stop", "step")

    assert issubclass(cls, tuple)
    if hasattr(cls, "_fields"):
        # normal namedtuples
        return cls._fields

    @dataclasses.dataclass
    class Marker:
        index: int

    # frustrating ones e.g. torch.return_types.max
    assert cls.__module__ == "torch.return_types"
    obj = cls(map(Marker, range(cls.n_fields)))
    fields: Dict[str, int] = {}
    for name in dir(obj):
        if name[0] != "_" and isinstance(getattr(obj, name), Marker):
            fields[name] = getattr(obj, name).index
    assert len(fields) == cls.n_fields
    return tuple(sorted(fields, key=fields.get))  # type: ignore[arg-type]


def checkpoint_params(gm):
    with torch.no_grad():
        rng_state = torch.clone(torch.random.get_rng_state())
        if torch.cuda.is_available():
            cuda_rng_state = torch.clone(torch.cuda.get_rng_state())
        saved_state = [
            (param, param._version, torch.clone(param))
            for param in itertools.chain(gm.parameters(), gm.buffers())
        ]

    def restore():
        with torch.no_grad():
            torch.random.set_rng_state(rng_state)
            if torch.cuda.is_available():
                torch.cuda.set_rng_state(cuda_rng_state)
            for param, version, original_value in saved_state:
                if param._version != version:
                    param.copy_(original_value)

    return restore


def timed(model, example_inputs, times=1):
    if torch.cuda.is_available():
        synchronize = torch.cuda.synchronize
    else:
        synchronize = nothing

    synchronize()
    gc.collect()
    torch.manual_seed(1337)
    t0 = time.perf_counter()
    for _ in range(times):
        result = model(*example_inputs)
        synchronize()
    t1 = time.perf_counter()
    return result, t1 - t0  # type: ignore[possibly-undefined]


def check_is_cuda(gm, example_inputs):
    return all(x.is_cuda for x in itertools.chain(example_inputs, gm.parameters(True)))


@lru_cache(32)
def rot_n_helper(n):
    assert n > 1
    vars = [f"v{i}" for i in range(n)]
    rotated = reversed(vars[-1:] + vars[:-1])
    fn = eval(f"lambda {','.join(vars)}: ({','.join(rotated)})")
    fn.__name__ = f"rot_{n}_helper"
    return fn


common_constant_types: Set[type] = {
    int,
    float,
    complex,
    bool,
    str,
    bytes,
    type(None),
    Ellipsis.__class__,
    types.CodeType,
    torch.device,
    torch.dtype,
    torch.memory_format,
    torch.layout,
}

if has_triton_package():
    import triton

    common_constant_types.add(triton.language.dtype)

"""
    Difference between is_safe_constant and common_constant_types.
    * common_constant_types: Constants would be wrapped by VariableBuilder.wrap_literal
                             as ConstantVariable.
    * is_safe_constant: Constants can be loaded by LOAD_CONST bytecode.
"""


def is_safe_constant(v):
    if istype(v, (tuple, frozenset)):
        return all(map(is_safe_constant, v))
    return isinstance(v, (enum.Enum, type, torch.Size)) or istype(
        v,
        common_constant_types | {slice},
    )


def specialize_symnode(arg):
    from .variables import ConstantVariable, SymNodeVariable

    # Guard and specialize
    if isinstance(arg, SymNodeVariable):
        return ConstantVariable.create(arg.evaluate_expr())

    return arg


def guard_if_dyn(arg):
    from .variables import ConstantVariable

    arg = specialize_symnode(arg)

    if isinstance(arg, ConstantVariable):
        return arg.as_python_constant()

    return arg


def check_constant_args(args, kwargs):
    return all(x.is_python_constant() for x in itertools.chain(args, kwargs.values()))


def check_unspec_python_args(args, kwargs):
    from .variables.constant import ConstantVariable
    from .variables.tensor import UnspecializedPythonVariable

    unspec_count = 0
    for x in itertools.chain(args, kwargs.values()):
        if isinstance(x, UnspecializedPythonVariable):
            unspec_count += 1
        elif not isinstance(x, ConstantVariable):
            return False
    return unspec_count > 0


def check_unspec_or_constant_args(args, kwargs):
    # A fused version of:
    # return check_constant_args(args, kwargs) or check_unspec_python_args(args, kwargs)
    from .variables.tensor import UnspecializedPythonVariable

    for x in itertools.chain(args, kwargs.values()):
        if not (x.is_python_constant() or isinstance(x, UnspecializedPythonVariable)):
            return False
    return True


def check_numpy_ndarray_args(args, kwargs):
    from .variables.tensor import NumpyNdarrayVariable

    return any(
        isinstance(x, NumpyNdarrayVariable)
        for x in itertools.chain(args, kwargs.values())
    )


dict_keys: Type[KeysView[Any]] = type({}.keys())
dict_values: Type[ValuesView[Any]] = type({}.values())
odict_values: Type[ValuesView[Any]] = type(collections.OrderedDict().values())
tuple_iterator: Type[Iterator[Any]] = type(iter(()))
range_iterator: Type[Iterator[Any]] = type(iter(range(0)))
tuple_iterator_len = tuple_iterator.__length_hint__  # type: ignore[attr-defined]
object_new = object.__new__


def nn_module_new(cls):
    obj = object_new(cls)
    torch.nn.Module.__init__(obj)
    return obj


def product(it):
    return functools.reduce(operator.mul, it, 1)


def tuple_iterator_getitem(it, index):
    _, (obj,), start = it.__reduce__()
    return obj[start + index]


iter_next = next


def to_subclass(t, cls):
    return t.as_subclass(cls)


def dict_keys_getitem(d, n):
    return next(itertools.islice(iter(d), n, n + 1))


def enum_repr(value, local):
    # enum class can override __str__ method. Use __class__ and name attribute
    # to extract the class name and key name.
    name = value.__class__.__name__
    val = value.name
    scope = "L" if local else "G"
    local_name = f'{scope}["{name}"].{val}'
    return local_name


def set_example_value(node, example_value):
    # NB: example_value is a bit of a misnomer, because this is always a fake
    # tensor of some sort.  Furthermore, these example values serve as the
    # runtime state of Dynamo tracing, which means if metadata mutation
    # occurs, the example_value gets directly updated (so you can't rely on
    # this to accurately reflect what the state of the value was at the time
    # the program was traced).
    node.meta["example_value"] = example_value
    shape_env = TracingContext.get().fake_mode.shape_env
    if symbol_to_path := torch.fx.experimental.symbolic_shapes.compute_unbacked_bindings(
        shape_env, example_value
    ):
        node.meta["unbacked_bindings"] = symbol_to_path


def _get_fake_tensor(vt):
    fake_tensor = vt.as_proxy().node.meta.get("example_value")
    if not is_fake(fake_tensor):
        from .exc import unimplemented

        unimplemented("Cannot check Tensor object identity without its fake value")
    return fake_tensor


def iter_contains(items, search, tx, check_tensor_identity=False):
    from .variables import (
        BuiltinVariable,
        ConstantVariable,
        TensorVariable,
        VariableTracker,
    )

    if search.is_python_constant():
        found_const = any(
            x.is_python_constant()
            and x.as_python_constant() == search.as_python_constant()
            for x in items
        )
        return ConstantVariable.create(found_const)

    must_check_tensor_id = False
    if check_tensor_identity and isinstance(search, TensorVariable):
        must_check_tensor_id = True
        # Match of Tensor means match of FakeTensor
        search = _get_fake_tensor(search)

    found: Optional[VariableTracker] = None
    for x in items:
        if must_check_tensor_id:
            if isinstance(x, TensorVariable):
                if search is _get_fake_tensor(x):  # Object equivalence
                    return ConstantVariable.create(True)
        else:
            check = BuiltinVariable(operator.eq).call_function(tx, [x, search], {})
            if found is None:
                found = check
            else:
                found = BuiltinVariable(operator.or_).call_function(
                    tx, [check, found], {}
                )
    if found is None:
        found = ConstantVariable.create(False)
    return found


def key_is_id(k):
    """Returns whether it indexes dictionaries using its id"""
    return isinstance(k, (torch.Tensor, torch.nn.Module, MethodWrapperType))


def key_to_id(value):
    return [id(k) if key_is_id(k) else k for k in value.keys()]


def const_repr(x, *, local) -> str:
    from .trace_rules import is_builtin_callable

    if isinstance(x, (list, tuple)):
        elems_repr = ",".join(const_repr(s, local=local) for s in x)
        if isinstance(x, list):
            return f"[{elems_repr}]"
        else:
            assert isinstance(x, tuple)
            if len(x) == 1:
                return f"({elems_repr},)"
            else:
                return f"({elems_repr})"
    elif isinstance(x, enum.Enum):
        # To workaround repr(Enum) returning invalid global reference before python 3.11
        # by calling enum_repr and removing quotes to render enum in guard code.
        return enum_repr(x, local=local).replace("'", "")
    elif is_builtin_callable(x):
        return x.__name__
    elif isinstance(x, type):

        def fullname(o):
            klass = o.__class__
            module = klass.__module__
            if module == "builtins":
                return klass.__qualname__  # avoid outputs like 'builtins.str'
            return module + "." + klass.__qualname__

        return fullname(x)
    else:
        return f"{x!r}"


def dict_keys_repr(const_keys, *, local) -> str:
    keys_str = ",".join(const_repr(s, local=local) for s in const_keys)
    return "[" + keys_str + "]"


GLOBAL_KEY_PREFIX = "__dict_key"


from torch._subclasses import UnsupportedFakeTensorException  # noqa: F401


def get_safe_global_name(tx, root, obj):
    # The global_mangled_class_name should be different for different
    # invocations of torch.compile. Otherwise, we can run into a situation
    # where multiple torch.compile invocations re-use the same global name,
    # but the global's lifetime is tied to the first invocation (and
    # may be deleted when the first torch.compile invocation is deleted)
    # We mangle it based off of the output_graph's id.
    return f"{root}_{id(obj)}_c{tx.output.compile_id}"


def wrap_fake_exception(fn):
    try:
        return fn()
    except UnsupportedFakeTensorException as e:
        from .exc import unimplemented

        msg = f"Unsupported: {e.reason} with fake tensor propagation."
        log.warning(msg)
        unimplemented(msg, from_exc=e)


def deepcopy_to_fake_tensor(obj, fake_mode):
    with torch._subclasses.fake_tensor.FakeCopyMode(fake_mode):
        return wrap_fake_exception(lambda: copy.deepcopy(obj))


def rmse(ref, res):
    """
    Calculate root mean squared error
    """
    return torch.sqrt(torch.mean(torch.square(ref - res)))


def same(
    ref,
    res,
    fp64_ref=None,
    cos_similarity=False,
    tol=1e-4,
    equal_nan=False,
    exact_dtype=True,
    relax_numpy_equality=False,
    ignore_non_fp=False,
    log_error=log.error,
    use_larger_multiplier_for_smaller_tensor=False,
):
    """Check correctness to see if ref and res match"""
    if fp64_ref is None:
        fp64_ref = ref
    if isinstance(
        ref, (list, tuple, collections.deque, torch.nn.ParameterList, torch.Size)
    ):
        assert isinstance(
            res, (list, tuple, collections.deque)
        ), f"type mismatch {type(ref)} {type(res)}"
        if len(ref) != len(res):
            log_error("Length mismatch")
            return False
        return len(ref) == len(res) and all(
            same(
                ai,
                bi,
                fp64_refi,
                cos_similarity,
                tol,
                equal_nan,
                exact_dtype,
                relax_numpy_equality,
                ignore_non_fp,
                log_error=log_error,
                use_larger_multiplier_for_smaller_tensor=use_larger_multiplier_for_smaller_tensor,
            )
            for ai, bi, fp64_refi in zip(ref, res, fp64_ref)
        )
    elif type(ref).__name__ == "QuestionAnsweringModelOutput":
        # This skips checking accuracy for start_logits/end_logits.
        # Tentatively, start_logits/end_logits appear to be very prone to
        # inaccuracies and is somewhat subsumed by checking the loss.
        return same(
            ref.loss,
            res.loss,
            fp64_ref.loss,
            cos_similarity,
            tol,
            equal_nan,
            exact_dtype,
            relax_numpy_equality,
            ignore_non_fp,
            log_error=log_error,
            use_larger_multiplier_for_smaller_tensor=use_larger_multiplier_for_smaller_tensor,
        )
    elif isinstance(ref, dict):
        assert isinstance(res, dict)
        assert set(ref.keys()) == set(
            res.keys()
        ), f"keys mismatch {set(ref.keys())} == {set(res.keys())}"
        for k in sorted(ref.keys()):
            if not (
                same(
                    ref[k],
                    res[k],
                    fp64_ref[k],
                    cos_similarity=cos_similarity,
                    tol=tol,
                    equal_nan=equal_nan,
                    exact_dtype=exact_dtype,
                    relax_numpy_equality=relax_numpy_equality,
                    ignore_non_fp=ignore_non_fp,
                    log_error=log_error,
                    use_larger_multiplier_for_smaller_tensor=use_larger_multiplier_for_smaller_tensor,
                )
            ):
                log_error("Accuracy failed for key name %s", k)
                return False
        return True
    elif isinstance(ref, set):
        assert isinstance(res, set)
        assert set(ref) == set(res), f"elements mismatch {set(ref)} == {set(res)}"
        return True
    elif isinstance(ref, (torch.Tensor, float)):
        assert not isinstance(ref, torch._subclasses.FakeTensor)
        assert not isinstance(res, torch._subclasses.FakeTensor)

        def to_tensor(t):
            return t if isinstance(t, torch.Tensor) else torch.tensor(t)

        ref, res, fp64_ref = (to_tensor(val) for val in (ref, res, fp64_ref))

        if ref.is_sparse:
            assert res.is_sparse
            ref = ref.to_dense()
            res = res.to_dense()
        assert isinstance(res, torch.Tensor), f"type mismatch {type(ref)} {type(res)}"
        if exact_dtype:
            if ref.dtype != res.dtype:
                log_error("dtype mismatch %s, %s", ref.dtype, res.dtype)
                return False
            if ref.dtype == torch.bool:
                if ignore_non_fp:
                    return True
                # triton stores bool as int8, so add this for more accurate checking
                r = torch.allclose(
                    ref.to(dtype=torch.uint8),
                    res.to(dtype=torch.uint8),
                    atol=tol,
                    rtol=tol,
                    equal_nan=equal_nan,
                )
                if not r:
                    log_error("Accuracy failed: uint8 tensor did not match")
                return r

        if cos_similarity:
            ref = ref.flatten().to(torch.float32)
            res = res.flatten().to(torch.float32)
            if torch.allclose(ref, res, atol=tol, rtol=tol, equal_nan=True):
                # early exit that handles zero/nan better
                # cosine_similarity(zeros(10), zeros(10), dim=0) is 0
                return True
            score = torch.nn.functional.cosine_similarity(ref, res, dim=0, eps=1e-6)
            if score < 0.99:
                log.warning("Similarity score=%s", score.cpu().detach().item())
            return score >= 0.99
        else:
            if not exact_dtype:
                ref = ref.to(res.dtype)

            # First try usual allclose
            if torch.allclose(ref, res, atol=tol, rtol=tol, equal_nan=equal_nan):
                return True

            # Check error from fp64 version
            if fp64_ref.dtype == torch.float64:
                # Fix a corner case that res and fp64_ref does not contains NaN and match (with loose tolerance)
                # while the ref contains NaN. In this case, RMSE should not match any ways.
                # But res is 'BETTER' than ref so we count it pass.
                #
                # This happens for Super_SloMo when loop ordering after fusion is enabled:
                # https://gist.github.com/shunting314/11f235c70f7db0d52718d26f4a701cab
                loose_tol = 1e-2 * 4
                if (
                    not fp64_ref.isnan().any()
                    and not res.isnan().any()
                    and ref.isnan().any()
                    and torch.allclose(
                        fp64_ref.to(dtype=res.dtype),
                        res,
                        atol=loose_tol,
                        rtol=loose_tol,
                        equal_nan=equal_nan,
                    )
                ):
                    return True
                ref_error = rmse(fp64_ref, ref).item()
                # ref unable to produce this with stable numerics in this precision, ignore
                if math.isnan(ref_error):
                    log.warning(
                        "Found nan in reference. Consider running in higher precision."
                    )

                res_error = rmse(fp64_ref, res).item()

                # In the case of using AMP (Automatic Mixed Precision), certain models have
                # failed the benchmark's correctness check. However, the end-to-end model's
                # accuracy when comparing AMP with FP32 is within a difference of less than 0.1%.
                # Thus, it's possible that the correctness check failures for these models are
                # false alarms. We use multiplier of 3 instead of 2 to avoid these false alarms.
                multiplier = (
                    3.0 if res.dtype in (torch.float16, torch.bfloat16) else 2.0
                )

                if use_larger_multiplier_for_smaller_tensor and (
                    fp64_ref.numel() <= 10 and tol >= 4 * 1e-2
                ):
                    multiplier = 10.0
                elif use_larger_multiplier_for_smaller_tensor and (
                    fp64_ref.numel() <= 500 and tol >= 4 * 1e-2
                ):
                    multiplier = 5.0
                elif (
                    fp64_ref.numel() < 1000
                    or (ref.ndim == 4 and ref.shape[-1] == ref.shape[-2] == 1)
                    # large tol means a benchmark has been specified as REQUIRE_HIGHER_TOLERANCE
                    or tol >= 2 * 1e-2
                ):
                    # In the presence of noise, noise might dominate our error
                    # metric for smaller tensors.
                    # Similary, for 1x1 kernels, there seems to be high noise with amp.
                    multiplier = 3.0

                passes_test = res_error <= (multiplier * ref_error + tol / 10.0)
                if (
                    not passes_test
                    and equal_nan
                    and math.isnan(ref_error)
                    and math.isnan(res_error)
                    # Some unit test for the accuracy minifier relies on
                    # returning false in this case.
                    and not torch._inductor.config.cpp.inject_relu_bug_TESTING_ONLY
                ):
                    passes_test = True
                if not passes_test:
                    log_error(
                        "RMSE (res-fp64): %.5f, (ref-fp64): %.5f and shape=%s. res.dtype: %s, multiplier: %f, tol: %f"
                        ", use_larger_multiplier_for_smaller_tensor: %d",
                        res_error,
                        ref_error,
                        res.size(),
                        res.dtype,
                        multiplier,
                        tol,
                        use_larger_multiplier_for_smaller_tensor,
                    )
                return passes_test

            if ignore_non_fp:
                return True

            log_error("Accuracy failed: allclose not within tol=%s", tol)
            return False
    elif isinstance(ref, (str, int, type(None), bool, torch.device)):
        if ignore_non_fp:
            return True
        r = ref == res
        if not r:
            log_error("Accuracy failed (%s): %s != %s", type(ref), ref, res)
        return r
    elif is_numpy_int_type(ref) or is_numpy_float_type(ref):
        if relax_numpy_equality and not (
            is_numpy_int_type(res) or is_numpy_float_type(res)
        ):
            ref = ref.item()
        r = (type(ref) is type(res)) and (ref == res)
        if not r:
            log_error("Accuracy failed (numpy): %s != %s", ref, res)
        return r
    elif is_numpy_ndarray(ref):
        return (type(ref) is type(res)) and same(
            torch.as_tensor(ref),
            torch.as_tensor(res),
            fp64_ref,
            cos_similarity=cos_similarity,
            tol=tol,
            equal_nan=equal_nan,
            exact_dtype=exact_dtype,
            relax_numpy_equality=relax_numpy_equality,
            ignore_non_fp=ignore_non_fp,
            log_error=log_error,
            use_larger_multiplier_for_smaller_tensor=use_larger_multiplier_for_smaller_tensor,
        )
    elif type(ref).__name__ in (
        "MaskedLMOutput",
        "Seq2SeqLMOutput",
        "CausalLMOutputWithCrossAttentions",
        "LongformerMaskedLMOutput",
        "Instances",
        "SquashedNormal",
        "Boxes",
        "Normal",
        "TanhTransform",
        "Foo",
        "Variable",
    ):
        assert type(ref) is type(res)
        return all(
            same(
                getattr(ref, key),
                getattr(res, key),
                getattr(fp64_ref, key),
                cos_similarity=cos_similarity,
                tol=tol,
                equal_nan=equal_nan,
                exact_dtype=exact_dtype,
                relax_numpy_equality=relax_numpy_equality,
                ignore_non_fp=ignore_non_fp,
                log_error=log_error,
                use_larger_multiplier_for_smaller_tensor=use_larger_multiplier_for_smaller_tensor,
            )
            for key in ref.__dict__.keys()
        )
    else:
        raise RuntimeError(f"unsupported type: {type(ref).__name__}")


def format_func_info(code):
    short_filename = code.co_filename.split("/")[-1]
    return f"'{code.co_name}' ({short_filename}:{code.co_firstlineno})"


@contextlib.contextmanager
def disable_cache_limit():
    prior = config.cache_size_limit
    config.cache_size_limit = sys.maxsize
    prior_acc_limit = config.accumulated_cache_size_limit
    config.accumulated_cache_size_limit = sys.maxsize

    try:
        yield
    finally:
        config.cache_size_limit = prior
        config.accumulated_cache_size_limit = prior_acc_limit


# map from transformed code back to original user code
orig_code_map = ExactWeakKeyDictionary()

# keep a record of code_obj -> list of guard failure reasons for logging
guard_failures: DefaultDict[Any, List[Any]] = collections.defaultdict(list)

# Keep a record of graph break reasons for logging
graph_break_reasons: List[torch._dynamo.output_graph.GraphCompileReason] = []

# keep record of compiled code, if we are in "error if recompile"
# to track code that dynamo has compiled previously
seen_code_map = ExactWeakKeyDictionary()


# return same dir unless user changes config between calls
@functools.lru_cache(None)
def _get_debug_dir(root_dir):
    dir_name = (
        "run_"
        + datetime.datetime.now().strftime("%Y_%m_%d_%H_%M_%S_%f")
        # use pid to avoid conflicts among ranks
        + "-pid_"
        + str(os.getpid())
    )
    return os.path.join(root_dir, dir_name)


def get_debug_dir():
    debug_root = config.debug_dir_root
    return _get_debug_dir(debug_root)


def extract_fake_example_value(node, required=True):
    if "example_value" in node.meta and is_fake(node.meta["example_value"]):
        return node.meta["example_value"]
    elif required:
        from torch._dynamo.exc import unimplemented

        unimplemented("`FakeTensor` example value was required but not available")
    else:
        return None


def ensure_graph_fake(e, tx):
    assert maybe_get_fake_mode(e) is tx.fake_mode
    return e


def get_fake_values_from_nodes(tx, nodes, allow_non_graph_fake):
    def visit(n: torch.fx.Node):
        if n.op == "call_function" and "example_value" not in n.meta:
            # fake tensor validity is checked inside get_fake_value using
            # ensure_graph_fake
            return get_fake_value(n, tx, allow_non_graph_fake)

        out = n.meta["example_value"]
        if not allow_non_graph_fake and isinstance(out, torch.Tensor):
            return ensure_graph_fake(out, tx)
        return out

    return torch.fx.node.map_arg(nodes, visit)


def get_fake_value(node, tx, allow_non_graph_fake=False):
    """
    Run the computation represented by `node` using fake tensors and return the result.

    allow_non_graph_fake: whether to allow the return result to be:
        1. non-fake or 2. fake that is not created by this instance of Dynamo.
        If `True`, you must be prepared to deal with such return values, ideally
        by further wrapping them as this graph's fakes.
    """
    from torch.utils._sympy.value_ranges import ValueRangeError

    from .exc import (
        TorchRuntimeError,
        unimplemented,
        Unsupported,
        UserError,
        UserErrorType,
    )

    op = node.op

    # FX Node should always return the same fake value
    if "example_value" in node.meta and is_fake(node.meta["example_value"]):
        return node.meta["example_value"]

    args, kwargs = get_fake_values_from_nodes(
        tx, (node.args, node.kwargs), allow_non_graph_fake
    )

    nnmodule = None
    if op == "call_method" and len(args) > 0 and isinstance(args[0], torch.nn.Module):
        # If the first argument is nn.Module, should copy to fake mode.
        args = (deepcopy_to_fake_tensor(args[0], tx.fake_mode),) + tuple(args[1:])

    if op == "call_module":
        nnmodule = tx.output.nn_modules[node.target]

        if is_lazy_module(nnmodule) and hasattr(nnmodule, "_initialize_hook"):
            # In the case of a lazy module, we want to run
            # the pre-hooks which initialize it.
            # Afterwards, lazy module deletes its pre-hooks
            # to avoid treating it as lazy on subsequent recompile.
            nnmodule._infer_parameters(nnmodule, args)

        # no matter it's lazy module or not, we should copy to fake mode.
        nnmodule = deepcopy_to_fake_tensor(nnmodule, tx.fake_mode)

    if node.name in ["interpolate", "is_integer", "wrapped_gradient"] or any(
        isinstance(a, complex) for a in args
    ):
        # We need to specialize symfloats for now. Eventually we should do a tensorify pass in dynamo.
        args = tuple(
            float(arg)
            if isinstance(arg, torch.SymFloat) and arg.node.hint is not None
            else arg
            for arg in args
        )

    try:
        with tx.fake_mode, enable_python_dispatcher():
            ret_val = wrap_fake_exception(
                lambda: run_node(tx.output, node, args, kwargs, nnmodule)
            )
    except Unsupported:
        raise
    except RuntimeError as e:
        cause: BaseException = e
        if e.__cause__ is not None:
            cause = e.__cause__

        if isinstance(
            cause, torch._subclasses.fake_tensor.DataDependentOutputException
        ):
            unimplemented(
                f"data dependent operator: {cause.func}; "
                "to enable, set torch._dynamo.config.capture_scalar_outputs = True"
            )
        elif isinstance(
            cause, torch._subclasses.fake_tensor.DynamicOutputShapeException
        ):
            if not torch._dynamo.config.capture_dynamic_output_shape_ops:
                unimplemented(
                    f"dynamic shape operator: {cause.func}; "
                    "to enable, set torch._dynamo.config.capture_dynamic_output_shape_ops = True"
                )
            else:
                unimplemented(
                    f"dynamic shape operator: {cause.func}; "
                    "Operator does not have a meta kernel that supports dynamic output shapes, "
                    "please report an issue to PyTorch"
                )
        elif isinstance(
            cause, torch._subclasses.fake_tensor.UnsupportedOperatorException
        ):
            op = cause.func
            import_suggestion = ""
            if isinstance(op, torch._ops.OpOverload):
                maybe_pystub = torch._C._dispatch_pystub(
                    op._schema.name, op._schema.overload_name
                )
                if maybe_pystub is not None:
                    module, ctx = maybe_pystub
                    import_suggestion = (
                        f"It's possible that the support was implemented in "
                        f"module `{module}` and you may need to `import {module}`"
                        f"({ctx}), otherwise "
                    )
            unimplemented(
                f"unsupported operator: {cause.func} ({import_suggestion}see "
                "https://docs.google.com/document/d/1GgvOe7C8_NVOMLOCwDaYV1mXXyHMXY7ExoewHqooxrs/edit#heading=h.64r4npvq0w0"
                " for how to fix)"
            )
        elif isinstance(
            cause, torch.fx.experimental.symbolic_shapes.GuardOnDataDependentSymNode
        ):
            raise UserError(  # noqa: B904
                UserErrorType.CONSTRAINT_VIOLATION,
                str(cause),
                case_name="constrain_as_size_example",
            )
        elif isinstance(cause, ValueRangeError):
            raise UserError(UserErrorType.CONSTRAINT_VIOLATION, e.args[0]) from e
        elif isinstance(cause, TypeError) and "argument" in str(cause):
            unimplemented(f"TypeError {node.target}: {cause}")

        raise TorchRuntimeError(str(e)).with_traceback(e.__traceback__) from None

    if not allow_non_graph_fake:
        _ = pytree.tree_map_only(
            torch.Tensor, functools.partial(ensure_graph_fake, tx=tx), ret_val
        )
    return ret_val


_current_node = threading.local()


def get_current_node():
    return getattr(_current_node, "value", None)


@contextmanager
def set_current_node(node):
    old = get_current_node()
    _current_node.value = node
    try:
        yield
    finally:
        _current_node.value = old


def run_node(tracer, node, args, kwargs, nnmodule):
    """
    Runs a given node, with the given args and kwargs.

    Behavior is dictated by a node's op.

    run_node is useful for extracting real values out of nodes.
    See get_real_value for more info on common usage.

    Note: The tracer arg is only used for 'get_attr' ops
    Note: The nnmodule arg is only used for 'call_module' ops

    Nodes that are not call_function, call_method, call_module, or get_attr will
    raise an AssertionError.
    """
    op = node.op

    with set_current_node(node):

        def make_error_message(e):
            return f"Failed running {op} {node.target}(*{args}, **{kwargs}):\n" + str(e)

        try:
            if op == "call_function":
                return node.target(*args, **kwargs)
            elif op == "call_method":
                return getattr(args[0], node.target)(*args[1:], **kwargs)
            elif op == "call_module":
                assert nnmodule is not None
                return nnmodule(*args, **kwargs)
            elif op == "get_attr":
                return tracer.output_graph.get_submodule(node.target)
            elif op == "placeholder":
                assert "example_value" in node.meta
                return node.meta["example_value"]

        except (NotImplementedError, UnsupportedFakeTensorException) as e:
            # NB: mimic how wrap_fake_exception does it
            from .exc import unimplemented

            unimplemented(make_error_message(e), from_exc=e)
        except Exception as e:
            raise RuntimeError(make_error_message(e)).with_traceback(
                e.__traceback__
            ) from e

    raise AssertionError(op)


def get_real_value(node, tracer):
    """
    Run the actual computation represented by `node` and return the result.
    This will execute any dependent nodes in the graph as well.
    """
    from .exc import TorchRuntimeError

    cache = tracer.real_value_cache
    if node in cache:
        return cache[node]

    op = node.op
    args, kwargs = torch.fx.node.map_arg(  # type: ignore[misc]
        (node.args, node.kwargs),
        lambda n: get_real_value(n, tracer),
    )

    if op == "placeholder" and "grapharg" in node.meta:
        return node.meta["grapharg"].example

    if op == "call_module":
        nn_module = tracer.output_graph.nn_modules[node.target]
        if not is_lazy_module(nn_module):
            nn_module = copy.deepcopy(nn_module)
        else:
            # In the case of a lazy module, we want to run
            # the pre-hooks which initialize it
            nn_module(*args, **kwargs)
    else:
        nn_module = None

    try:
        real_value = run_node(tracer, node, args, kwargs, nn_module)
        cache[node] = real_value
    except RuntimeError as e:
        raise TorchRuntimeError(str(e)).with_traceback(e.__traceback__) from None
    return real_value


def assert_no_fake_params_or_buffers(gm):
    from torch._subclasses.fake_tensor import FakeTensorConfig, is_fake

    def stack_or_hint(t):
        if FakeTensorConfig.debug:
            import traceback

            return f"FAKE TENSOR CREATION TRACEBACK: \n {traceback.format_list(t._debug_trace)}"
        else:
            return "Enable TORCH_FAKE_TENSOR_DEBUG=1 to get creation stack traces on fake tensors."

    for name, buffer in gm.named_buffers():
        assert not is_fake(
            buffer
        ), f"Unexpected fake buffer {name} {stack_or_hint(buffer)}"
    for name, param in gm.named_parameters():
        assert not is_fake(
            param
        ), f"Unexpected fake param {name} {stack_or_hint(param)}"


def fqn(obj: Any):
    """
    Returns the fully qualified name of the object.
    """
    return f"{obj.__module__}.{obj.__qualname__}"


def ifdynstaticdefault(count1, count2):
    if torch._dynamo.config.assume_static_by_default:
        return count1
    else:
        return count2


def import_submodule(mod: types.ModuleType):
    """
    Ensure all the files in a given submodule are imported
    """
    for filename in sorted(os.listdir(os.path.dirname(cast(str, mod.__file__)))):
        if filename.endswith(".py") and filename[0] != "_":
            importlib.import_module(f"{mod.__name__}.{filename[:-3]}")


def object_has_getattribute(value: Any):
    return class_has_getattribute(type(value))


def class_has_getattribute(cls: type):
    try:
        if isinstance(
            inspect.getattr_static(cls, "__getattribute__"),
            types.FunctionType,
        ):
            return True
    except AttributeError:
        pass
    return False


def get_custom_getattr(value: Any, ignore_nn_module_getattr: bool = False):
    try:
        getattr_fn = inspect.getattr_static(type(value), "__getattr__")
    except AttributeError:
        getattr_fn = None
    if ignore_nn_module_getattr and getattr_fn is torch.nn.Module.__getattr__:
        # ignore this case of getattr
        getattr_fn = None
    return getattr_fn


class TensorStaticReason(enum.Enum):
    PARAMETER = 2
    NOT_TENSOR = 4
    NN_MODULE_PROPERTY = 5


def tensor_static_reason_to_message(reason: TensorStaticReason):
    if reason == TensorStaticReason.PARAMETER:
        return "mark_dynamic on parameter, parameters are always static today."
    if reason == TensorStaticReason.NOT_TENSOR:
        return "mark_dynamic on a non tensor, how did this happen?"
    if reason == TensorStaticReason.NN_MODULE_PROPERTY:
        return "tensor is static because it is nn module associated."
    raise AssertionError(f"Illegal reason {reason}")


def tensor_always_has_static_shape(
    tensor: Union[torch.Tensor, Any],
    is_tensor: bool,
    tensor_source: Source,
) -> Tuple[bool, Optional[TensorStaticReason]]:
    """
    Given a tensor, source, and is_tensor flag, determine if a shape should be static.

    Args:
    tensor - the real tensor to evaluate, parameters force a static shape.
    is_tensor - internal dynamo check, essentially "is_tensor": target_cls is TensorVariable,
    tensors not in a TensorVariable for whatever reason are forced static.

    Returns a tuple, where the first element is the bool of whether or not this tensor should have a static shape.
    The second element is a TensorStaticReason, useful for passing to tensor_static_reason_to_message if needed.
    """
    from .source import is_from_unspecialized_param_buffer_source

    if (
        tensor_source.guard_source().is_specialized_nn_module()
        or tensor_source.guard_source().is_unspecialized_builtin_nn_module()
    ) and config.force_nn_module_property_static_shapes:
        return True, TensorStaticReason.NN_MODULE_PROPERTY

    if (
        type(tensor) is torch.nn.Parameter
        or is_from_unspecialized_param_buffer_source(tensor_source)
    ) and config.force_parameter_static_shapes:
        return True, TensorStaticReason.PARAMETER
    if not is_tensor:
        return True, TensorStaticReason.NOT_TENSOR
    return False, None


def lazy_format_graph_tabular(fn_name, gm):
    def inner():
        try:
            from tabulate import tabulate  # TODO: Check that this is installed
        except ImportError:
            return (
                "Tabulate module missing, please install tabulate to log the graph in tabular format, logging code instead:\n"
                + str(lazy_format_graph_code(fn_name, gm))
            )

        node_specs = [
            [n.op, n.name, n.target, n.args, n.kwargs] for n in gm.graph.nodes
        ]
        graph_str = tabulate(
            node_specs, headers=["opcode", "name", "target", "args", "kwargs"]
        )
        return _format_graph_code(fn_name, gm.forward.__code__.co_filename, graph_str)

    return LazyString(inner)


def format_bytecode(prefix, name, filename, line_no, code):
    return f"{prefix} {name} {filename} line {line_no} \n{dis.Bytecode(code).dis()}\n"


forward_hook_names = ["_forward_pre_hooks", "_forward_hooks"]
backward_hook_names = ["_backward_pre_hooks", "_backward_hooks"]
state_dict_hook_names = [
    "_state_dict_pre_hooks",
    "_state_dict_hooks",
    "_load_state_dict_pre_hooks",
    "_load_state_dict_post_hooks",
]
all_hook_names = forward_hook_names + backward_hook_names + state_dict_hook_names


def nn_module_has_global_hooks():
    # This is limited to backward hooks for now because NNModuleVariable
    # supports fwd hooks underneath.
    return len(torch.nn.modules.module._global_backward_hooks) or len(
        torch.nn.modules.module._global_backward_pre_hooks
    )


def nn_module_get_all_hooks(
    mod,
    check_forward_hooks=False,
    check_backward_hooks=False,
    check_state_dict_hooks=False,
):
    """
    Sometimes its useful to differentiate between types of hooks such as forward/backward/pre
    hooks executed during module.__call__, and state_dict hooks which are executed separately.
    """
    hook_dicts_to_check = []
    check_all_hooks = (
        not check_forward_hooks
        and not check_backward_hooks
        and not check_state_dict_hooks
    )
    if check_forward_hooks or check_all_hooks:
        hook_dicts_to_check.extend(forward_hook_names)
    if check_backward_hooks or check_all_hooks:
        hook_dicts_to_check.extend(backward_hook_names)
    if check_state_dict_hooks:
        hook_dicts_to_check.extend(state_dict_hook_names)

    all_hooks = []
    for hook_dict_name in hook_dicts_to_check:
        hooks = getattr(mod, hook_dict_name, [])
        for hook_name in hooks:
            hook = hooks[hook_name]

            all_hooks.append(hook)
    return all_hooks


def nnmodule_has_hooks(
    mod,
    check_forward_hooks=False,
    check_backward_hooks=False,
    check_state_dict_hooks=False,
):
    """
    Helper function to check if a module has any hooks attached to it.
    """
    hooks = nn_module_get_all_hooks(
        mod,
        check_forward_hooks=check_forward_hooks,
        check_backward_hooks=check_backward_hooks,
        check_state_dict_hooks=check_state_dict_hooks,
    )
    return bool(hooks)


def to_numpy_helper(value):
    """Convert tensor and tnp.ndarray to numpy.ndarray."""
    if is_fake(value):
        return value
    if isinstance(value, tnp.ndarray):
        return to_numpy_helper(value.tensor)
    elif isinstance(value, torch.Tensor):
        return value.numpy(force=True)
    elif isinstance(value, (tuple, list)):
        return type(value)(to_numpy_helper(obj) for obj in value)
    else:
        return value


def numpy_to_tensor(value):
    """Convert tnp.ndarray to tensor, leave other types intact. If a list/tuple, loop through it to convert."""
    assert np is not None
    if isinstance(value, np.ndarray):
        return torch.as_tensor(value)
    if isinstance(value, tnp.ndarray):
        return value.tensor
    elif isinstance(value, (tuple, list)):
        return type(value)(numpy_to_tensor(obj) for obj in value)
    else:
        return value


class numpy_to_tensor_wrapper:
    def __init__(self, f):
        self.f = f
        self.__name__ = "wrapped_" + self.f.__name__

    def __repr__(self) -> str:
        return f"<Wrapped function <original {self.f.__name__}>>"

    def __call__(self, *args, **kwargs):
        out = self.f(*args, **kwargs)
        return numpy_to_tensor(out)


def numpy_attr_wrapper(obj, name):
    if isinstance(obj, tnp.ndarray):
        out = getattr(obj, name)
        return numpy_to_tensor(out)
    elif isinstance(obj, torch.Tensor):
        out = getattr(tnp.ndarray(obj), name)
        return numpy_to_tensor(out)


class numpy_method_wrapper:
    """Convert obj from torch.Tensor to tnp.ndarray and call method. Then convert result back to torch.Tensor."""

    def __init__(self, method: str):
        self.method = method
        self.__name__ = "wrapped_" + self.method

    def __repr__(self) -> str:
        return f"<Wrapped method <original {self.method}>>"

    def __call__(self, *args, **kwargs):
        obj = args[0]
        if isinstance(obj, torch.Tensor):
            obj = tnp.ndarray(obj)
        method_callable = getattr(obj, self.method)
        out = method_callable(*args[1:], **kwargs)
        return numpy_to_tensor(out)


class numpy_operator_wrapper:
    """Implements dunder methods for tnp.ndarray via functions from the operator library"""

    def __init__(self, op: Callable[..., Any]):
        self.op = op
        self.__name__ = f"wrapped_{op.__name__}"

    def __repr__(self) -> str:
        return f"<Wrapped operator <original {self.__name__}>>"

    def __call__(self, *args, **kwargs):
        assert not kwargs

        args = (
            tnp.ndarray(arg) if isinstance(arg, torch.Tensor) else arg for arg in args
        )
        out = self.op(*args)
        return numpy_to_tensor(out)


def defake(x):
    if not isinstance(x, FakeTensor):
        return x
    size: torch._prims_common.ShapeType
    stride: torch._prims_common.StrideType
    if x._has_symbolic_sizes_strides:
        size = []
        for s in x.size():
            if isinstance(s, torch.SymInt):
                size.append(s.node.shape_env.size_hint(s.node.expr))
            else:
                size.append(s)
        stride = []
        for s in x.stride():
            if isinstance(s, torch.SymInt):
                stride.append(s.node.shape_env.size_hint(s.node.expr))
            else:
                stride.append(s)
    else:
        size = x.size()
        stride = x.stride()
    y = torch.empty_strided(
        size,
        stride,
        dtype=x.dtype,
        device=x.device,
        requires_grad=x.requires_grad,
    )
    y.zero_()
    return y


def is_utils_checkpoint(obj):
    # Lazy import to avoid circular dependencies
    import torch.utils.checkpoint

    return obj is torch.utils.checkpoint.checkpoint


def is_invoke_subgraph(obj):
    from torch._higher_order_ops.invoke_subgraph import invoke_subgraph_placeholder

    return obj is invoke_subgraph_placeholder


def build_invoke_subgraph_variable(**options):
    from .variables.higher_order_ops import TorchHigherOrderOperatorVariable

    return TorchHigherOrderOperatorVariable.make(
        torch._higher_order_ops.invoke_subgraph,
        **options,
    )


def build_checkpoint_variable(**options):
    import torch._higher_order_ops.wrap as higher_order_ops

    from .variables.higher_order_ops import TorchHigherOrderOperatorVariable

    # TODO - This is a temporary situation where we have two versions of
    # checkpointing implementation. We will converge on one and remove the other.
    activation_checkpoint_op: torch._ops.HigherOrderOperator = (
        higher_order_ops.tag_activation_checkpoint
    )
    if torch._functorch.config.functionalize_rng_ops:
        activation_checkpoint_op = higher_order_ops.wrap_activation_checkpoint

    return TorchHigherOrderOperatorVariable.make(
        activation_checkpoint_op,
        **options,
    )


def is_compile_supported(device_type):
    from .eval_frame import is_dynamo_supported

    compile_supported = is_dynamo_supported()
    if device_type == "cpu":
        pass
    elif device_type == "cuda" and compile_supported:
        compile_supported = has_triton()
    else:
        compile_supported = False
    return compile_supported


# The following 3.11 source code functions are adapted from
# https://github.com/python/cpython/blob/v3.11.4/Lib/traceback.py
# in order to output source code corresponding to bytecode in 3.11+.
# We need our own versions since we want to support multiline expressions.
def _fix_offset(str: str, offset: int) -> int:
    """
    Convert byte offset `offset` of `str` into character offset.
    Byte offset is used for 3.11+ instruction column data.
    Takes things like unicode characters into consideration.

    Unchanged from CPython implementation.
    """
    as_utf8 = str.encode("utf-8")
    return len(as_utf8[:offset].decode("utf-8", errors="replace"))


@dataclasses.dataclass
class _Anchors:
    # inclusive
    left_end_lineno: int
    left_end_offset: int
    right_start_lineno: int
    # exclusive
    right_start_offset: int


def _extract_anchors_from_expr(segment: str) -> Optional[_Anchors]:
    """
    Given source code `segment` corresponding to a bytecode
    instruction, determine:
        - for binary ops, the location of the binary op
        - for indexing, the location of the brackets.
    `segment` is expected to be a valid Python expression
    """
    assert sys.version_info >= (3, 11)

    import ast

    try:
        # Without brackets, `segment` is parsed as a statement.
        # We expect an expression, so wrap `segment` in
        # brackets to handle multi-line expressions.
        tree = ast.parse("(\n" + segment + "\n)")
    except SyntaxError:
        return None

    if len(tree.body) != 1:
        return None

    lines = segment.split("\n")

    # get character index given byte offset
    def normalize(lineno, offset):
        return _fix_offset(lines[lineno], offset)

    # Gets the next valid character index in `lines`, if
    # the current location is not valid. Handles empty lines.
    def next_valid_char(lineno, col):
        while lineno < len(lines) and col >= len(lines[lineno]):
            col = 0
            lineno += 1
        assert lineno < len(lines) and col < len(lines[lineno])
        return lineno, col

    # Get the next valid character index in `lines`.
    def increment(lineno, col):
        col += 1
        lineno, col = next_valid_char(lineno, col)
        assert lineno < len(lines) and col < len(lines[lineno])
        return lineno, col

    # Get the next valid character at least on the next line
    def nextline(lineno, col):
        col = 0
        lineno += 1
        lineno, col = next_valid_char(lineno, col)
        assert lineno < len(lines) and col < len(lines[lineno])
        return lineno, col

    statement = tree.body[0]
    if isinstance(statement, ast.Expr):
        expr = statement.value
        if isinstance(expr, ast.BinOp):
            # ast gives locations for BinOp subexpressions, e.g.
            # ( left_expr ) + ( right_expr )
            #   left^^^^^       right^^^^^
            # -2 since end_lineno is 1-indexed and because we added an extra
            # bracket to `segment` when calling ast.parse
            cur_lineno = cast(int, expr.left.end_lineno) - 2
            cur_col = normalize(cur_lineno, expr.left.end_col_offset)
            cur_lineno, cur_col = next_valid_char(cur_lineno, cur_col)

            # Heuristic to find the operator character.
            # The original CPython implementation did not look for ), \, or #,
            # leading to incorrect anchor location, e.g.
            # (x) + (y)
            # ~~^~~~~~~
            while (ch := lines[cur_lineno][cur_col]).isspace() or ch in ")\\#":
                if ch in "\\#":
                    cur_lineno, cur_col = nextline(cur_lineno, cur_col)
                else:
                    cur_lineno, cur_col = increment(cur_lineno, cur_col)

            # binary op is 1 or 2 characters long, on the same line
            right_col = cur_col + 1
            if (
                right_col < len(lines[cur_lineno])
                and not (ch := lines[cur_lineno][right_col]).isspace()
                and ch not in "\\#"
            ):
                right_col += 1
            # right_col can be invalid since it is exclusive

            return _Anchors(cur_lineno, cur_col, cur_lineno, right_col)
        elif isinstance(expr, ast.Subscript):
            # ast gives locations for value and slice subexpressions, e.g.
            # ( value_expr ) [ slice_expr ]
            #   value^^^^^     slice^^^^^
            # subscript^^^^^^^^^^^^^^^^^^^^
            # find left bracket (first '[' after value)
            left_lineno = cast(int, expr.value.end_lineno) - 2
            left_col = normalize(left_lineno, expr.value.end_col_offset)
            left_lineno, left_col = next_valid_char(left_lineno, left_col)
            while lines[left_lineno][left_col] != "[":
                left_lineno, left_col = increment(left_lineno, left_col)
            # find right bracket (final character of expression)
            right_lineno = cast(int, expr.end_lineno) - 2
            right_col = normalize(right_lineno, expr.end_col_offset)
            return _Anchors(left_lineno, left_col, right_lineno, right_col)
        elif isinstance(expr, ast.Call):
            # ( func_expr ) (args, kwargs)
            #   func^^^^^
            # call^^^^^^^^^^^^^^^^^^^^^^^^
            # find left bracket (first '(' after func)
            left_lineno = cast(int, expr.func.end_lineno) - 2
            left_col = normalize(left_lineno, expr.func.end_col_offset)
            left_lineno, left_col = next_valid_char(left_lineno, left_col)
            while lines[left_lineno][left_col] != "(":
                left_lineno, left_col = increment(left_lineno, left_col)
            # find right bracket (final character of expression)
            right_lineno = cast(int, expr.end_lineno) - 2
            right_col = normalize(right_lineno, expr.end_col_offset)
            return _Anchors(left_lineno, left_col, right_lineno, right_col)

    return None


def get_instruction_source_311(code: types.CodeType, inst: dis.Instruction) -> str:
    """
    Python 3.11+ only. Returns lines of source code (from code object `code`)
    corresponding to `inst`'s location data, and underlines relevant code to `inst`.

    Example: CALL on `g`:
    f(g(
      ^^
        h(x)))
        ^^^^^

    We need our own implementation in < 3.13 since `format_frame_summary` in
    Python's `traceback` module doesn't handle multi-line expressions
    (and their anchor extraction code is not completely correct).
    """
    if sys.version_info >= (3, 13):
        # multiline traceback implemented in 3.13+
        frame_summary = traceback.FrameSummary(
            code.co_filename,
            inst.positions.lineno,
            code.co_name,
            end_lineno=inst.positions.end_lineno,
            colno=inst.positions.col_offset,
            end_colno=inst.positions.end_col_offset,
        )
        result = traceback.format_list([frame_summary])[0]
        # remove first line containing filename info
        result = "\n".join(result.splitlines()[1:])
        # indent lines with original indentation
        orig_lines = [
            linecache.getline(code.co_filename, lineno).rstrip()
            for lineno in range(inst.positions.lineno, inst.positions.end_lineno + 1)
        ]
        orig_lines_dedent = textwrap.dedent("\n".join(orig_lines)).splitlines()
        indent_len = len(orig_lines[0]) - len(orig_lines_dedent[0])
        indent = orig_lines[0][:indent_len]
        result = textwrap.indent(textwrap.dedent(result), indent)
        return result

    assert inst.positions is not None
    if inst.positions.lineno is None:
        return ""
    # The rstrip + "\n" pattern is used throughout this function to handle
    # linecache.getline errors. Error lines are treated as empty strings "", but we want
    # to treat them as blank lines "\n".
    first_line = linecache.getline(code.co_filename, inst.positions.lineno).rstrip()
    if inst.positions.end_lineno is None:
        return first_line
    if inst.positions.col_offset is None or inst.positions.end_col_offset is None:
        return first_line

    # character index of the start of the instruction
    start_offset = _fix_offset(first_line, inst.positions.col_offset)
    # character index of the end of the instruction
    # compute later since end may be a different line
    end_offset = None
    # expression corresponding to the instruction so we can get anchors
    segment = ""
    # underline markers to be printed - start with `~` marker and replace with `^` later
    markers = []

    # Compute segment and initial markers
    if inst.positions.end_lineno == inst.positions.lineno:
        end_offset = _fix_offset(first_line, inst.positions.end_col_offset)
        segment = first_line[start_offset:end_offset]
        markers.append(" " * start_offset + "~" * (end_offset - start_offset))
    else:
        segment = first_line[start_offset:] + "\n"
        markers.append(" " * start_offset + "~" * (len(first_line) - start_offset))
        last_line = linecache.getline(
            code.co_filename, inst.positions.end_lineno
        ).rstrip()
        end_offset = _fix_offset(last_line, inst.positions.end_col_offset)
        for lineno in range(inst.positions.lineno + 1, inst.positions.end_lineno):
            line = linecache.getline(code.co_filename, lineno).rstrip()
            segment += line + "\n"
            # don't underline leading spaces
            num_spaces = len(line) - len(line.lstrip())
            markers.append(" " * num_spaces + "~" * (len(line) - num_spaces))
        segment += last_line[:end_offset]
        num_spaces = len(last_line) - len(last_line.lstrip())
        markers.append(" " * num_spaces + "~" * (end_offset - num_spaces))

    anchors: Optional[_Anchors] = None
    try:
        anchors = _extract_anchors_from_expr(segment)
    except AssertionError:
        pass

    # replace `~` markers with `^` where necessary
    if anchors is None:
        markers = [marker.replace("~", "^") for marker in markers]
    else:
        # make markers mutable
        mutable_markers: List[List[str]] = [list(marker) for marker in markers]

        # anchor positions do not take start_offset into account
        if anchors.left_end_lineno == 0:
            anchors.left_end_offset += start_offset
        if anchors.right_start_lineno == 0:
            anchors.right_start_offset += start_offset

        # Turn `~`` markers between anchors to `^`
        for lineno in range(len(markers)):
            for col in range(len(mutable_markers[lineno])):
                if lineno < anchors.left_end_lineno:
                    continue
                if lineno == anchors.left_end_lineno and col < anchors.left_end_offset:
                    continue
                if (
                    lineno == anchors.right_start_lineno
                    and col >= anchors.right_start_offset
                ):
                    continue
                if lineno > anchors.right_start_lineno:
                    continue
                if mutable_markers[lineno][col] == "~":
                    mutable_markers[lineno][col] = "^"

        # make markers into strings again
        markers = ["".join(marker) for marker in mutable_markers]

    result = ""
    for i in range(len(markers)):
        result += (
            linecache.getline(code.co_filename, inst.positions.lineno + i).rstrip()
            + "\n"
        )
        result += markers[i] + "\n"
    return result


def get_static_address_type(t):
    if isinstance(t, torch.Tensor):
        return getattr(t, "_dynamo_static_input_type", None)

    return None


def is_rng_state_getter_or_setter(value):
    getters = (
        # The following two functions are not identical, so don't remove anyone!
        torch._C.Generator.get_state,
        torch.default_generator.get_state,
        torch.get_rng_state,
        torch.cuda.get_rng_state,
    )
    setters = (
        torch._C.Generator.set_state,
        torch.default_generator.set_state,
        torch.set_rng_state,
        torch.cuda.set_rng_state,
    )
    return value in (*setters, *getters)


def is_tensor_base_attr_getter(value):
    return (
        isinstance(value, types.MethodWrapperType)
        and value.__name__ == "__get__"
        and value.__self__.__objclass__ is torch._C._TensorBase  # type: ignore[attr-defined]
    )


def is_torch_function_object(value):
    return hasattr(value, "__torch_function__")


def has_torch_function(vt: torch._dynamo.variables.base.VariableTracker) -> bool:
    from torch._dynamo.variables import UserDefinedObjectVariable
    from torch._dynamo.variables.torch_function import TensorWithTFOverrideVariable

    # Note on lazy vars: The value will either be realized or not throughout the course of execution
    # if the value has a torch function, it will eventually be realized so we can realize it here
    # if the value does not have a torch function, it may or may not be realized
    # if it is realized it will be used and guards will be installed properly
    # if it is not used, guards won't be installed, and it doesn't matter
    # if the value has a torch function or not, so we should *not* realize it.
    # NB: We technically know that if is_realized is False, LazyVariableTracker has the peek_value method
    # but mypy does not unfortunately
    if vt.is_realized() or (
        hasattr(vt, "peek_value") and hasattr(vt.peek_value(), "__torch_function__")
    ):
        if isinstance(vt, TensorWithTFOverrideVariable):
            return True

        return isinstance(vt, UserDefinedObjectVariable) and hasattr(
            vt.value, "__torch_function__"
        )

    return False


# see note [Tensor Fakification and Symbol Caching]
def to_fake_tensor(t, fake_mode):
    symbolic_context = None
    source = None
    if tracing_context := torch._guards.TracingContext.try_get():
        if t in tracing_context.tensor_to_context:
            symbolic_context = tracing_context.tensor_to_context[t]
            source = symbolic_context.tensor_source

    return fake_mode.from_tensor(
        t, static_shapes=False, symbolic_context=symbolic_context, source=source
    )


# NB: this works for both classes and instances
def is_frozen_dataclass(value):
    return (
        not object_has_getattribute(value)
        and not class_has_getattribute(value)
        and is_dataclass(value)
        and hasattr(value, "__dataclass_params__")
        and hasattr(value.__dataclass_params__, "frozen")
        and value.__dataclass_params__.frozen
    )


def get_first_attr(obj, *attrs):
    """
    Return the first available attribute or throw an exception if none is present.
    """
    for attr in attrs:
        if hasattr(obj, attr):
            return getattr(obj, attr)

    raise AssertionError(f"{obj} does not has any of the attributes: {attrs}")


@contextlib.contextmanager
def maybe_enable_compiled_autograd(should_enable, fullgraph=True, dynamic=True):
    if not should_enable:
        yield
    else:

        def compiler_fn(gm):
            def inner_compiler(gm_, example_inputs_):
                torch._dynamo.utils.counters["compiled_autograd"]["compiles"] += 1
                return torch._inductor.compile(gm_, example_inputs_)

            return torch.compile(
                gm, backend=inner_compiler, fullgraph=fullgraph, dynamic=dynamic
            )

        with torch._dynamo.compiled_autograd.enable(compiler_fn) as ctx:
            yield ctx


def invalid_removeable_handle():
    # need a subclass so weakref works
    class Invalid(dict):  # type: ignore[type-arg]
        pass

    return RemovableHandle(Invalid())


# Returns a "proxy" (new object with the same class and dict) for (non-GraphModule) nn.Module's.
# Attribute changes to the original object/proxy will be reflected in the other.
# This is useful for cases where we want a keep-alive reference to a module without increasing
# its reference count.
def nn_module_proxy(mod):
    if not isinstance(mod, torch.nn.Module):
        return mod
    if isinstance(mod, torch.fx.GraphModule):
        # Dynamo-generated GM's shouldn't contain user-created GM's
        return mod
    proxy = mod.__class__.__new__(mod.__class__)
    proxy.__dict__ = mod.__dict__
    return proxy


class GmWrapper(torch.nn.Module):
    def __init__(self, gm, unflatten_fn):
        super().__init__()
        self.gm = gm
        self.unflatten_fn = unflatten_fn

    def forward(self, *args):
        args: List[Any] = list(args)
        return self.gm(*self.unflatten_fn(args))


def flatten_graph_inputs(gm: torch.fx.GraphModule, inputs, compile_gm):
    """
    Mutate inputs so that they are flat and wrap gm such that it
    accepts those inputs.  This is needed for graphs that take
    bumpy inputs.
    """
    inputs_idx_to_clear = [
        i
        for i, node in enumerate(gm.graph.nodes)
        if node.op == "placeholder" and node.meta.get("steal_arg", False)
    ]

    if torch._dynamo.compiled_autograd.in_compiled_autograd_region:
        # fast path, avoid pytree overhead
        # compiled autograd inputs are always a list of tensors, maybe followed by symints
        assert inputs_idx_to_clear == [0]
        assert isinstance(inputs[0], list)
        boxed_inputs_count = len(inputs[0])

        def flatten_fn(args):
            return args[0] + list(args[1:])

        def unflatten_fn(flat_args):
            return (flat_args[:boxed_inputs_count], *flat_args[boxed_inputs_count:])

        compiled_fn = compile_gm(GmWrapper(gm, unflatten_fn), flatten_fn(inputs))
    else:
        # slow path, don't know inputs structure
        flat_inputs, spec = pytree.tree_flatten(inputs)
        unflatten_fn = functools.partial(pytree.tree_unflatten, treespec=spec)
        compiled_fn = compile_gm(GmWrapper(gm, unflatten_fn), flat_inputs)
        # note this doesn't check the spec, assuming it is the same
        flatten_fn = pytree.arg_tree_leaves

    def wrapper(*args):
        flat_args = flatten_fn(args)

        # flat_args is a new list, so we need to clear references from the old list
        for i in inputs_idx_to_clear:
            args[i].clear()

        # this call is boxed to avoid increasing refcount until we reach aot_module_simplified forward
        return compiled_fn(flat_args)

    return wrapper


def get_locals_to_steal(maybe_gm):
    if not isinstance(maybe_gm, torch.fx.GraphModule) or not hasattr(maybe_gm, "meta"):
        return []
    return maybe_gm.meta.get("locals_to_steal", [])


def set_locals_to_steal(gm, locals_to_steal):
    gm.meta["locals_to_steal"] = locals_to_steal


class Lit:
    def __init__(self, s):
        self.s = s

    def __repr__(self) -> str:
        return self.s


warn_once_cache: Set[str] = set()


def warn_once(msg, stacklevel=1):
    # Dynamo causes all warnings.warn (in user code and in Dynamo code) to print all the time.
    # https://github.com/pytorch/pytorch/issues/128427.
    # warn_once is a workaround: if the msg has been warned on before, then we will not
    # warn again.
    # NB: it's totally ok to store a cache of all the strings: this is what warnings.warn does as well.
    if msg in warn_once_cache:
        return
    warn_once_cache.add(msg)
    warnings.warn(msg, stacklevel=stacklevel + 1)


def strip_color_from_string(text):
    # This regular expression matches ANSI escape codes
    ansi_escape = re.compile(r"\x1B[@-_][0-?]*[ -/]*[@-~]")
    return ansi_escape.sub("", text)


@contextlib.contextmanager
def _disable_saved_tensors_hooks_during_tracing():
    # See NOTE: [Deferring tensor pack/unpack hooks until runtime]
    try:
        prior = torch._C._autograd._saved_tensors_hooks_set_tracing(True)
        yield
    finally:
        torch._C._autograd._saved_tensors_hooks_set_tracing(prior)


def is_parameter_freezing():
    return torch._inductor.config.freezing and not torch.is_grad_enabled()


def get_torch_function_mode_stack():
    return [
        get_torch_function_mode_stack_at(i) for i in range(_len_torch_function_stack())
    ]


def get_torch_function_mode_stack_at(ind):
    assert ind < _len_torch_function_stack() and ind >= 0
    return torch._C._get_function_stack_at(ind)


def set_torch_function_mode_stack(stack):
    for i in range(_len_torch_function_stack()):
        _pop_torch_function_stack()

    for mode in stack:
        _push_on_torch_function_stack(mode)


def clear_torch_function_mode_stack():
    for i in range(_len_torch_function_stack()):
        _pop_torch_function_stack()


# call from C dynamo in order to inspect values in pdb
def _breakpoint_for_c_dynamo(*args):
    breakpoint()


def verify_guard_fn_signature(value):
    fn = value.__metadata_guard__
    sig = inspect.signature(fn)
    if len(sig.parameters) != 2:
        from .exc import InternalTorchDynamoError

        raise InternalTorchDynamoError(
            "Tensor subclass method __metadata_guard__ must take exactly two subclass metadata arguments"
        )
    if fn.__self__ != value.__class__:
        from .exc import InternalTorchDynamoError

        raise InternalTorchDynamoError(
            "Tensor subclass method __metadata_guard__ must be a classmethod"
        )


def does_not_override_dict_iter_methods(user_cls):
    return (
        user_cls.items in (dict.items, collections.OrderedDict.items)
        and user_cls.values in (dict.values, collections.OrderedDict.values)
        and user_cls.keys in (dict.keys, collections.OrderedDict.keys)
        and user_cls.__iter__ in (dict.__iter__, collections.OrderedDict.__iter__)
    )


# Helper functions below are to prevent __torch_function__
# calls from happening in the middle of __torch_function__
# compiled bytecode
# They will be skipped which is the desired result
def call_size(x, i):
    @torch._dynamo.disable(recursive=True)
    def fn(x, i):
        return x.size(i)

    return fn(x, i)


def call_stride(x, i):
    @torch._dynamo.disable(recursive=True)
    def fn(x, i):
        return x.stride(i)

    return fn(x, i)


def call_storage_offset(x):
    @torch._dynamo.disable(recursive=True)
    def fn(x):
        return x.storage_offset()

    return fn(x)


# Helper function to extract relevant parts of a tensor's __dict__ to store in node meta.
# To avoid ref cycles, it's important that no tensors are present here, so leave those out.
def _extract_tensor_dict(t):
    KEYS_TO_COPY = [
        "_dynamo_static_input_type",
        "tag",
    ]

    tensor_dict = {
        key: copy.copy(t.__dict__[key]) for key in KEYS_TO_COPY if key in t.__dict__
    }

    return tensor_dict


# This is useful for reconstructing within the Dynamo graph the non-graph-input objects
# whose lifetime is governed by the user.
# e.g. torch.cuda.Event is a prime example.
user_obj_id_to_weakref: Dict[int, weakref.ReferenceType[object]] = {}


def get_user_object_from_id(obj_id):
    obj = user_obj_id_to_weakref[obj_id]()
    assert obj is not None, "User object is no longer alive"
    return obj


def store_user_object_weakref(obj):
    obj_id = id(obj)
    user_obj_id_to_weakref[obj_id] = weakref.ref(obj)


class CompileTimeInstructionCounter:
    _counter: int = 0
    _id: int = -1
    _depth = 0

    @classmethod
    def start(cls) -> None:
        cls._depth = cls._depth + 1
        if cls._depth == 1:
            cls._id = _instruction_counter.start()

    @classmethod
    def end(cls) -> None:
        cls._depth = cls._depth - 1
        if cls._depth == 0:
            cls._counter += _instruction_counter.end(cls._id)
            cls._id = -1

    @classmethod
    def clear(cls) -> None:
        cls._counter = 0

    @classmethod
    def value(cls) -> int:
        return cls._counter

    @classmethod
    @contextmanager
    def record(cls):
        try:
            if config.record_compile_time_instruction_count:
                cls.start()
            yield
        finally:
            if config.record_compile_time_instruction_count:
                cls.end()


def set_feature_use(feature: str, usage: bool):
    """
    Records whether we are using a feature
    Generally a feature is a JK.
    """
    get_metrics_context().set_key_value("feature_usage", feature, usage)<|MERGE_RESOLUTION|>--- conflicted
+++ resolved
@@ -864,16 +864,13 @@
     joint_graph_pass_time_us: Optional[int] = None
     log_format_version: int = LOG_FORMAT_VERSION
     inductor_config: Optional[str] = None
-<<<<<<< HEAD
-    feature_usage: Optional[dict[str, bool]] = None
-=======
     remote_cache_version: Optional[int] = None
     inductor_fx_remote_cache_hit_count: Optional[int] = None
     inductor_fx_remote_cache_miss_count: Optional[int] = None
     inductor_fx_remote_cache_backend_type: Optional[str] = None
     inductor_fx_remote_cache_hit_keys: Optional[str] = None
     inductor_fx_remote_cache_miss_keys: Optional[str] = None
->>>>>>> 5e54cf36
+    feature_usage: Optional[dict[str, bool]] = None
 
 
 DEFAULT_COMPILATION_METRICS_LIMIT = 64
