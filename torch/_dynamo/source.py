--- conflicted
+++ resolved
@@ -234,19 +234,6 @@
 
 
 @dataclasses.dataclass(frozen=True)
-<<<<<<< HEAD
-class SymNodePropertySource(ChainedSource):
-    prop: str
-
-    def guard_source(self):
-        return self.base.guard_source()
-
-    def name(self):
-        return f"{self.base.name()}.node.{self.prop}()"
-
-@dataclasses.dataclass(frozen=True)
-class NestedIntSource(ChainedSource):
-=======
 class AutoDerefLocalSource(ChainedSource):
     """
     In Python, reads and writes to local cell objects (variables captured by a
@@ -273,14 +260,10 @@
         assert isinstance(self.base, LocalSource)  # tame mypy
         codegen.load_deref(self.base.local_name)
 
->>>>>>> e73ce5f9
-    def guard_source(self):
-        return self.base.guard_source()
-
-    def name(self):
-<<<<<<< HEAD
-        return f"torch._nested_int_from_offsets({self.base.name()})"
-=======
+    def guard_source(self):
+        return self.base.guard_source()
+
+    def name(self):
         # The requirements for `Source.name` are
         # 1. with appropriate scope, `eval()` will turn it into the target
         #    python value.
@@ -293,7 +276,15 @@
         # cells should never have any guards on them (only guards on the
         # contents), so this name collision shouldn't matter.
         return self.base.name()
->>>>>>> e73ce5f9
+
+
+@dataclasses.dataclass(frozen=True)
+class NestedIntSource(ChainedSource):
+    def guard_source(self):
+        return self.base.guard_source()
+
+    def name(self):
+        return f"torch._nested_int_from_offsets({self.base.name()})"
 
 
 # Represents tensor.grad source. It could be represented by AttrSource as well.
