# mypy: allow-untyped-defs
import collections
import copy
import dataclasses
import inspect
import logging
import threading
from collections import defaultdict
from typing import Any, Dict, List, Optional, Union

import torch
import torch.fx as fx
import torch.utils._pytree as pytree
from torch import Tensor
from torch._C import DispatchKey
from torch._ops import HigherOrderOperator
from torch._prims_common import clone_preserve_strides
from torch._subclasses.fake_tensor import FakeTensorMode
from torch.fx.experimental.proxy_tensor import (
    disable_proxy_modes_tracing,
    ProxyTorchDispatchMode,
    track_tensor_tree,
)


log = logging.getLogger("torch._dynamo")


###############################################################################
# Kernel Side Table


# We cannot put Triton Kernels into the FX graph as the graph nodes
# do not support arbitrary functions.
# Use a side table.
# We use two dicts so that fetching both the kernel and id are O(1)
class KernelSideTable:
    id_to_kernel: Dict[int, Any] = {}
    kernel_to_id: Dict[Any, int] = {}
    constant_args: Dict[int, Any] = {}
    lock = threading.Lock()

    # Returns index on the table
    def add_kernel(self, kernel) -> int:
        with self.lock:
            if kernel in self.kernel_to_id:
                return self.kernel_to_id[kernel]

            idx = len(self.id_to_kernel)
            self.id_to_kernel[idx] = kernel
            self.kernel_to_id[kernel] = idx
            return idx

    # Returns the triton kernel at the given index
    def get_kernel(self, idx: int):
        # No need to lock here as fetching from dict is atomic
        assert idx in self.id_to_kernel
        return self.id_to_kernel[idx]

    # Not every constant arg can be added to the graph. Use this side table
    # for constant args.
    def add_constant_args(self, args) -> int:
        with self.lock:
            idx = len(self.constant_args)
            self.constant_args[idx] = args
            return idx

    # Returns the constant args
    def get_constant_args(self, idx: int):
        # No need to lock here as fetching from dict is atomic
        assert idx in self.constant_args
        return self.constant_args[idx]

    # Resets the table (only meant to be used in unit tests)
    # This is only safe assuming single threaded execution
    def reset_table(self) -> None:
        self.id_to_kernel = {}
        self.kernel_to_id = {}
        self.constant_args = {}


kernel_side_table = KernelSideTable()


###############################################################################
# Mutation Tracker


@dataclasses.dataclass(frozen=True)
class Param:
    idx: int


@dataclasses.dataclass(frozen=True)
class Intermediate:
    idx: int

    def fake(self):
        return self.idx < 0


@dataclasses.dataclass(frozen=True)
class Op:
    name: str
    fn_call_name: Optional[str]
    args: List[Union[Param, Intermediate]]
    ret: Intermediate = dataclasses.field(repr=False)

    def __post_init__(self):
        if self.name == "tt.call":
            assert self.fn_call_name is not None
        else:
            assert self.fn_call_name is None


def generate_ttir(kernel, kwargs):
    """
    Uses Triton's internal code generation to create TTIR
    """
    import sympy
    import triton
    from triton.compiler.compiler import ASTSource
    from triton.runtime.autotuner import Autotuner
    from triton.runtime.jit import JITFunction

    import torch
    import torch._inductor.ir
    from torch._subclasses.fake_tensor import FakeTensor

    if isinstance(kernel, Autotuner):
        if len(kernel.configs) > 0:
            # If we are autotuning, then it doesn't matter which version gets
            # picked for tracing purposes, so lets pick the first one
            kwargs = {**kwargs, **kernel.configs[0].kwargs}
        kernel = kernel.fn

    assert isinstance(kernel, JITFunction)

    if len(kwargs) != len(kernel.arg_names):
        raise ValueError("Incorrect number of arguments passed to kernel")

    # Replace all SymExprs with a regular value for TTIR generation
    # Replace all FakeTensor/TensorBox with real tensors
    # These replacements are needed for triton's type, key and config functions
    ordered_args: Dict[str, Any] = {}
    for name in kernel.arg_names:
        a = kwargs[name]
        if isinstance(a, (torch.SymInt, torch.SymFloat, torch.SymBool, sympy.Expr)):
            ordered_args[name] = 2
        elif isinstance(a, (FakeTensor, torch._inductor.ir.TensorBox)):
            with torch._C._DisableTorchDispatch():
                ordered_args[name] = torch.empty(2, dtype=a.dtype)
        else:
            ordered_args[name] = a

    ordered_tensor_names = [
        name for name, arg in ordered_args.items() if isinstance(arg, Tensor)
    ]
    specialization = kernel._get_config(*ordered_args.values())
    constants = {
        name: arg for name, arg in ordered_args.items() if not isinstance(arg, Tensor)
    }

    # Build kernel signature -- doesn't include constexpr arguments.
    signature = {
        name: kernel._type_of(kernel._key_of(arg))
        for i, (name, arg) in enumerate(ordered_args.items())
        if i not in kernel.constexprs
    }

    context = triton._C.libtriton.ir.context()
    target = triton.runtime.driver.active.get_current_target()
    backend = triton.compiler.compiler.make_backend(target)
    options = backend.parse_options({})
    triton._C.libtriton.ir.load_dialects(context)
    backend.load_dialects(context)

    src = ASTSource(kernel, signature, constants, specialization)

    # Triton changes ASTSource.make_ir to take 3/4 arguments. Handle
    # backward compatibility here.
    make_ir_sig_params = len(inspect.signature(src.make_ir).parameters)
    if make_ir_sig_params == 2:
        ttir_module = src.make_ir(options, context)
    elif make_ir_sig_params == 3:
        codegen_fns = backend.get_codegen_implementation()
        ttir_module = src.make_ir(options, codegen_fns, context)
    else:
        codegen_fns = backend.get_codegen_implementation()
        module_map = backend.get_module_map()
        ttir_module = src.make_ir(options, codegen_fns, module_map, context)
    if not ttir_module.verify():
        raise RuntimeError("Verification for TTIR module has failed")

    return ttir_module, ordered_tensor_names


def ttir_to_functions(ttir_module) -> Dict[str, Dict[Intermediate, List[Op]]]:
    """
    Walk the `ttir_module` bottom up to mine the `functions` from
    the structured MLIR entities representing the Triton kernel
    (mlir::Operation, mlir::Block, mlir::Region).
    """
    functions: Dict[str, Dict[Intermediate, List[Op]]] = {}

    # block id --> op result (Intermediate) --> one or more ops
    op_stack: Dict[int, Dict[Intermediate, List[Op]]] = defaultdict(
        lambda: defaultdict(list)
    )
    region_id_to_block_ids: Dict[int, List[int]] = defaultdict(list)
    block_id_to_block_arg_ids: Dict[int, List[int]] = {}
    replacements: Dict[int, Union[Intermediate, Param]] = {}
    reindex_map: Dict[int, int] = {}
    next_fake_intermediate = 0

    def reindex(idx):
        if idx not in reindex_map:
            reindex_map[idx] = len(reindex_map)
        return reindex_map[idx]

    def mlir_to_functions(op) -> None:
        name: str = op.get_name()
        if name == "builtin.module":
            # this wraps all tt.func ops
            return

        operand_ids: List[int] = [
            reindex(op.get_operand(i).id()) for i in range(op.get_num_operands())
        ]
        result_ids: List[int] = [
            reindex(op.get_result(i).id()) for i in range(op.get_num_results())
        ]

        child_block_ids: List[int] = []
        for i in [op.get_region(i).id() for i in range(op.get_num_regions())]:
            # as the walk is bottom-up, the region_id_to_block_ids[i]
            # must be populated by the time we process the enclosing op
            child_block_ids.extend(region_id_to_block_ids[i])

        parent_block_id = -1
        parent_block = op.get_block()
        if parent_block is not None:
            parent_block_id = parent_block.id()
            if parent_block_id not in block_id_to_block_arg_ids:
                block_id_to_block_arg_ids[parent_block_id] = []
                for i in range(parent_block.get_num_arguments()):
                    block_id_to_block_arg_ids[parent_block_id].append(
                        reindex(parent_block.get_argument(i).id()),
                    )
                # the region info is collected via ops' parent blocks to be
                # used later when the region's encloding op is traversed
                parent_region = parent_block.get_parent()
                if parent_region is not None:
                    region_id_to_block_ids[parent_region.id()].append(parent_block_id)

        nonlocal next_fake_intermediate

        if name == "tt.func":
            # for function ops: gather and inline
            # the ops from all child blocks
            fn_ops = defaultdict(list)
            for child_block_id in child_block_ids:
                for result, block_fn_ops in op_stack.pop(child_block_id).items():
                    for block_fn_op in block_fn_ops:
                        fn_ops[result].append(block_fn_op)

            # replace the corresponding Intermediates in the
            # child op args with the function args (Params)
            for i, idx in enumerate(block_id_to_block_arg_ids[child_block_ids[0]]):
                replacements[idx] = Param(i)

            for fn_op_list in fn_ops.values():
                for fn_op in fn_op_list:
                    for i in range(len(fn_op.args)):
                        arg = fn_op.args[i]
                        seen = set()  # to break cycles
                        # there can be transitive replacements, but likely
                        # no cycles (we keep the `seen` set just in case)
                        while (
                            isinstance(arg, Intermediate)
                            and arg.idx in replacements
                            and arg.idx not in seen
                        ):
                            seen.add(arg.idx)
                            arg = fn_op.args[i] = replacements[arg.idx]

            # next function capture starts
            # with empty replacements
            replacements.clear()

            fn_name = op.get_str_attr("sym_name")
            functions[fn_name] = fn_ops
        elif child_block_ids:
            if name in {"scf.if", "scf.for", "scf.while", "tt.reduce", "tt.scan"}:
                # for blocked ops: inline the enclosed ops into
                # the parent block + rewire the last op in each
                # child block to return the block result
                return_ops = []
                for block_id in child_block_ids:
                    if name == "scf.for":
                        # example:
                        # %result = scf.for %iv = %lb to %ub step %step iter_args(%arg = %init) -> (i32) ...
                        # block args: 2 (%iv, %arg)
                        # op operands: 4 (%lb, %ub, %step, %init)
                        # `%arg` is mapping to `%init`
                        for i, idx in enumerate(block_id_to_block_arg_ids[block_id]):
                            if i == 0:
                                next_fake_intermediate -= 1
                                replacements[idx] = Intermediate(next_fake_intermediate)
                            else:
                                replacements[idx] = Intermediate(operand_ids[i + 2])
                    elif name == "scf.while":
                        # example:
                        # %3:3 = scf.while (%arg2 = %1, %arg3 = %2, %arg4 = %c0_i32_8) ...
                        # block args: 3 (%arg2, %arg3, %arg4)
                        # op operands: 3 (%1, %2, %c0_i32_8)
                        # `%arg2` is mapping to `%1`, `%arg3` is mapping to `%2`, ...
                        for i, idx in enumerate(block_id_to_block_arg_ids[block_id]):
                            replacements[idx] = Intermediate(operand_ids[i])
                    elif name == "scf.if":
                        # the scf block args are ignored by the pass. but, as they
                        # may be used as operands of the ops inside the block
                        # (and nested blocks inlined in the current block by now),
                        # they are replaced by new fake Intermediates to avoid "this
                        # operand is not returned by any other op in the fn" error
                        # in the downstream analysis
                        for idx in block_id_to_block_arg_ids[block_id]:
                            next_fake_intermediate -= 1
                            replacements[idx] = Intermediate(next_fake_intermediate)
                    else:
                        assert name in ("tt.reduce", "tt.scan")
                        # wire the block arguments to the op arguments
                        num_operands = len(operand_ids)
                        block_arg_ids = block_id_to_block_arg_ids[block_id]
                        assert len(block_arg_ids) == 2 * num_operands, (
                            f"{name} is expected to have twice as "
                            "many block arguments as op arguments: "
                            f"{operand_ids=}, {block_arg_ids=}."
                        )
                        for i, idx in enumerate(block_arg_ids):
                            # for a tt.reduce/tt.scan op with N arguments, the block
                            # arguments comprise N reduced values followed by
                            # N current values corresponding to the N op args
                            replacements[idx] = Intermediate(
                                operand_ids[i % num_operands]
                            )

                    if block_id in op_stack:
                        block_ops = op_stack.pop(block_id)
                        if not block_ops:
                            continue
                        last_ret, last_ops = block_ops.popitem()
                        if all(
                            op.name
                            in ("scf.yield", "tt.reduce.return", "tt.scan.return")
                            for op in last_ops
                        ):
                            # if last_ops are all return ops, treat them separately
                            return_ops.extend(last_ops)
                        else:
                            # otherwise, return last_ops to the block
                            block_ops[last_ret] = last_ops
                        for op_result, child_ops in block_ops.items():
                            op_stack[parent_block_id][op_result].extend(child_ops)

                scf_results = [Intermediate(idx) for idx in result_ids]
                for scf_result in scf_results:
                    for return_op in return_ops:
                        op_stack[parent_block_id][scf_result].append(return_op)
            else:
                raise RuntimeError(
                    f"Unknown blocked function: {name}. Can't capture the TTIR."
                )
        else:
            callee = None
            if name == "tt.call":
                callee = op.get_flat_symbol_ref_attr("callee")
            args: List[Union[Param, Intermediate]] = [
                Intermediate(operand) for operand in operand_ids
            ]
            block_ops = op_stack[parent_block_id]
            if result_ids:
                for result_id in result_ids:
                    res = Intermediate(result_id)
                    block_ops[res].append(Op(name, callee, args, res))
            else:
                next_fake_intermediate -= 1
                fake_res = Intermediate(next_fake_intermediate)
                block_ops[fake_res].append(Op(name, callee, args, fake_res))

    ttir_module.walk(mlir_to_functions)

    return functions


class MemoizeWithCycleCheck:
    def __init__(self, fn):
        self.fn = fn
        self.reset()

    def __call__(self, functions, fn_name, num_args):
        key = (fn_name, num_args)
        if key not in self.cache:
            self.cache[key] = None
            self.cache[key] = self.fn(functions, fn_name, num_args)
        if self.cache[key] is None:
            raise RuntimeError("Recursion is not supported")
        return self.cache[key]

    def reset(self):
        self.cache = {}


@MemoizeWithCycleCheck
def analyze_kernel_mutations(functions, fn_name, num_args):
    """
    Analyzes the graph to detect all sinks from a predefined list of sinks
    by using triton's MemWrite trait list. NOTE: What if triton exposed this?
    From each sink, it traverses the CFG backwards to identify all the input
    pointers that are mutated.
    """
    # Name of mutation op to mutated parameter indices
    # List from Triton Github include/triton/Dialect/Triton/IR/TritonOps.td
    # All the OPs that have MemWrite trait.
    # What if Triton exposed this?
    MUTATION_OPS = {"tt.store": [0], "tt.atomic_cas": [0], "tt.atomic_rmw": [0]}
    # Ops that we want to bail out on
    UNKNOWN_OPS = {"tt.elementwise_inline_asm"}

    stack: List[Union[Param, Intermediate]] = []
    visited = set()
    ops = functions[fn_name]
    for op_list in ops.values():
        for op in op_list:
            if op.name in UNKNOWN_OPS:
                raise RuntimeError(
                    f"ttir analysis hit an op we do not know how to analyze: {op.name}"
                )

            if op.name == "tt.call":
                assert op.fn_call_name in functions
                mutations = analyze_kernel_mutations(
                    functions, op.fn_call_name, len(op.args)
                )
                stack.extend(arg for arg, mutated in zip(op.args, mutations) if mutated)
            else:
                for idx in MUTATION_OPS.get(op.name, []):
                    stack.append(op.args[idx])

    # The following is an iterative DFS algorithm
    mutated = [False] * num_args
    while stack:
        arg = stack.pop()
        if arg in visited:
            continue

        visited.add(arg)

        if isinstance(arg, Param):
            if arg.idx >= num_args:
                # This is an argument defined in the kernel, not passed in
                continue
            mutated[arg.idx] = True
        elif isinstance(arg, Intermediate) and not arg.fake():
            for op in ops[arg]:
                # Skip arguments to load
                if op.name != "tt.load":
                    stack.extend(op.args)
    return mutated


def identify_mutated_tensors(kernel, kwargs):
    """
    Given a triton kernel and the arguments for this kernel, this function
    1) Retrieves the TTIR converted version of the kernel from Triton's API.
    2) Parses the TTIR and creates a control flow graph
    3) Analyzes the graph to detect all input tensor mutations
    """

    ttir_module = None
    functions = None
    try:
        ttir_module, ordered_tensor_names = generate_ttir(kernel, kwargs)

        # extract functions from TTIR using MLIR bindings exposed by Triton code
        functions = ttir_to_functions(ttir_module)

        assert functions is not None
        kernel_name = next(iter(functions.keys()))
        # Triton codegen modifies the name
        assert kernel.fn.__name__ in kernel_name
        # Reset the cache between top level invocations
        # The cache for analyze kernel mutations is mainly used for cycle
        # detection, so each top level invocation needs a clean cache
        analyze_kernel_mutations.reset()
        mutations = analyze_kernel_mutations(
            functions, kernel_name, len(ordered_tensor_names)
        )

        return [
            ordered_tensor_names[i] for i, mutated in enumerate(mutations) if mutated
        ]
    except Exception as e:
        log.warning(
            "Encountered an exception in identify_mutated_tensors, assuming every input is mutated",
            exc_info=True,
        )
        if ttir_module is not None:
            log.debug("TTIR:\n%s", str(ttir_module))
        if functions is not None:
            log.debug("functions:")
            for name, fn in functions.items():
                log.debug("===\t%s\t===", name)
                for ret, ops in fn.items():
                    log.debug("%s\t=>\t%s", ret, ops)
        return [key for key, value in kwargs.items() if isinstance(value, Tensor)]


###############################################################################
# Triton Kernel Wrappers


# Used for wrapping a Triton Kernel
class TritonKernelWrapperMutation(HigherOrderOperator):
    def __init__(self) -> None:
<<<<<<< HEAD
        super().__init__("triton_kernel_wrapper_mutation")
=======
        super().__init__("triton_kernel_wrapper_mutation", cacheable=False)

    def __call__(self, kernel_idx, constant_args_idx, grid, kwargs):
        return super().__call__(
            kernel_idx=kernel_idx,
            constant_args_idx=constant_args_idx,
            grid=grid,
            kwargs=kwargs,
        )
>>>>>>> 9629835b

    def __call__(self, kernel_idx, constant_args_idx, grid, kwargs):
        return super().__call__(
            kernel_idx=kernel_idx,
            constant_args_idx=constant_args_idx,
            grid=grid,
            kwargs=kwargs,
        )


triton_kernel_wrapper_mutation = TritonKernelWrapperMutation()


# Used for wrapping a Triton Kernel in a functional manner
class TritonKernelWrapperFunctional(HigherOrderOperator):
    def __init__(self) -> None:
<<<<<<< HEAD
        super().__init__("triton_kernel_wrapper_functional")
=======
        super().__init__("triton_kernel_wrapper_functional", cacheable=False)

    def __call__(self, kernel_idx, constant_args_idx, grid, kwargs, tensors_to_clone):
        return super().__call__(
            kernel_idx=kernel_idx,
            constant_args_idx=constant_args_idx,
            grid=grid,
            kwargs=kwargs,
            tensors_to_clone=tensors_to_clone,
        )
>>>>>>> 9629835b

    def __call__(self, kernel_idx, constant_args_idx, grid, kwargs, tensors_to_clone):
        return super().__call__(
            kernel_idx=kernel_idx,
            constant_args_idx=constant_args_idx,
            grid=grid,
            kwargs=kwargs,
            tensors_to_clone=tensors_to_clone,
        )


triton_kernel_wrapper_functional = TritonKernelWrapperFunctional()


@triton_kernel_wrapper_mutation.py_impl(DispatchKey.CompositeExplicitAutograd)
def triton_kernel_wrapper_mutation_dense(
    *, kernel_idx, constant_args_idx, grid, kwargs
):
    from torch._inductor.codegen.wrapper import user_defined_kernel_grid_fn_code

    kernel = kernel_side_table.get_kernel(kernel_idx)
    constant_args = kernel_side_table.get_constant_args(constant_args_idx)

    if len(grid) == 1:
        grid_fn = grid[0]
    else:
        fn_name, code = user_defined_kernel_grid_fn_code(
            kernel.fn.__name__, kernel.configs, grid
        )
        namespace: Dict[str, Any] = {}
        exec(code, namespace)
        grid_fn = namespace[fn_name]

    kernel[grid_fn](**kwargs, **constant_args)


@triton_kernel_wrapper_mutation.py_impl(FakeTensorMode)
def triton_kernel_wrapper_mutation_fake_tensor_mode(
    mode, *, kernel_idx, constant_args_idx, grid, kwargs
):
    with mode:
        return None


@triton_kernel_wrapper_mutation.py_impl(DispatchKey.Meta)
def _(*, kernel_idx, constant_args_idx, grid, kwargs):
    return None


def trace_triton_kernel_wrapper(proxy_mode, func_overload, node_args):
    with disable_proxy_modes_tracing():
        out = func_overload(**node_args)

    proxy_args = pytree.tree_map(proxy_mode.tracer.unwrap_proxy, node_args)
    out_proxy = proxy_mode.tracer.create_proxy(
        "call_function",
        func_overload,
        (),
        proxy_args,
        name=func_overload.__name__ + "_proxy",
    )
    ret = track_tensor_tree(out, out_proxy, constant=None, tracer=proxy_mode.tracer)
    return ret


@triton_kernel_wrapper_mutation.py_impl(ProxyTorchDispatchMode)
def triton_kernel_wrapper_mutation_proxy_torch_dispatch_mode(
    mode, *, kernel_idx, constant_args_idx, grid, kwargs
):
    trace_triton_kernel_wrapper(
        mode,
        triton_kernel_wrapper_mutation,
        {
            "kernel_idx": kernel_idx,
            "constant_args_idx": constant_args_idx,
            "grid": grid,
            "kwargs": kwargs,
        },
    )

    return None


def get_mutated_tensors(kernel_idx, constant_args_idx, kwargs):
    kernel = kernel_side_table.get_kernel(kernel_idx)
    constant_args = kernel_side_table.get_constant_args(constant_args_idx)
    return identify_mutated_tensors(kernel, {**kwargs, **constant_args})


@triton_kernel_wrapper_mutation.py_functionalize_impl
def triton_kernel_wrapper_mutation_functionalize(
    ctx, kernel_idx, constant_args_idx, grid, kwargs
):
    unwrapped_kwargs = ctx.unwrap_tensors(kwargs)
    # TODO(oulgen): Preexisting bug, if two kernel inputs are views of each
    # other, and one gets mutated in kernel, and later another gets mutated,
    # they are no longer equal. Fix this by graph breaking on this condition
    # earlier in dynamo.
    tensors_to_clone = get_mutated_tensors(
        kernel_idx, constant_args_idx, unwrapped_kwargs
    )
    with ctx.redispatch_to_next():
        unwrapped_outputs = triton_kernel_wrapper_functional(
            kernel_idx=kernel_idx,
            constant_args_idx=constant_args_idx,
            grid=grid,
            kwargs=unwrapped_kwargs,
            tensors_to_clone=tensors_to_clone,
        )

    assert set(unwrapped_outputs.keys()).issubset(set(kwargs.keys()))
    for key, output_arg in unwrapped_outputs.items():
        if not isinstance(output_arg, Tensor):
            continue
        input_arg = kwargs[key]
        assert isinstance(input_arg, Tensor)

        ctx.replace(input_arg, output_arg)
        # indicate that above replace is hidden from autograd
        ctx.mark_mutation_hidden_from_autograd(input_arg)
        ctx.commit_update(input_arg)
        ctx.sync(input_arg)
    return None


@triton_kernel_wrapper_functional.py_impl(DispatchKey.CompositeExplicitAutograd)
def triton_kernel_wrapper_functional_dense(
    *, kernel_idx, constant_args_idx, grid, kwargs, tensors_to_clone
):
    # TODO(oulgen): For performance reasons, we want to ensure that these
    # `clone_preserve_strides` calls are never executed at runtime
    # (inductor should always optimize them away).
    # Requires https://github.com/pytorch/pytorch/issues/109240
    kwargs = {
        key: (clone_preserve_strides(val) if key in tensors_to_clone else val)
        for key, val in kwargs.items()
    }
    triton_kernel_wrapper_mutation(
        kernel_idx=kernel_idx,
        constant_args_idx=constant_args_idx,
        grid=grid,
        kwargs=kwargs,
    )
    return {key: val for key, val in kwargs.items() if key in tensors_to_clone}


@triton_kernel_wrapper_functional.py_impl(FakeTensorMode)
def triton_kernel_wrapper_functional_fake_tensor_mode(
    mode, *, kernel_idx, constant_args_idx, grid, kwargs, tensors_to_clone
):
    # TODO(oulgen): For performance reasons, we want to ensure that these
    # `clone_preserve_strides` calls are never executed at runtime
    # (inductor should always optimize them away).
    # Requires https://github.com/pytorch/pytorch/issues/109240
    with mode:
        return {
            key: clone_preserve_strides(val)
            for key, val in kwargs.items()
            if key in tensors_to_clone
        }


@triton_kernel_wrapper_functional.py_impl(ProxyTorchDispatchMode)
def triton_kernel_wrapper_functional_proxy_torch_dispatch_mode(
    mode, *, kernel_idx, constant_args_idx, grid, kwargs, tensors_to_clone
):
    return trace_triton_kernel_wrapper(
        mode,
        triton_kernel_wrapper_functional,
        {
            "kernel_idx": kernel_idx,
            "constant_args_idx": constant_args_idx,
            "grid": grid,
            "kwargs": kwargs,
            "tensors_to_clone": tensors_to_clone,
        },
    )


@triton_kernel_wrapper_functional.py_functionalize_impl
def triton_kernel_wrapper_functional_functionalize(
    ctx, kernel_idx, constant_args_idx, grid, kwargs, tensors_to_clone
):
    unwrapped_kwargs = ctx.unwrap_tensors(kwargs)
    with ctx.redispatch_to_next():
        outputs = triton_kernel_wrapper_functional(
            kernel_idx=kernel_idx,
            constant_args_idx=constant_args_idx,
            grid=grid,
            kwargs=unwrapped_kwargs,
            tensors_to_clone=tensors_to_clone,
        )
        return ctx.wrap_tensors(outputs)


triton_kernel_wrapper_mutation.fallthrough(DispatchKey.PythonDispatcher)  # type: ignore[attr-defined]
triton_kernel_wrapper_mutation.fallthrough(DispatchKey.PythonTLSSnapshot)  # type: ignore[attr-defined]
triton_kernel_wrapper_mutation.fallthrough(DispatchKey.ADInplaceOrView)
triton_kernel_wrapper_mutation.fallthrough(DispatchKey.BackendSelect)
triton_kernel_wrapper_mutation.fallthrough(DispatchKey.AutocastCPU)  # type: ignore[attr-defined]
triton_kernel_wrapper_mutation.fallthrough(DispatchKey.AutocastCUDA)  # type: ignore[attr-defined]
triton_kernel_wrapper_mutation.fallthrough(DispatchKey.AutogradCUDA)
triton_kernel_wrapper_mutation.fallthrough(DispatchKey.AutogradCPU)

triton_kernel_wrapper_functional.fallthrough(DispatchKey.PythonDispatcher)  # type: ignore[attr-defined]
triton_kernel_wrapper_functional.fallthrough(DispatchKey.PythonTLSSnapshot)  # type: ignore[attr-defined]
triton_kernel_wrapper_functional.fallthrough(DispatchKey.ADInplaceOrView)
triton_kernel_wrapper_functional.fallthrough(DispatchKey.BackendSelect)
triton_kernel_wrapper_functional.fallthrough(DispatchKey.AutocastCPU)  # type: ignore[attr-defined]
triton_kernel_wrapper_functional.fallthrough(DispatchKey.AutocastCUDA)  # type: ignore[attr-defined]
triton_kernel_wrapper_functional.fallthrough(DispatchKey.AutogradCUDA)
triton_kernel_wrapper_functional.fallthrough(DispatchKey.AutogradCUDA)
triton_kernel_wrapper_functional.fallthrough(DispatchKey.AutogradCPU)


###############################################################################
# The "TritonHOPifier": a class that transforms a call to a triton kernel into
# a call to the triton_kernel_wrapper_mutation HOP.


class TritonHOPifier:
    """Orchestrator for converting a user-defined triton kernel into a call
    to the triton_kernel_wrapper_mutation HOP.

    It has two main use cases.

    1. When Dynamo sees a triton kernel, it wraps it into a TritonKernelVariable
    and uses the TritonHOPifier to convert calls to the TritonKernelVariable
    into a call to the HOP.

    2. In order to capture a user-defined triton kernel while performing
    tracing (via make_fx or non-strict export), a user must annotate their
    triton kernel with the `capture_triton` decorator. The decorator uses
    TritonHOPifier to convert calls to the triton kernel into a call
    to the HOP (which can then be traced).

    Because Dynamo has its own calling conventions for e.g. invoking a user-defined function
    TritonHOPifier is an abstract class that can be overriden by its subclasses.
    """

    def raise_unsupported(self, msg):
        raise NotImplementedError("abstract method")

    def is_callable(self, maybe_callable):
        raise NotImplementedError("abstract method")

    def get_value(self, val):
        raise NotImplementedError("abstract method")

    def call_grid(self, grid, meta, tx):
        raise NotImplementedError("abstract method")

    def call_HOP(self, variable, grids, combined_args, tx):
        raise NotImplementedError("abstract method")

    def check_grid(self, grid):
        raise NotImplementedError("abstract method")

    def init_variable(self, variable, kernel, kernel_idx, grid):
        from triton.runtime.autotuner import Autotuner

        assert kernel is not None

        variable.kernel = kernel
        variable.kernel_idx = kernel_side_table.add_kernel(kernel)

        assert kernel_idx is None or variable.kernel_idx == kernel_idx

        variable.grid = grid

        if isinstance(kernel, Autotuner):
            import torch
            import torch._dynamo

            # We only support configs and keys arguments of triton.autotune
            # Make sure other arguments are defaulted
            defaults = inspect.signature(Autotuner.__init__).parameters

            # Newer version of triton change attribute name from warmup to num_warmup and rep to num_rep.
            # The call to get_first_attr is to maintain backward-compatibility.
            if (
                not torch._inductor.config.unsafe_ignore_unsupported_triton_autotune_args
                and (
                    (
                        "warmup" in defaults
                        and defaults["warmup"].default
                        != torch._dynamo.utils.get_first_attr(
                            kernel, "num_warmups", "warmup"
                        )
                    )
                    or (
                        "rep" in defaults
                        and defaults["rep"].default
                        != torch._dynamo.utils.get_first_attr(kernel, "num_reps", "rep")
                    )
                    or (
                        "prune_configs_by" in defaults
                        and defaults["prune_configs_by"].default
                        != kernel.early_config_prune
                    )
                    # Set via reset_to_zero argument
                    or len(kernel.reset_idx) != 0
                    or len(kernel.restore_idx) != 0
                    or (
                        "use_cuda_graph" in defaults
                        and defaults["use_cuda_graph"].default != kernel.use_cuda_graph
                    )
                )
            ):
                self.raise_unsupported(
                    "Only configs and keys are supported for triton.autotune"
                )

    def call_getitem(self, variable, args):
        # __getitem__ should only be called if we don't already have a grid
        # Only grid needs to be passed
        if variable.grid is not None or len(args) != 1:
            self.raise_unsupported(
                "Triton kernels should be called with only a single grid"
            )

        return type(variable)(
            kernel=variable.kernel,
            kernel_idx=variable.kernel_idx,
            grid=args[0],
        )

    def call_run(self, variable, args, kwargs, tx):
        if "grid" not in kwargs:
            self.raise_unsupported("Triton kernel requires to be called with a grid")
        grid = kwargs.pop("grid")
        kwargs.pop("warmup", None)
        # rewrite kernel.run(*args, grid=grid) to kernel[grid](*args)
        return self.call_triton_kernel(
            type(variable)(
                kernel=variable.kernel, kernel_idx=variable.kernel_idx, grid=grid
            ),
            args,
            kwargs,
            tx,
        )

    def call_triton_kernel(self, variable, args, kwargs, tx):
        from triton.runtime.autotuner import autotune, Autotuner, Config

        if "num_ctas" in kwargs:
            self.raise_unsupported(
                "Passing num_ctas directly to the Triton kernel is not supported. "
                "Please use a Config in @triton.autotune instead."
            )

        special_kwargs = {}
        for name in ("num_warps", "num_stages"):
            if name in kwargs:
                # remove special kwargs from `kwargs`
                val = kwargs.pop(name)
                special_kwargs[name] = self.get_value(val)

        if special_kwargs:
            if isinstance(variable.kernel, Autotuner):
                # if there is Autotuner already, set
                # special kwargs to each of its configs
                new_configs = copy.deepcopy(variable.kernel.configs)
                for config in new_configs:
                    config.__dict__.update(special_kwargs)
                new_kernel = autotune(configs=new_configs, key=[])(variable.kernel.fn)
            else:
                # if there is no Autotuner, wrap the kernel into a
                # new one with a single config with special kwargs
                new_config = Config(kwargs={}, **special_kwargs)
                new_kernel = autotune(configs=[new_config], key=[])(variable.kernel)

            # create a new variable to contain the new (wrapped) kernel;
            # skip kernel_idx to get a new record in the kernel side table
            new_var = type(variable)(new_kernel, None, variable.grid)
            return self.call_triton_kernel(new_var, args, kwargs, tx)

        if variable.grid is None:
            self.raise_unsupported("Triton kernels should always be called with a grid")

        # Both for grid's meta as well as for the kernel, we need combined
        # args and kwargs combined and normalized
        combined_args_raw = {**dict(zip(variable.kernel.arg_names, args)), **kwargs}

        configs = (
            [config.kwargs for config in variable.kernel.configs]
            if isinstance(variable.kernel, Autotuner)
            else [{}]
        )
        grids = []
        for config_args in configs:
            # If the grid is a function, then lets execute it and convert it to
            # a list
            grid = variable.grid
            if self.is_callable(grid):
                # Populate the special "meta" argument to call the grid function
                meta = {**combined_args_raw, **config_args}
                grid = self.call_grid(grid, meta, tx)
            grids.append(self.check_grid(grid))

        for i in range(len(grids)):
            if not isinstance(grids[i], tuple):
                self.raise_unsupported("Only tuple grids are supported")
            # inductor expects all grids to be 3-tuple so lets make it
            if len(grids[i]) == 1:
                grids[i] = (grids[i][0], 1, 1)
            elif len(grids[i]) == 2:
                grids[i] = (grids[i][0], grids[i][1], 1)
            elif len(grids[i]) > 3:
                self.raise_unsupported("Grid can have at most rank 3")

        assert len(grids) != 0

        def intify(x):
            if isinstance(x, torch.SymInt):
                return int(x)
            else:
                return x

        if len(set(pytree.tree_map(intify, grids))) == 1:
            # If there's only one unique grid, lets simplify
            grids = [grids[0]]

        return self.call_HOP(variable, grids, combined_args_raw, tx)


###############################################################################
# Helpers for capture_triton API that makes a user-defined triton kernel traceable into
# a graph via make_fx or non-strict export (coming soon)


class TracingTritonHOPifier(TritonHOPifier):
    def raise_unsupported(self, msg):
        raise RuntimeError(msg)

    def is_callable(self, maybe_callable):
        return callable(maybe_callable)

    def get_value(self, val):
        return val

    def call_grid(self, grid, meta, tx):
        assert tx is None
        return grid(meta)

    def check_grid(self, grid):
        if not isinstance(grid, collections.abc.Sequence):
            raise RuntimeError(
                "capture_triton can only handle grids that resolve to Sequence[int]."
            )
        # normalize to tuple
        return tuple(grid)

    def call_HOP(self, variable, grids, combined_args, tx):
        assert tx is None

        def is_graphable(val):
            return isinstance(val, fx.node.base_types)

        non_graphable_args = {
            k: v for k, v in combined_args.items() if not is_graphable(v)
        }
        graphable_args = {k: v for k, v in combined_args.items() if is_graphable(v)}

        constant_args_idx = kernel_side_table.add_constant_args(non_graphable_args)
        return triton_kernel_wrapper_mutation(
            kernel_idx=variable.kernel_idx,
            constant_args_idx=constant_args_idx,
            grid=grids,
            kwargs=graphable_args,
        )


tracing_triton_hopifier_singleton = TracingTritonHOPifier()


class TraceableTritonKernelWrapper:
    def __init__(self, kernel, kernel_idx, grid):
        self.kernel = None
        self.grid = None
        tracing_triton_hopifier_singleton.init_variable(self, kernel, kernel_idx, grid)
        assert self.kernel is not None

    def __getitem__(self, *args):
        return tracing_triton_hopifier_singleton.call_getitem(self, args)

    def run(self, *args, **kwargs):
        from torch._library.triton import is_capture_triton_enabled

        if is_capture_triton_enabled():
            return tracing_triton_hopifier_singleton.call_run(self, args, kwargs, None)
        else:
            assert self.kernel is not None
            return self.kernel.run(*args, **kwargs)

    def __call__(self, *args, **kwargs):
        from torch._library.triton import is_capture_triton_enabled

        if is_capture_triton_enabled():
            return tracing_triton_hopifier_singleton.call_triton_kernel(
                self, args, kwargs, None
            )
        else:
            assert self.kernel is not None
            return self.kernel[self.grid](*args, **kwargs)<|MERGE_RESOLUTION|>--- conflicted
+++ resolved
@@ -523,9 +523,6 @@
 # Used for wrapping a Triton Kernel
 class TritonKernelWrapperMutation(HigherOrderOperator):
     def __init__(self) -> None:
-<<<<<<< HEAD
-        super().__init__("triton_kernel_wrapper_mutation")
-=======
         super().__init__("triton_kernel_wrapper_mutation", cacheable=False)
 
     def __call__(self, kernel_idx, constant_args_idx, grid, kwargs):
@@ -535,15 +532,6 @@
             grid=grid,
             kwargs=kwargs,
         )
->>>>>>> 9629835b
-
-    def __call__(self, kernel_idx, constant_args_idx, grid, kwargs):
-        return super().__call__(
-            kernel_idx=kernel_idx,
-            constant_args_idx=constant_args_idx,
-            grid=grid,
-            kwargs=kwargs,
-        )
 
 
 triton_kernel_wrapper_mutation = TritonKernelWrapperMutation()
@@ -552,20 +540,7 @@
 # Used for wrapping a Triton Kernel in a functional manner
 class TritonKernelWrapperFunctional(HigherOrderOperator):
     def __init__(self) -> None:
-<<<<<<< HEAD
-        super().__init__("triton_kernel_wrapper_functional")
-=======
         super().__init__("triton_kernel_wrapper_functional", cacheable=False)
-
-    def __call__(self, kernel_idx, constant_args_idx, grid, kwargs, tensors_to_clone):
-        return super().__call__(
-            kernel_idx=kernel_idx,
-            constant_args_idx=constant_args_idx,
-            grid=grid,
-            kwargs=kwargs,
-            tensors_to_clone=tensors_to_clone,
-        )
->>>>>>> 9629835b
 
     def __call__(self, kernel_idx, constant_args_idx, grid, kwargs, tensors_to_clone):
         return super().__call__(
