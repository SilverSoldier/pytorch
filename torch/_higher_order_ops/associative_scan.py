--- conflicted
+++ resolved
@@ -164,17 +164,7 @@
         pytree.tree_unflatten(leaves, spec),
         pytree.tree_unflatten(leaves, spec),
     )
-<<<<<<< HEAD
     out_leaves, _ = pytree.tree_flatten(out)
-    assert len(leaves) == len(
-        out_leaves
-    ), "The pytree of the output of the operator needs to match the input pytree"
-    for x in out_leaves:
-        assert (
-            x.shape == shape
-        ), "The pytree of the output of the operator needs to match the input pytree"
-=======
-    out_leaves, tree_out = pytree.tree_flatten(out)
     if len(leaves) != len(out_leaves):
         raise RuntimeError(
             "The number of leaves of the pytree of the output of the operator needs to match the length of the pytree of the input"
@@ -183,7 +173,6 @@
         raise RuntimeError(
             "The pytree of the output of the operator needs to match the xs pytree"
         )
->>>>>>> 356f14e7
 
     combine_fn = functools.partial(
         wrap_combine_fn_flat, combine_fn=combine_fn, spec=spec, num_leaves=len(leaves)
@@ -373,15 +362,9 @@
 
 
 @associative_scan_op.py_functionalize_impl
-<<<<<<< HEAD
-def associative_scan_functionalize(ctx, combine_fn, input, dim):
-    unwrapped_input = ctx.unwrap_tensors(input)
-    with ctx.redispatch_to_next():
-=======
 def associative_scan_functionalize(ctx, combine_fn, xs, dim):
     unwrapped_xs = ctx.unwrap_tensors(xs)
-    with ctx.redispatch_to_next() as m:
->>>>>>> 356f14e7
+    with ctx.redispatch_to_next():
         functional_combine_fn = ctx.functionalize(
             _maybe_run_with_interpreter(combine_fn)
         )
