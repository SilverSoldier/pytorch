--- conflicted
+++ resolved
@@ -1172,7 +1172,6 @@
     # 1. Cases where libs are in (e.g.) lib/cuda-12 and lib/cuda-12/stubs
     # 2. Linux machines may have CUDA installed under either lib64/ or lib/
     for i, path in enumerate(lpaths):
-<<<<<<< HEAD
         if "CUDA_HOME" in os.environ and path.startswith(os.environ["CUDA_HOME"]):
             try:
                 lib_dir = next(Path(path).rglob("libcudart_static.a")).resolve().parent
@@ -1185,18 +1184,6 @@
             stub_dir = lib_dir / "stubs"
             if stub_dir.exists():
                 lpaths.append(str(stub_dir))
-=======
-        if (
-            "CUDA_HOME" in os.environ
-            and path.startswith(os.environ["CUDA_HOME"])
-            and not os.path.exists(f"{path}/libcudart_static.a")
-        ):
-            for root, dirs, files in os.walk(path):
-                if "libcudart_static.a" in files:
-                    lpaths[i] = os.path.join(path, root)
-                    lpaths.append(os.path.join(lpaths[i], "stubs"))
-                    break
->>>>>>> fb02b40d
 
 
 def get_cpp_torch_device_options(
