# mypy: allow-untyped-decorators
# mypy: allow-untyped-defs
import copy
import functools
import itertools
import math
import operator
from typing import Any, Tuple

import torch
from torch._dynamo.utils import counters
from torch.fx.experimental.symbolic_shapes import has_free_symbols
from torch.fx.node import map_arg

from ..lowering import lowerings as L, require_channels_last
from ..pattern_matcher import Arg, CallFunction, filter_nodes, KeywordArg, ListOf, Match
from ..utils import pad_listlike
from .freezing_patterns import register_freezing_graph_pattern
from .post_grad import register_lowering_pattern


aten = torch.ops.aten
prims = torch.ops.prims
quantized_decomposed = torch.ops.quantized_decomposed
quantized = torch.ops.quantized

# Only for per tensor quant since permute may changes the channel idx
_PER_TENSOR_QUANTIZE_OPS = [
    quantized_decomposed.quantize_per_tensor.default,
    quantized_decomposed.quantize_per_tensor.tensor,
]

_VIEW_OPS = [
    aten.transpose.int,
    aten.permute.default,
    aten.view.default,
]

"""
The quantization.py file primarily incorporates passes related to quantization fusion
in inductor, includes:
1. Dequant Promotion;
2. Conv/GEMM weight prepack with oneDNN Library;
3. Conv/GEMM quantization fusion with output quant node (if have);
4. Other pointwise operators' quantization fusion like: qmaxpool2d, qcat and more;

It also involves int8-mixed-fp32 and int8-mixed-bf16 quantization. The main difference
of patterns for int8-mixed-bf16, comparing with int8-mixed-fp32, is
1. There is to(dtype=torch.bfloat16) node at the inputs of activation and weight for Conv/GEMM.
2. There is to(dtype=torch.float32) node at the outputs of Conv/GEMM before inputs to next quant node.
Refer to: https://github.com/pytorch/pytorch/issues/111640 for detail design of int8-mixed-bf16
quantization.
"""


def _get_pattern_output_dtype(match: Match):
    """
    Get the pattern's output dtype from node's meta
    Assume only 1 output node in this matched pattern.
    """
    pattern_output_nodes = match.output_nodes()
    assert len(pattern_output_nodes) == 1
    output_node = pattern_output_nodes[0]
    assert isinstance(output_node, torch.fx.Node)
    output_dtype = output_node.meta["val"].dtype
    assert output_dtype in [torch.uint8, torch.float32, torch.bfloat16]
    return output_dtype


def _may_generate_pattern_with_dtype_convert(
    pattern, dtype=Arg(), with_dtype_convert=True, users=1
):
    if with_dtype_convert:
        return CallFunction(
            prims.convert_element_type.default,
            pattern,
            dtype,
            _users=users,
        )
    else:
        return pattern


def _may_generate_pattern_with_reshape(pattern, reshape_size=Arg(), with_reshape=True):
    if with_reshape:
        return CallFunction(
            torch.ops.aten.reshape.default,
            pattern,
            reshape_size,
        )
    else:
        return pattern


def _generate_linear_t_pattern(
    _dequant_per_channel_pattern,
    dtype,
):
    assert dtype in [torch.float32, torch.bfloat16]
    t_pattern = CallFunction(
        aten.permute.default,
        _may_generate_pattern_with_dtype_convert(
            _dequant_per_channel_pattern,
            KeywordArg("autocast_wgt_dtype"),
            dtype == torch.bfloat16,
        ),
        KeywordArg("permute_axes"),
    )
    return t_pattern


def _unary_fusion_pattern(unary_fusion, call_fn, users, is_bf16):
    # only insert to_dtype if is_bf16 is True
    computation_call = _may_generate_pattern_with_dtype_convert(
        call_fn, dtype=KeywordArg("to_float"), with_dtype_convert=is_bf16, users=users
    )
    return unary_fusion(computation_call)


def get_dequantize_per_tensor_activation_pattern(is_tensor_overload=False):
    dequantize_per_tensor_activation_pattern = CallFunction(
        quantized_decomposed.dequantize_per_tensor.tensor
        if is_tensor_overload
        else quantized_decomposed.dequantize_per_tensor.default,
        KeywordArg("x"),
        KeywordArg("x_scale"),
        KeywordArg("x_zp"),
        KeywordArg("x_quant_min"),
        KeywordArg("x_quant_max"),
        KeywordArg("x_dq_dtype"),
    )
    return dequantize_per_tensor_activation_pattern


dequantize_per_channel_weight_pattern = CallFunction(
    quantized_decomposed.dequantize_per_channel.default,
    KeywordArg("q_weight"),
    KeywordArg("w_scale"),
    KeywordArg("w_zp"),
    KeywordArg("w_axis"),
    KeywordArg("w_quant_min"),
    KeywordArg("w_quant_max"),
    KeywordArg("w_dtype"),
)

dequantize_per_channel_to_bf16_weight_pattern = (
    _may_generate_pattern_with_dtype_convert(
        dequantize_per_channel_weight_pattern,
        KeywordArg("autocast_wgt_dtype"),
    )
)

dequantize_per_channel_clone_weight_pattern = CallFunction(
    aten.clone.default,
    dequantize_per_channel_weight_pattern,
    memory_format=KeywordArg("memory_format"),
)

dequantize_per_channel_to_bf16_clone_weight_pattern = CallFunction(
    aten.clone.default,
    dequantize_per_channel_to_bf16_weight_pattern,
    memory_format=KeywordArg("memory_format"),
)


def get_dequantize_qconv_pt2e_pattern(users=1):
    return CallFunction(
        torch.ops.onednn.qconv2d_pointwise.default,
        KeywordArg("x"),
        KeywordArg("x_scale"),  # x_scale
        KeywordArg("x_zp"),  # x_zp
        KeywordArg("packed_weight"),  # packed_weight
        KeywordArg("w_scale"),  # w_scale
        KeywordArg("w_zp"),  # w_zp
        KeywordArg("b"),  # bias
        KeywordArg("stride"),
        KeywordArg("padding"),
        KeywordArg("dilation"),
        KeywordArg("groups"),
        KeywordArg("output_scale"),  # output_scale = 1.0
        KeywordArg("output_zero_point"),  # output_zero_point = 0
        KeywordArg("output_dtype"),  # output_dtype = None
        KeywordArg("attr"),  # attr = "none"
        Arg(),  # scalars
        Arg(),  # algorithm
        _users=users,
    )


def get_qlinear_pt2e_pattern(x_scale_zp_are_tensors, users=1):
    qlinear_op = (
        torch.ops.onednn.qlinear_pointwise.tensor
        if x_scale_zp_are_tensors
        else torch.ops.onednn.qlinear_pointwise.default
    )
    return CallFunction(
        qlinear_op,
        KeywordArg("x"),
        KeywordArg("x_scale"),
        KeywordArg("x_zp"),
        KeywordArg("packed_weight"),
        KeywordArg("w_scale"),
        KeywordArg("w_zp"),
        KeywordArg("b"),
        KeywordArg("output_scale"),
        KeywordArg("output_zero_point"),
        KeywordArg("output_dtype"),
        KeywordArg("postop_name"),
        KeywordArg("postop_args"),
        KeywordArg("postop_algorithm"),
        _users=users,
    )


dequantize_accum_pattern = CallFunction(
    quantized_decomposed.dequantize_per_tensor.default,
    KeywordArg("accum"),
    KeywordArg("accum_scale"),
    KeywordArg("accum_zp"),
    Arg(),
    Arg(),
    KeywordArg("accum_dq_dtype"),
)


def generate_pattern_with_binary(
    binary_post_op,
    computation_call,
    extra_input_pattern,
    dtype_convert=False,
    swap_inputs=False,
):
    binary_pattern = (
        CallFunction(
            binary_post_op,
            extra_input_pattern,
            computation_call,
        )
        if swap_inputs
        else CallFunction(
            binary_post_op,
            computation_call,
            extra_input_pattern,
        )
    )
    return _may_generate_pattern_with_dtype_convert(
        binary_pattern,
        KeywordArg("convert_dtype_after_inplace_add"),
        dtype_convert,
    )


def generate_pattern_with_unary(computation_call, unary_post_op):
    if unary_post_op is not None:
        return CallFunction(
            unary_post_op,
            computation_call,
        )
    return computation_call


def generate_pattern_with_output_quant(computation_call, with_dtype_convert=False):
    quantized_op_output_pattern_pt2e = CallFunction(
        quantized_decomposed.quantize_per_tensor.default,
        _may_generate_pattern_with_dtype_convert(
            computation_call,
            Arg(),
            with_dtype_convert,
        ),
        KeywordArg("o_inv_scale"),
        KeywordArg("o_zp"),
        KeywordArg("o_qmin"),
        KeywordArg("o_qmax"),
        KeywordArg("o_dtype"),
    )
    return quantized_op_output_pattern_pt2e


def _check_node_kwarg_arg_value(check_node, kwarg_name, args_index, expected_value):
    if kwarg_name in check_node.kwargs:
        actual_value = check_node.kwargs[kwarg_name]
        return actual_value == expected_value
    else:
        assert len(check_node.args) >= (args_index + 1)
        actual_value = check_node.args[args_index]
        return actual_value == expected_value


def _is_valid_quantized_conv2d_optimization_pattern():
    def fn(match):
        output_dtype = _get_pattern_output_dtype(match)
        if output_dtype in [torch.float32, torch.bfloat16]:
            # Only keep matched pattern with same output_dtype
            qconv_node_after_weight_prepack = filter_nodes(
                match.nodes, torch.ops.onednn.qconv2d_pointwise
            )[0]
            return _check_node_kwarg_arg_value(
                qconv_node_after_weight_prepack, "output_dtype", 13, output_dtype
            )
        return True

    return fn


def _register_quantized_conv_lowering(
    pattern,
    pass_number,
    computation_op,
    unary_attr,
):
    @register_lowering_pattern(
        pattern,
        extra_check=_is_valid_quantized_conv2d_optimization_pattern(),
        pass_number=pass_number,
    )
    def qconv(match: Match, *args, **kwargs):
        # Activation QParams
        x, x_scale, x_zp = (
            kwargs["x"],
            kwargs["x_scale"],
            kwargs["x_zp"],
        )
        # Weight QParams
        packed_weight, w_scale, w_zp = (
            kwargs["packed_weight"],
            kwargs["w_scale"],
            kwargs["w_zp"],
        )
        # Conv Params
        b, stride, padding, dilation, groups = (
            kwargs["b"],
            kwargs["stride"],
            kwargs["padding"],
            kwargs["dilation"],
            kwargs["groups"],
        )
        output_dtype = _get_pattern_output_dtype(match)
        assert output_dtype in [torch.uint8, torch.float32, torch.bfloat16]
        # Output QParams
        o_inv_scale = kwargs["o_inv_scale"] if output_dtype == torch.uint8 else 1.0
        o_zero_point = kwargs["o_zp"] if output_dtype == torch.uint8 else 0
        assert (
            kwargs["attr"] == "none"
        )  # Expected no post op fused in weight prepack phase
        if unary_attr.op_name == "hardtanh":
            min_value = kwargs.get("min_value")
            max_value = kwargs.get("max_value")
            unary_attr.scalars_attr = [min_value, max_value]

        computation_args = (
            x,
            x_scale,
            x_zp,
            packed_weight,
            w_scale,
            w_zp,
            b,
            stride,
            padding,
            dilation,
            groups,
            o_inv_scale,
            o_zero_point,
            output_dtype,
            unary_attr.op_name,
            unary_attr.scalars_attr,
            unary_attr.algorithm_attr,
        )
        counters["inductor"]["qconv2d_unary_matcher_count"] += 1
        counters["inductor"]["qconv2d_unary_matcher_nodes"] += len(match.nodes)
        return L[computation_op](*computation_args)

    return qconv


def _is_valid_quantized_linear_optimization_pattern():
    def fn(match):
        output_dtype = _get_pattern_output_dtype(match)
        if output_dtype in [torch.float32, torch.bfloat16]:
            # Only keep matched pattern with same output_dtype
            qlinear_node_after_weight_prepack = filter_nodes(
                match.nodes, torch.ops.onednn.qlinear_pointwise
            )[0]
            return _check_node_kwarg_arg_value(
                qlinear_node_after_weight_prepack, "output_dtype", 9, output_dtype
            )
        return True

    return fn


def _register_quantized_linear_lowering(
    pattern,
    pass_number,
    computation_op,
    unary_attr,
):
    @register_lowering_pattern(
        pattern,
        extra_check=_is_valid_quantized_linear_optimization_pattern(),
        pass_number=pass_number,
    )
    def qlinear(match: Match, *args, **kwargs):
        output_dtype = _get_pattern_output_dtype(match)
        # Activation QParams
        x, x_scale, x_zp = (
            kwargs["x"],
            kwargs["x_scale"],
            kwargs["x_zp"],
        )
        # Weight QParams
        packed_weight, w_scale, w_zp = (
            kwargs["packed_weight"],
            kwargs["w_scale"],
            kwargs["w_zp"],
        )

        # bias
        b = kwargs["b"] if "b" in kwargs else None

        # Output QParams
        o_inv_scale = kwargs["o_inv_scale"] if output_dtype == torch.uint8 else 1.0
        o_zero_point = kwargs["o_zp"] if output_dtype == torch.uint8 else 0
        assert (
            kwargs["postop_name"] == "none"
        )  # Expected no post op fused in weight prepack phase

        computation_args = (
            x,
            x_scale,
            x_zp,
            packed_weight,
            w_scale,
            w_zp,
            b,
            o_inv_scale,
            o_zero_point,
            output_dtype,
            unary_attr.op_name,
            unary_attr.scalars_attr,
            unary_attr.algorithm_attr,
        )
        counters["inductor"]["qlinear_unary_matcher_count"] += 1
        counters["inductor"]["qlinear_unary_matcher_nodes"] += len(match.nodes)
        return L[computation_op](*computation_args)

    return qlinear


def _register_quantized_linear_binary_lowering(
    pattern,
    pass_number,
    computation_op,
    binary_unary_attr,
):
    @register_lowering_pattern(
        pattern,
        extra_check=_is_valid_qlinear_binary_optimization_pattern(),
        pass_number=pass_number,
    )
    def qlinear_binary(match: Match, *args, **kwargs):
        output_dtype = _get_pattern_output_dtype(match)
        assert output_dtype is not None
        # Activation QParams
        x, x_scale, x_zp = (
            kwargs["x"],
            kwargs["x_scale"],
            kwargs["x_zp"],
        )
        x2 = (
            kwargs["accum"]
            if binary_unary_attr.binary_op_name == "sum"
            else kwargs["other"]
        )
        x2_scale = 1.0
        x2_zp = 0
        # Weight QParams
        packed_weight, w_scale, w_zp = (
            kwargs["packed_weight"],
            kwargs["w_scale"],
            kwargs["w_zp"],
        )
        # bias
        b = kwargs["b"] if "b" in kwargs else None
        # Output QParams
        o_inv_scale = kwargs["o_inv_scale"] if output_dtype == torch.uint8 else 1.0
        o_zero_point = kwargs["o_zp"] if output_dtype == torch.uint8 else 0

        x2.realize()
        from .mkldnn_fusion import _can_be_inplace

        binary_op_name = binary_unary_attr.binary_op_name

        if binary_op_name == "sum" and not _can_be_inplace(x2):
            # When we enable the GEMM Template, the output of QLinear
            # will be reshaped from 2D back to 3D if the input is 3D.
            # This causes _can_be_inplace(x2) to return False if x2 happens
            # to be the output of QLinear in this scenario.
            # Change the post op from sum to binary add for this case.
            # Refer to test case:
            #   test_mkldnn_pattern_matcher.py::test_qlinear_dequant_promotion_cpu_input_dim_exceeds_2
            binary_op_name = "add"

        computation_args = (
            x,
            x_scale,
            x_zp,
            packed_weight,
            w_scale,
            w_zp,
            x2,
            b,
            o_inv_scale,
            o_zero_point,
            output_dtype,
            x2_scale,
            x2_zp,
            binary_op_name,
            binary_unary_attr.alpha,
            binary_unary_attr.unary_op_name,
            binary_unary_attr.scalars_attr,
            binary_unary_attr.algorithm_attr,
        )
        counters["inductor"]["qlinear_binary_matcher_count"] += 1
        counters["inductor"]["qlinear_binary_matcher_nodes"] += len(match.nodes)
        return L[computation_op](*computation_args)

    return qlinear_binary


def _is_valid_qconv_binary_optimization_pattern():
    return _is_valid_quantized_op_binary_optimization_pattern(
        torch.ops.onednn.qconv2d_pointwise
    )


def _is_valid_qlinear_binary_optimization_pattern():
    return _is_valid_quantized_op_binary_optimization_pattern(
        torch.ops.onednn.qlinear_pointwise,
        # we don't insert q-dq for extra input due to accuracy issues
        extra_input_from_dequant=False,
    )


def _is_valid_quantized_op_binary_optimization_pattern(
    qop, extra_input_from_dequant=True
):
    # Check if it's a valid Binary Pattern for qconv2d and qlinear:
    # * qop_pointwise should only has one users
    # * If extra_input_from_dequant is True, extra input of binary node should come from dequant pattern
    # * the two inputs of binary node should have attribute "meta" and should be tensors
    # * the two inputs of binary node should have the same shape
    # * All users of the extra input in this pattern should be
    #   ancestor nodes of the compute node, except for the binary node
    #   connected to the compute node.
    def fn(match):
        output_dtype = _get_pattern_output_dtype(match)
        compute_node = filter_nodes(match.nodes, qop)[0]
        # qop_pointwise should only have one user
        if len(compute_node.users) != 1:
            return False
        binary_node_inputs = next(iter(compute_node.users)).args
        assert len(binary_node_inputs) == 2, "Expects binary node with 2 inputs"
        if output_dtype in [torch.float32, torch.bfloat16]:
            extra_input_of_binary_node = None
            for arg in binary_node_inputs:
                if arg != compute_node:
                    extra_input_of_binary_node = arg
                    break
            assert extra_input_of_binary_node is not None
            # Extra input of binary node comes from dequant pattern
            if extra_input_from_dequant and (
                (not isinstance(extra_input_of_binary_node, torch.fx.Node))
                or (
                    extra_input_of_binary_node.target
                    != quantized_decomposed.dequantize_per_tensor.default
                )
            ):
                return False

        # the two inputs of binary node should have attribute "meta" and should be tensors
        if not (
            hasattr(binary_node_inputs[0], "meta")
            and isinstance(binary_node_inputs[0].meta.get("val", None), torch.Tensor)  # type: ignore[union-attr]
        ) or not (
            hasattr(binary_node_inputs[1], "meta")
            and isinstance(binary_node_inputs[1].meta.get("val", None), torch.Tensor)  # type: ignore[union-attr]
        ):
            return False
        # the two inputs of binary node should have the same shape
        if (
            binary_node_inputs[0].meta["val"].size()  # type: ignore[union-attr]
            != binary_node_inputs[1].meta["val"].size()  # type: ignore[union-attr]
        ):
            return False

        # All users of the extra input in this pattern should be
        # ancestor nodes of the compute node, except for the binary node
        # connected to the compute node.

        from .mkldnn_fusion import _get_remaining_users

        extra_input_of_pattern = (
            match.kwargs["other"]
            if "other" in match.kwargs
            else (
                match.kwargs["accum"]
                if output_dtype == torch.uint8 or (not extra_input_from_dequant)
                else match.kwargs["accum_after_dequant"]
            )
        )
        if (
            len(_get_remaining_users(extra_input_of_pattern, compute_node)) > 1
            or extra_input_of_pattern == compute_node.args[0]
        ):
            return False
        return True

    return fn


def _register_quantized_conv_binary_lowering(
    pattern,
    pass_number,
    computation_op,
    binary_unary_attr,
):
    @register_lowering_pattern(
        pattern,
        extra_check=_is_valid_qconv_binary_optimization_pattern(),
        pass_number=pass_number,
    )
    def qconv_binary(match: Match, *args, **kwargs):
        output_dtype = _get_pattern_output_dtype(match)
        assert output_dtype is not None
        x, x_scale, x_zp = kwargs["x"], kwargs["x_scale"], kwargs["x_zp"]
        accum = (
            kwargs["accum"]
            if output_dtype == torch.uint8
            else kwargs["accum_after_dequant"]
        )
        accum_scale = kwargs["accum_scale"] if output_dtype == torch.uint8 else 1.0
        accum_zp = kwargs["accum_zp"] if output_dtype == torch.uint8 else 0
        packed_weight, w_scale, w_zp = (
            kwargs["packed_weight"],
            kwargs["w_scale"],
            kwargs["w_zp"],
        )
        b, stride, padding, dilation, groups = (
            kwargs["b"],
            kwargs["stride"],
            kwargs["padding"],
            kwargs["dilation"],
            kwargs["groups"],
        )
        # Output QParams
        o_inv_scale = kwargs["o_inv_scale"] if output_dtype == torch.uint8 else 1.0
        o_zero_point = kwargs["o_zp"] if output_dtype == torch.uint8 else 0

        accum.realize()
        from .mkldnn_fusion import _can_be_inplace

        assert _can_be_inplace(
            accum
        ), "QConv Binary Inplace Fusion requires accum is not an alias or mutation."

        computation_args = (
            x,
            x_scale,
            x_zp,
            packed_weight,
            w_scale,
            w_zp,
            accum,
            b,
            stride,
            padding,
            dilation,
            groups,
            o_inv_scale,
            o_zero_point,
            output_dtype,
            accum_scale,
            accum_zp,
            binary_unary_attr.binary_op_name,
            binary_unary_attr.alpha,
            binary_unary_attr.unary_op_name,
            binary_unary_attr.scalars_attr,
            binary_unary_attr.algorithm_attr,
        )
        counters["inductor"]["qconv2d_binary_matcher_count"] += 1
        counters["inductor"]["qconv2d_binary_matcher_nodes"] += len(match.nodes)
        return L[computation_op](*computation_args)

    return qconv_binary


def _register_quantization_unary_fusion():
    from .mkldnn_fusion import (
        _gelu_fusion_1 as _gelu_fusion_erf,
        _gelu_fusion_2 as _gelu_fusion_tanh,
        _hardswish_fusion,
        _hardtanh_fusion,
        _silu_fusion,
    )

    class UnaryAttr:
        def __init__(
            self, op_name: str, scalars_attr=None, algorithm_attr=None
        ) -> None:
            self.op_name = op_name
            self.scalars_attr = scalars_attr if scalars_attr else []
            self.algorithm_attr = algorithm_attr if algorithm_attr else ""

    for original_pattern_output_dtype in [torch.float32, torch.bfloat16]:
        # QConv2d
        # Priority 1 to match: QConv2d Unary pattern with int8 output
        # If a pattern1 is a sub-set of pattern2, we should try to match pattern2 firstly.
        # For example: pattern1 is qconv_fp32 -> relu, pattern2 is qconv_fp32 -> relu -> quant
        is_bf16 = original_pattern_output_dtype == torch.bfloat16
        conv_unary_replace_patterns = {
            UnaryAttr("none", [], ""): generate_pattern_with_output_quant(
                get_dequantize_qconv_pt2e_pattern(1),
            ),
            UnaryAttr("relu", [], ""): generate_pattern_with_output_quant(
                generate_pattern_with_unary(
                    get_dequantize_qconv_pt2e_pattern(1), aten.relu.default
                ),
            ),
            UnaryAttr("hardtanh", [], ""): generate_pattern_with_output_quant(
                _unary_fusion_pattern(
                    _hardtanh_fusion,
                    get_dequantize_qconv_pt2e_pattern(1),
                    1,
                    is_bf16,
                ),
                with_dtype_convert=is_bf16,
            ),
            UnaryAttr("hardswish", [], ""): generate_pattern_with_output_quant(
                _unary_fusion_pattern(
                    _hardswish_fusion,
                    get_dequantize_qconv_pt2e_pattern(1 if is_bf16 else 2),
                    2,
                    is_bf16,
                ),
                with_dtype_convert=is_bf16,
            ),
            UnaryAttr("swish", [], ""): generate_pattern_with_output_quant(
                _unary_fusion_pattern(
                    _silu_fusion,
                    get_dequantize_qconv_pt2e_pattern(1 if is_bf16 else 2),
                    2,
                    is_bf16,
                ),
                with_dtype_convert=is_bf16,
            ),
        }

        for unary_attr, patterns in conv_unary_replace_patterns.items():
            # Register qconv2d pattern for ExternKernel Lowering
            _register_quantized_conv_lowering(
                patterns,
                1,  # pass_number
                torch.ops.onednn.qconv2d_pointwise,  # computation_op
                unary_attr,  # unary_attr
            )

        # Priority 2 to match: QConv2d Unary pattern with fp32/bfloat16 output
        conv_unary_replace_float_out_patterns = {
            UnaryAttr("relu", [], ""): generate_pattern_with_unary(
                get_dequantize_qconv_pt2e_pattern(1), aten.relu.default
            ),
            UnaryAttr("hardtanh", [], ""): _may_generate_pattern_with_dtype_convert(
                _unary_fusion_pattern(
                    _hardtanh_fusion,
                    get_dequantize_qconv_pt2e_pattern(1),
                    1,
                    is_bf16,
                ),
                Arg(),
                is_bf16,
            ),
            UnaryAttr("hardswish", [], ""): _may_generate_pattern_with_dtype_convert(
                _unary_fusion_pattern(
                    _hardswish_fusion,
                    get_dequantize_qconv_pt2e_pattern(1 if is_bf16 else 2),
                    2,
                    is_bf16,
                ),
                Arg(),
                is_bf16,
            ),
            UnaryAttr("swish", [], ""): _may_generate_pattern_with_dtype_convert(
                _unary_fusion_pattern(
                    _silu_fusion,
                    get_dequantize_qconv_pt2e_pattern(1 if is_bf16 else 2),
                    2,
                    is_bf16,
                ),
                Arg(),
                is_bf16,
            ),
        }

        for unary_attr, patterns in conv_unary_replace_float_out_patterns.items():
            # Register qconv2d pattern for ExternKernel Lowering
            _register_quantized_conv_lowering(
                patterns,
                2,  # pass_number
                torch.ops.onednn.qconv2d_pointwise,  # computation_op
                unary_attr,  # unary_attr
            )

        # QLinear
        for x_scale_zp_are_tensors in (False, True):
            qlinear_pattern = get_qlinear_pt2e_pattern(x_scale_zp_are_tensors)
            # Priority 1 to match: QLinear Unary pattern with int8 output
            linear_unary_replace_patterns = {
                UnaryAttr("none", [], ""): generate_pattern_with_output_quant(
                    qlinear_pattern,
                ),
                UnaryAttr("relu", [], ""): generate_pattern_with_output_quant(
                    generate_pattern_with_unary(qlinear_pattern, aten.relu.default),
                ),
                UnaryAttr("gelu", [], "none"): generate_pattern_with_output_quant(
                    _unary_fusion_pattern(
                        _gelu_fusion_erf,
                        get_qlinear_pt2e_pattern(
                            x_scale_zp_are_tensors, 1 if is_bf16 else 2
                        ),
                        2,
                        is_bf16,
                    ),
                    with_dtype_convert=is_bf16,
                ),
                UnaryAttr("gelu", [], "tanh"): generate_pattern_with_output_quant(
                    _unary_fusion_pattern(
                        _gelu_fusion_tanh,
                        get_qlinear_pt2e_pattern(
                            x_scale_zp_are_tensors, 1 if is_bf16 else 4
                        ),
                        4,
                        is_bf16,
                    ),
                    with_dtype_convert=is_bf16,
                ),
            }

            for unary_attr, patterns in linear_unary_replace_patterns.items():
                _register_quantized_linear_lowering(
                    patterns,
                    1,  # pass_number
                    torch.ops.onednn.qlinear_pointwise,  # computation_op
                    unary_attr,  # unary_attr
                )

            # Priority 2 to match: QLinear Unary pattern with FP32/BF16 output
            linear_unary_replace_float_out_patterns = {
                UnaryAttr("relu", [], ""): generate_pattern_with_unary(
                    qlinear_pattern, aten.relu.default
                ),
                UnaryAttr("gelu", [], "none"): _may_generate_pattern_with_dtype_convert(
                    _unary_fusion_pattern(
                        _gelu_fusion_erf,
                        get_qlinear_pt2e_pattern(
                            x_scale_zp_are_tensors, 1 if is_bf16 else 2
                        ),
                        2,
                        is_bf16,
                    ),
                    Arg(),
                    is_bf16,
                ),
                UnaryAttr("gelu", [], "tanh"): _may_generate_pattern_with_dtype_convert(
                    _unary_fusion_pattern(
                        _gelu_fusion_tanh,
                        get_qlinear_pt2e_pattern(
                            x_scale_zp_are_tensors, 1 if is_bf16 else 4
                        ),
                        4,
                        is_bf16,
                    ),
                    Arg(),
                    is_bf16,
                ),
            }

            for unary_attr, patterns in linear_unary_replace_float_out_patterns.items():
                _register_quantized_linear_lowering(
                    patterns,
                    2,  # pass_number
                    torch.ops.onednn.qlinear_pointwise,  # computation_op
                    unary_attr,  # unary_attr
                )


def _register_quantization_binary_fusion():
    class BinaryUnaryAttr:
        def __init__(
            self,
            binary_op_name: str,
            alpha=None,
            unary_op_name: str = "none",
            scalars_attr=None,
            algorithm_attr=None,
        ) -> None:
            self.binary_op_name = binary_op_name
            self.alpha = alpha if alpha else 1.0
            self.unary_op_name = unary_op_name
            self.scalars_attr = scalars_attr if scalars_attr else []
            self.algorithm_attr = algorithm_attr if algorithm_attr else ""

    for int8_mixed_bf16_with_inplace_add in [False, True]:
        # Priority 1 to match: QConv2d Binary or Binary-Unary pattern with int8 output
        swap_binary_inputs_list = [False, True]
        binary_replace_patterns = {}
        for swap_inputs in swap_binary_inputs_list:
            binary_replace_patterns.update(
                {
                    BinaryUnaryAttr(
                        "sum", 1.0, "none", [], ""
                    ): generate_pattern_with_output_quant(
                        generate_pattern_with_binary(
                            aten.add.Tensor,
                            get_dequantize_qconv_pt2e_pattern(1),
                            dequantize_accum_pattern,
                            int8_mixed_bf16_with_inplace_add,
                            swap_inputs=swap_inputs,
                        ),
                    ),
                    BinaryUnaryAttr(
                        "sum", 1.0, "relu", [], ""
                    ): generate_pattern_with_output_quant(
                        generate_pattern_with_unary(
                            generate_pattern_with_binary(
                                aten.add.Tensor,
                                get_dequantize_qconv_pt2e_pattern(1),
                                dequantize_accum_pattern,
                                int8_mixed_bf16_with_inplace_add,
                                swap_inputs=swap_inputs,
                            ),
                            aten.relu.default,
                        ),
                    ),
                }
            )

        for binary_unary_attr, patterns in binary_replace_patterns.items():
            _register_quantized_conv_binary_lowering(
                patterns,
                0,  # pass_number
                torch.ops.onednn.qconv2d_pointwise.binary,  # computation_op
                binary_unary_attr,  # binary_unary_attr
            )

        # Priority 2 to match: QConv2d Binary-Unary pattern with fp32/bfloat16 output
        binary_replace_float_out_patterns = {}
        for swap_inputs in swap_binary_inputs_list:
            binary_replace_float_out_patterns.update(
                {
                    BinaryUnaryAttr(
                        "sum", 1.0, "relu", [], ""
                    ): generate_pattern_with_unary(
                        generate_pattern_with_binary(
                            aten.add.Tensor,
                            get_dequantize_qconv_pt2e_pattern(1),
                            KeywordArg("accum_after_dequant"),
                            int8_mixed_bf16_with_inplace_add,
                            swap_inputs=swap_inputs,
                        ),
                        aten.relu.default,
                    )
                }
            )

        for (
            binary_unary_attr,
            patterns,
        ) in binary_replace_float_out_patterns.items():
            if int8_mixed_bf16_with_inplace_add:
                _register_quantized_conv_binary_lowering(
                    patterns,
                    0,  # pass_number
                    torch.ops.onednn.qconv2d_pointwise.binary,  # computation_op
                    binary_unary_attr,  # binary_unary_attr
                )
            else:
                _register_quantized_conv_binary_lowering(
                    patterns,
                    1,  # pass_number
                    torch.ops.onednn.qconv2d_pointwise.binary,  # computation_op
                    binary_unary_attr,  # binary_unary_attr
                )

        # Priority 3: QConv2d Binary pattern with fp32/bfloat16 output
        binary_replace_float_out_patterns = {}
        for swap_inputs in swap_binary_inputs_list:
            binary_replace_float_out_patterns.update(
                {
                    BinaryUnaryAttr(
                        "sum", 1.0, "none", [], ""
                    ): generate_pattern_with_binary(
                        aten.add.Tensor,
                        get_dequantize_qconv_pt2e_pattern(1),
                        KeywordArg("accum_after_dequant"),
                        int8_mixed_bf16_with_inplace_add,
                        swap_inputs=swap_inputs,
                    ),
                }
            )

        for (
            binary_unary_attr,
            patterns,
        ) in binary_replace_float_out_patterns.items():
            _register_quantized_conv_binary_lowering(
                patterns,
                1 if int8_mixed_bf16_with_inplace_add else 2,  # pass_number
                torch.ops.onednn.qconv2d_pointwise.binary,  # computation_op
                binary_unary_attr,  # binary_unary_attr
            )

    # QLinear
    r"""
    Supported linear-binary(-unary) patterns

        linear(X)   extra input
               \   /
                Add
                 |
            Optional(relu)
                 |
                 Y

    1. int8-mixed-fp32
    +---+---------------+-----------+------------------------------+---------+
    | # | Add type      | Quant out | Pattern                      | Post op |
    +---+---------------+-----------+------------------------------+---------+
    | 1 | In-/out-place | Yes       | linear + fp32 -> (relu) -> q | add     |
    +---+---------------+-----------+------------------------------+---------+
    | 2 | In-/out-place | No        | linear + fp32 -> (relu)      | sum     |
    +---+---------------+-----------+------------------------------+---------+

    2. int8-mixed-bf16
    +---+----------+---------------+-----------+-----------------------------------------+---------+
    | # | X2 dtype | Add type      | Quant out | Pattern                                 | Post op |
    +---+----------+---------------+-----------+-----------------------------------------+---------+
    | 1 | BF16     | In-/out-place | Yes       | linear + bf16 -> (relu) -> q            | add     |
    +---+----------+---------------+-----------+-----------------------------------------+---------+
    | 2 | BF16     | In-/out-place | No        | linear + bf16 -> (relu)                 | sum     |
    +---+----------+---------------+-----------+-----------------------------------------+---------+
    | 3 | FP32     | Out-place     | Yes       | linear + fp32 -> (relu) -> q            | add     |
    |   |          | In-place right|           |                                         |         |
    +---+----------+---------------+-----------+-----------------------------------------+---------+
    | 4 | FP32     | Out-place     | No        | linear + fp32 -> (relu)                 | sum     |
    |   |          | In-place right|           |                                         |         |
    +---+----------+---------------+-----------+-----------------------------------------+---------+
    | 5 | FP32     | In-place left | Yes       | linear + fp32 -> to_bf16 -> (relu) -> q | add     |
    +---+----------+---------------+-----------+-----------------------------------------+---------+
    | 6 | FP32     | In-place left | No        | linear + fp32 -> to_bf16 -> (relu)      | add     |
    +---+----------+---------------+-----------+-----------------------------------------+---------+

    Note
    (1) The positions of linear and the extra input can be swapped.
    (2) we don't insert q-dq before the extra input of linear-add by recipe. But if q-dq is found at the
    extra input, we don't match that pattern because we cannot match all these patterns in 3 passes.
    """
    for x_scale_zp_are_tensors in (False, True):
        qlinear_binary_op = (
            torch.ops.onednn.qlinear_pointwise.binary_tensor
            if x_scale_zp_are_tensors
            else torch.ops.onednn.qlinear_pointwise.binary
        )
        unary_postop_list = ["none", "relu"]
        unary_postop_dict = {
            "none": None,
            "relu": aten.relu.default,
        }
        convert_dtype_after_binary_list = [False, True]

        # Priority 1 to match: QLinear Binary or Binary-Unary pattern with int8 output
        # Covers case (1) of int8-mixed-fp32 and case (1)(3)(5) of int8-mixed-bf16,
        # totally 3 patterns (2 are identical)
        swap_binary_inputs_list = [False, True]
        int8_mixed_bf16_list = [False, True]
        combinations = itertools.product(
            unary_postop_list,
            int8_mixed_bf16_list,
            swap_binary_inputs_list,
            convert_dtype_after_binary_list,
        )
        qlinear_binary_replace_patterns = {}
        for unary_op, int8_mixed_bf16, swap_inputs, cvt_dtype_binary in combinations:
            if not int8_mixed_bf16 and cvt_dtype_binary:
                # No convert node after binary node if dtypes are all fp32
                continue
            qlinear_binary_replace_patterns.update(
                {
                    BinaryUnaryAttr(
                        "add", 1.0, unary_op, [], ""
                    ): generate_pattern_with_output_quant(
                        generate_pattern_with_unary(
                            generate_pattern_with_binary(
                                aten.add.Tensor,
                                get_qlinear_pt2e_pattern(x_scale_zp_are_tensors),
                                KeywordArg("other"),
                                # If fp32 extra input is inplace added to bf16 linear output,
                                # a to_bf16 node is inserted after binary
                                dtype_convert=cvt_dtype_binary,
                                swap_inputs=swap_inputs,
                            ),
                            unary_postop_dict[unary_op],
                        ),
                    )
                }
            )
        for binary_unary_attr, patterns in qlinear_binary_replace_patterns.items():
            _register_quantized_linear_binary_lowering(
                patterns,
                0,  # pass_number
                qlinear_binary_op,  # computation_op
                binary_unary_attr,  # binary_unary_attr
            )

        # Priority 2.1 to match: QLinear Binary-Unary pattern with fp32/bfloat16 output
        # Covers case (2) of int8-mixed-fp32 and case (2)(4) of int8-mixed-bf16,
        # totally 2 patterns (2 are identical)
        binary_replace_float_out_patterns = {}
        for swap_binary_inputs in swap_binary_inputs_list:
            binary_replace_float_out_patterns.update(
                {
                    BinaryUnaryAttr(
                        "sum", 1.0, "relu", [], ""
                    ): generate_pattern_with_unary(
                        generate_pattern_with_binary(
                            aten.add.Tensor,
                            get_qlinear_pt2e_pattern(x_scale_zp_are_tensors),
                            KeywordArg("accum"),
                            dtype_convert=False,
                            swap_inputs=swap_binary_inputs,
                        ),
                        aten.relu.default,
                    ),
                }
            )
        for (
            binary_unary_attr,
            patterns,
        ) in binary_replace_float_out_patterns.items():
            _register_quantized_linear_binary_lowering(
                patterns,
                1,  # pass_number
                qlinear_binary_op,  # computation_op
                binary_unary_attr,
            )
        # Priority 2.2 to match: QLinear Binary-Unary pattern with fp32/bfloat16 output
        # Covers case (6) of int8-mixed-bf16
        binary_replace_float_out_patterns = {}
        for swap_binary_inputs in swap_binary_inputs_list:
            binary_replace_float_out_patterns.update(
                {
                    BinaryUnaryAttr(
                        "add", 1.0, "relu", [], ""
                    ): generate_pattern_with_unary(
                        generate_pattern_with_binary(
                            aten.add.Tensor,
                            get_qlinear_pt2e_pattern(x_scale_zp_are_tensors),
                            KeywordArg("other"),
                            dtype_convert=True,
                            swap_inputs=swap_binary_inputs,
                        ),
                        aten.relu.default,
                    ),
                }
            )
        for (
            binary_unary_attr,
            patterns,
        ) in binary_replace_float_out_patterns.items():
            _register_quantized_linear_binary_lowering(
                patterns,
                1,  # pass_number
                qlinear_binary_op,  # computation_op
                binary_unary_attr,
            )

        # Priority 3.1: QLinear Binary pattern with fp32/bfloat16 output
        # Covers case (2) of int8-mixed-fp32 and case (2)(4) of int8-mixed-bf16,
        # totally 2 patterns (2 are identical)
        binary_replace_float_out_patterns = {}
        for swap_binary_inputs in swap_binary_inputs_list:
            binary_replace_float_out_patterns.update(
                {
                    BinaryUnaryAttr(
                        "sum", 1.0, "none", [], ""
                    ): generate_pattern_with_binary(
                        aten.add.Tensor,
                        get_qlinear_pt2e_pattern(x_scale_zp_are_tensors),
                        KeywordArg("accum"),
                        dtype_convert=False,
                        swap_inputs=swap_binary_inputs,
                    ),
                }
            )
        for (
            binary_unary_attr,
            patterns,
        ) in binary_replace_float_out_patterns.items():
            _register_quantized_linear_binary_lowering(
                patterns,
                2,  # pass_number
                qlinear_binary_op,  # computation_op
                binary_unary_attr,
            )
        # Priority 3.2: QLinear Binary pattern with fp32/bfloat16 output
        # Covers (6) of int8-mixed-bf16
        binary_replace_float_out_patterns = {}
        for swap_binary_inputs in swap_binary_inputs_list:
            binary_replace_float_out_patterns.update(
                {
                    BinaryUnaryAttr(
                        "add", 1.0, "none", [], ""
                    ): generate_pattern_with_binary(
                        aten.add.Tensor,
                        get_qlinear_pt2e_pattern(x_scale_zp_are_tensors),
                        KeywordArg("other"),
                        dtype_convert=True,
                        swap_inputs=swap_binary_inputs,
                    ),
                }
            )
        for (
            binary_unary_attr,
            patterns,
        ) in binary_replace_float_out_patterns.items():
            _register_quantized_linear_binary_lowering(
                patterns,
                2,  # pass_number
                qlinear_binary_op,  # computation_op
                binary_unary_attr,
            )


def _is_valid_quantized_maxpool2d_optimization_pattern():
    def fn(match):
        # Only match the pattern which max_pool2d_with_indices returns value
        # instead of indices.
        get_item_node = filter_nodes(match.nodes, operator.getitem)[0]
        return get_item_node.args[1] == 0

    return fn


def _register_quantized_maxpool2d_lowering(
    pattern,
    computation_op,
):
    @register_lowering_pattern(
        pattern,
        extra_check=_is_valid_quantized_maxpool2d_optimization_pattern(),
    )
    def qmaxpool2d(match: Match, *args, **kwargs):
        x = kwargs["x"]
        kernel_size = kwargs["kernel_size"]
        stride = kwargs["stride"] if ("stride" in kwargs) else None
        padding = kwargs["padding"] if ("padding" in kwargs) else 0
        dilation = kwargs["dilation"] if ("dilation" in kwargs) else 1
        ceil_mode = kwargs["ceil_mode"] if ("ceil_mode" in kwargs) else False

        if padding == 0:
            padding = [0, 0]
        if dilation == 1:
            dilation = [1, 1]
        if not stride:
            stride = kernel_size
        kernel_size = pad_listlike(kernel_size, 2)
        stride = pad_listlike(stride, 2)
        padding = pad_listlike(padding, 2)
        dilation = pad_listlike(dilation, 2)

        assert len(kernel_size) == 2
        assert len(stride) == 2
        assert len(padding) == 2
        assert len(dilation) == 2

        computation_args = (
            x,
            kernel_size,
            stride,
            padding,
            dilation,
            ceil_mode,
        )
        computation_args, _ = require_channels_last(computation_op, *computation_args)
        counters["inductor"]["qmaxpool2d_matcher_count"] += 1
        counters["inductor"]["qmaxpool2d_matcher_nodes"] += len(match.nodes)
        return L[computation_op](*computation_args)

    return qmaxpool2d


def _register_quantization_maxpool2d():
    # Currently, the default parameters are not in FX Graph generated by Dynamo export.
    # So, if user defines nn.MaxPool2d with different assignment of default parameter,
    # it will generate graph with different number of input nodes and hence
    # different pattern to be matched.
    # Refer to the issue: https://github.com/pytorch/pytorch/issues/105901
    max_pool2d_args_list = [
        [
            KeywordArg("stride"),
        ],
        [
            KeywordArg("stride"),
            KeywordArg("padding"),
        ],
        [
            KeywordArg("stride"),
            KeywordArg("padding"),
            KeywordArg("dilation"),
        ],
        [
            KeywordArg("stride"),
            KeywordArg("padding"),
            KeywordArg("dilation"),
            KeywordArg("ceil_mode"),
        ],
    ]
    for max_pool2d_args in max_pool2d_args_list:
        dequantize_maxpool2d_pattern = CallFunction(
            aten.max_pool2d_with_indices.default,
            get_dequantize_per_tensor_activation_pattern(),
            KeywordArg("kernel_size"),
            *max_pool2d_args,
        )
        dequantize_lowmem_maxpool2d_pattern = CallFunction(
            prims._low_memory_max_pool2d_with_offsets.default,
            get_dequantize_per_tensor_activation_pattern(),
            KeywordArg("kernel_size"),
            *max_pool2d_args,
            KeywordArg("offset_dtype"),
        )
        dequantize_maxpool2d_get_item_pattern = CallFunction(
            operator.getitem,
            dequantize_maxpool2d_pattern,
            Arg(),
        )
        dequantize_lowmem_maxpool2d_get_item_pattern = CallFunction(
            operator.getitem,
            dequantize_lowmem_maxpool2d_pattern,
            Arg(),
        )
        _register_quantized_maxpool2d_lowering(
            generate_pattern_with_output_quant(dequantize_maxpool2d_get_item_pattern),
            quantized.max_pool2d.default,
        )
        _register_quantized_maxpool2d_lowering(
            generate_pattern_with_output_quant(
                dequantize_lowmem_maxpool2d_get_item_pattern
            ),
            quantized.max_pool2d.default,
        )


def _is_input_output_same_scale_zp(check_node):
    def fn(match):
        # Ensure all the inputs and output has same scale and zero point
        # Step 1: Check inputs/output zero point
        # Get dequant nodes at input
        dequant_nodes = filter_nodes(
            match.nodes, quantized_decomposed.dequantize_per_tensor.default
        )
        zero_points = [node.args[2] for node in dequant_nodes]
        # Get quant nodes at output
        quant_nodes = filter_nodes(
            match.nodes, quantized_decomposed.quantize_per_tensor.default
        )
        assert len(quant_nodes) == 1, "expect only 1 add node at output quant pattern"
        zero_points.append(quant_nodes[0].args[2])
        if not all(zero_point == zero_points[0] for zero_point in zero_points):
            return False

        # Step 2: Check inputs/output scale
        scales = [node.args[1] for node in dequant_nodes]
        scales.append(quant_nodes[0].args[1])
        if not all(math.isclose(scale, scales[0], rel_tol=1e-5) for scale in scales):  # type: ignore[arg-type]
            return False

        return True

    return fn


def _register_quantized_cat_lowering(
    pattern,
    computation_op,
):
    @register_lowering_pattern(
        pattern,
        extra_check=_is_input_output_same_scale_zp(aten.cat.default),
    )
    def qcat(match: Match, inputs, dim, **kwargs):
        # inputs is with format: [[x1, x1_dq_dtype, x1_zp, x1_scale], ...]
        uint8_inputs = [input[0] for input in inputs]
        counters["inductor"]["qcat_matcher_count"] += 1
        counters["inductor"]["qcat_matcher_nodes"] += len(match.nodes)
        return L[computation_op](uint8_inputs, dim)

    return qcat


_raw_dequantize_per_tensor_activation_pattern = CallFunction(
    quantized_decomposed.dequantize_per_tensor.default,
    Arg(),
    Arg(),
    Arg(),
    Arg(),
    Arg(),
    Arg(),
)


def _register_quantization_cat():
    dequantize_cat_pattern = CallFunction(
        aten.cat.default,
        ListOf(_raw_dequantize_per_tensor_activation_pattern),
        KeywordArg("dim"),
    )
    _register_quantized_cat_lowering(
        generate_pattern_with_output_quant(dequantize_cat_pattern),
        aten.cat,
    )


def _register_quantized_reshape_lowering(
    pattern,
    computation_op,
):
    @register_lowering_pattern(
        pattern,
        extra_check=_is_input_output_same_scale_zp(aten.reshape.default),
    )
    def qreshape(match: Match, *args, **kwargs):
        qx = kwargs["x"]
        shape = kwargs["shape"]
        counters["inductor"]["qreshape_matcher_count"] += 1
        counters["inductor"]["qreshape_matcher_nodes"] += len(match.nodes)
        return L[computation_op](qx, shape)

    return qreshape


def _register_quantization_reshape():
    dequantize_reshape_pattern = CallFunction(
        torch.ops.aten.reshape.default,
        get_dequantize_per_tensor_activation_pattern(),
        KeywordArg("shape"),
    )
    _register_quantized_reshape_lowering(
        generate_pattern_with_output_quant(dequantize_reshape_pattern),
        aten.reshape,
    )


def _is_valid_woq_optimization_pattern():
    def fn(match):
        assert all(k in match.kwargs for k in ("x", "weight", "scales"))
        x = match.kwargs["x"].meta["val"]
        weight = match.kwargs["weight"].meta["val"]
        scales = match.kwargs["scales"].meta["val"]
        return (
            # For now, we only support woq mm kernels
            # with x.type=bfloat16 and w.type=int8
            x.dtype == torch.bfloat16
            and weight.dtype == torch.int8
            and scales.dtype == torch.bfloat16
            # _weight_int8pack_mm kernel only supports cpu now
            # TODO: add cuda kernel support instead of calling mul+sum
            and x.device.type == "cpu"
            and x.device == weight.device
            and x.device == scales.device
        )

    return fn


def _register_woq_lowering(pattern, computation_woq, computation_reshape):
    @register_lowering_pattern(
        pattern,
        extra_check=_is_valid_woq_optimization_pattern(),
    )
    def woq(match: Match, *args, **kwargs):
        x = kwargs["x"]
        weight = kwargs["weight"]
        scales = kwargs["scales"]
        counters["inductor"]["woq_matcher_count"] += 1
        counters["inductor"]["woq_matcher_nodes"] += len(match.nodes)
        out_features = weight.get_size()[0]
        origin_x_size = x.get_size()
        x_shape = [-1, origin_x_size[-1]]
        out_shape = origin_x_size[:-1] + [
            out_features,
        ]
        func1 = L[computation_reshape](x, x_shape)
        func2 = L[computation_woq](func1, weight, scales)
        return L[computation_reshape](func2, out_shape)

    return woq


def _register_woq_mm_int8_pattern1():
    # F.linear(x, weight.to(dtype=x.dtype)) * scales
    # case of dispatching to mm, with x reshape
    _woq_pattern = CallFunction(
        aten.mul.Tensor,
        CallFunction(
            aten.reshape.default,
            CallFunction(
                aten.mm.default,
                CallFunction(aten.reshape.default, KeywordArg("x"), Arg()),
                CallFunction(
                    aten.permute.default,
                    CallFunction(
                        prims.convert_element_type.default, KeywordArg("weight"), Arg()
                    ),
                    Arg(),
                ),
            ),
            Arg(),
        ),
        KeywordArg("scales"),
    )
    _register_woq_lowering(_woq_pattern, aten._weight_int8pack_mm.default, aten.reshape)


def _register_woq_mm_int8_pattern2():
    # F.linear(x, weight.to(dtype=x.dtype)) * scales
    # case of dispatching to mm, w/o x reshape
    _woq_pattern = CallFunction(
        aten.mul.Tensor,
        CallFunction(
            aten.reshape.default,
            CallFunction(
                aten.mm.default,
                KeywordArg("x"),
                CallFunction(
                    aten.permute.default,
                    CallFunction(
                        prims.convert_element_type.default, KeywordArg("weight"), Arg()
                    ),
                    Arg(),
                ),
            ),
            Arg(),
        ),
        KeywordArg("scales"),
    )
    _register_woq_lowering(_woq_pattern, aten._weight_int8pack_mm.default, aten.reshape)


def _register_woq_mm_int8_pattern3():
    # F.linear(x, weight.to(dtype=x.dtype)) * scales
    # case of dispatching to bmm
    _woq_pattern = CallFunction(
        aten.mul.Tensor,
        CallFunction(
            aten.bmm.default,
            CallFunction(aten.expand.default, KeywordArg("x"), Arg()),
            CallFunction(
                aten.expand.default,
                CallFunction(
                    aten.permute.default,
                    CallFunction(
                        prims.convert_element_type.default, KeywordArg("weight"), Arg()
                    ),
                    Arg(),
                ),
                Arg(),
            ),
        ),
        KeywordArg("scales"),
    )
    _register_woq_lowering(_woq_pattern, aten._weight_int8pack_mm.default, aten.reshape)


def _register_woq_mm_int8_pattern4():
    _woq_pattern = CallFunction(
        aten.mul.Tensor,
        CallFunction(
            aten.mm.default,
            KeywordArg("x"),
            CallFunction(
                prims.convert_element_type.default,
                CallFunction(
                    aten.permute.default,
                    KeywordArg("weight"),
                    Arg(),
                ),
                Arg(),
            ),
        ),
        KeywordArg("scales"),
    )
    _register_woq_lowering(_woq_pattern, aten._weight_int8pack_mm.default, aten.reshape)


def _register_quantization_lowerings():
    _register_quantization_unary_fusion()
    _register_quantization_binary_fusion()
    _register_quantization_maxpool2d()
    _register_quantization_cat()
    _register_quantization_reshape()


def _register_woq_lowerings():
    _register_woq_mm_int8_pattern1()
    _register_woq_mm_int8_pattern2()
    _register_woq_mm_int8_pattern3()
    _register_woq_mm_int8_pattern4()


def _is_valid_dequant_promotion_pattern(dtype=torch.float32):
    def _inner(match):
        assert dtype in [torch.float32, torch.bfloat16]
        dequant_pattern_end_node = match.output_node()
        if dequant_pattern_end_node.target not in [
            quantized_decomposed.dequantize_per_tensor.default,
            quantized_decomposed.dequantize_per_tensor.tensor,
            prims.convert_element_type.default,
            aten.reshape.default,
        ]:
            return False

        if dequant_pattern_end_node.target is aten.reshape.default:
            dequant_node = (
                dequant_pattern_end_node.args[
                    0
                ]  # pattern: linear <- reshape <- dequant
                if dtype == torch.float32
                else dequant_pattern_end_node.args[0].args[
                    0
                ]  # pattern: linear <- reshape <- to_bf16 <- dequant
            )
        else:
            dequant_node = (
                dequant_pattern_end_node  # pattern: linear <- dequant
                if dtype == torch.float32
                else dequant_pattern_end_node.args[
                    0
                ]  # pattern: linear <- to_bf16 <- dequant
            )

        if (
            dequant_node.target
            in [
                quantized_decomposed.dequantize_per_tensor.default,
                quantized_decomposed.dequantize_per_tensor.tensor,
            ]
            and len(list(dequant_pattern_end_node.users)) > 1
        ):
            # If dequant pattern has more than 1 users, then do dequant promoted
            return True
        return False

    return _inner


def _register_dequant_promotion_pass(pattern, pass_number, dtype=torch.float32):
    @register_freezing_graph_pattern(
        pattern,
        extra_check=_is_valid_dequant_promotion_pattern(dtype),
        pass_number=pass_number,
    )
    def dequant_promotion(match: Match, *args, **kwargs):
        # Dequant_promotion will transform
        # graph 1:
        #            quant
        #      + - - - | - - - +
        #      |    dequant    |
        #      |    /     \    |
        #      |  node1  node2 |
        #      + - | - - - | - +
        #        quant   quant
        # into:
        # graph 2:
        #            quant
        #      + - - / - \ - - +
        #      |dequant dequant|
        #      |    |      |   |
        #      | node1 node2   |
        #      + - | - - - | - +
        #        quant   quant
        # In graph 1, the dequant node is shared by node1 and node2,
        # as a result, neither node1 nor node2 could form an int8
        # fusion pattern.
        # After this transformation, the graph 2 could hit the int8
        # fusion pattern: dequant-node-quant, respectively for
        # node1 and node2.
        assert dtype in [torch.float32, torch.bfloat16]

        def clone_to_new_node(graph, source_node, user_node):
            # Clone the source_node to a new node
            # Replace user_node's input from source_node to new_node
            assert (
                source_node.op == "call_function"
            ), "clone_to_new_node only support node.op call_function"
            with graph.inserting_before(user_node):
                new_node = graph.call_function(
                    source_node.target,
                    args=source_node.args,
                    kwargs=source_node.kwargs,
                )
                new_node.meta = copy.copy(source_node.meta)
                user_node.replace_input_with(source_node, new_node)
            return new_node

        # Find the start node and end node of a dequant pattern
        # * End node should be the match.output_node()
        # * Start node should be the node of dequantize_per_tensor
        dequant_pattern_end_node = match.output_node()
        assert dequant_pattern_end_node.target in [
            quantized_decomposed.dequantize_per_tensor.default,
            quantized_decomposed.dequantize_per_tensor.tensor,
            prims.convert_element_type.default,
            aten.reshape.default,
        ]

        # For a dequant pattern, we should expect see the node list as:
        # * OPT(aten.reshape.default)
        # * OPT(prims.convert_element_type.default) (to_bf16)
        # * dequantize_per_tensor
        def _find_first_node_in_dequant_pattern(_node):
            if _node.target in [
                quantized_decomposed.dequantize_per_tensor.default,
                quantized_decomposed.dequantize_per_tensor.tensor,
            ]:
                # For a dequant pattern, we expect the start node is a dequantize_per_tensor node
                return _node
            else:
                assert (
                    len(_node.args) >= 1
                ), "In in dequant pattern, each node should have more than 1 arg."
                return _find_first_node_in_dequant_pattern(_node.args[0])

        dequant_pattern_start_node = _find_first_node_in_dequant_pattern(
            dequant_pattern_end_node
        )

        assert dequant_pattern_start_node.target in [
            quantized_decomposed.dequantize_per_tensor.default,
            quantized_decomposed.dequantize_per_tensor.tensor,
        ]

        # Clone the dequant pattern for each user node
        graph = match.graph
        user_node_list = list(dequant_pattern_end_node.users)
        for user_node in user_node_list[1:]:
            _source_node = dequant_pattern_end_node
            _user_node = user_node
            while _source_node != dequant_pattern_start_node.args[0]:
                _user_node = clone_to_new_node(graph, _source_node, _user_node)
                _source_node = _source_node.args[0]  # type: ignore[assignment]

        counters["inductor"]["dequant_promotion_matcher_count"] += 1
        counters["inductor"]["dequant_promotion_matcher_nodes"] += len(match.nodes)


def _is_valid_dequant_conv2d_pattern(dtype):
    def _inner(match):
        # Here we do some further check to ensure:
        # 1. It's a conv2d node with dim of 4, since we only support lowering of conv2d now.
        # 2. The dequant pattern has only 1 user of conv2d node.
        # If these conditions don't meet, we will not
        # insert weight prepack node into the matched pattern.
        conv_node = match.output_node()
        assert conv_node.target is aten.convolution.default
        input_meta_value = conv_node.args[0].meta.get("val")
        weight_meta_value = conv_node.args[1].meta.get("val")
        for meta_value in [input_meta_value, weight_meta_value]:
            if (
                meta_value is None
                or meta_value.device.type != "cpu"
                or meta_value.dim() != 4
            ):
                # Only support conv2d now
                return False

        assert dtype in [torch.float32, torch.bfloat16]

        if dtype == torch.float32:
            dequant_node = conv_node.args[0]
        else:
            convert_to_bf16 = conv_node.args[0]
            dequant_node = convert_to_bf16.args[0]

        if len(list(dequant_node.users)) != 1:
            # Ensure the dequant pattern only has 1 user
            # since we will delete the dequant pattern here
            return False
        return True

    return _inner


def _register_qconv_weight_prepack_pass(pattern, pass_number, dtype=torch.float32):
    @register_freezing_graph_pattern(
        pattern,
        extra_check=_is_valid_dequant_conv2d_pattern(dtype),
        pass_number=pass_number,
    )
    def qconv_weight_prepack(match: Match, *args, **kwargs):
        """
        Match the pattern:
        int8 activation
          |
        dequant_per_tensor
          |
        Conv2d <- optional(aten.clone.default) <- dequant_per_channel <- int8_weight

        Insert weight prepack node and change the pattern to:
        int8 activation
          |
        onednn.qconv2d_pointwise <- onednn.qconv_prepack <- int8_weight
        """
        assert dtype in [torch.float32, torch.bfloat16]
        conv_node = match.output_node()
        assert conv_node.target is aten.convolution.default
        if dtype == torch.float32:
            dequant_node = conv_node.args[0]
        else:
            convert_to_bf16 = conv_node.args[0]
            dequant_node = convert_to_bf16.args[0]  # type: ignore[union-attr]
        has_clone_to_channel_last_node_in_pattern = (
            conv_node.args[1].target is aten.clone.default  # type: ignore[union-attr]
        )
        clone_node = (
            conv_node.args[1] if has_clone_to_channel_last_node_in_pattern else None
        )

        if dtype == torch.float32:
            dequant_per_channel = (
                clone_node.args[0]  # type: ignore[union-attr]
                if has_clone_to_channel_last_node_in_pattern
                else conv_node.args[1]
            )
        else:
            weight_to_bf16_node = (
                clone_node.args[0]  # type: ignore[union-attr]
                if has_clone_to_channel_last_node_in_pattern
                else conv_node.args[1]
            )
            dequant_per_channel = weight_to_bf16_node.args[0]  # type: ignore[union-attr]

        assert (
            dequant_per_channel.target  # type: ignore[union-attr]
            is quantized_decomposed.dequantize_per_channel.default
        )

        # Activation QParams
        qx, x_zp, x_scale = (
            kwargs["x"],
            kwargs["x_zp"],
            kwargs["x_scale"],
        )

        # Weight QParams
        qw, w_scale, w_zp = (
            kwargs["q_weight"],
            kwargs["w_scale"],
            kwargs["w_zp"],
        )

        # Conv Params
        bias, stride, padding, dilation, groups = (
            kwargs["b"],
            kwargs["stride"],
            kwargs["padding"],
            kwargs["dilation"],
            kwargs["groups"],
        )

        x_shape = qx.meta.get("tensor_meta").shape
        if has_free_symbols(x_shape):
            # For dynamic shape case, we can't get activation shape ahead of runtime.
            x_shape = None
        graph = match.graph
        with graph.inserting_before(conv_node):
            # Insert weight prepack node and the QConv node
            packed_weight_inputs = (
                qw,
                w_scale,
                x_scale,
                x_zp,
                stride,
                padding,
                dilation,
                groups,
                x_shape,
            )
            packed_weight_op = torch.ops.onednn.qconv_prepack
            prepack_weight_node = graph.call_function(
                packed_weight_op, args=packed_weight_inputs
            )

            new_args: Tuple[Any, ...] = (
                qx,
                x_scale,
                x_zp,
                prepack_weight_node,
                w_scale,
                w_zp,
                bias,
                stride,
                padding,
                dilation,
                groups,
                1.0,  # output_scale
                0,  # output_zero_point
                dtype,  # output_dtype
                "none",  # attr
                [],  # scalars
                "",  # algorithm
            )
            new_conv_node = graph.call_function(
                torch.ops.onednn.qconv2d_pointwise.default, args=new_args
            )
            conv_node.replace_all_uses_with(new_conv_node)
            new_conv_node.meta.update(conv_node.meta)

            # Erase the original conv node
            graph.erase_node(conv_node)
            # Erase the dequant pattern
            if dtype == torch.bfloat16:
                graph.erase_node(convert_to_bf16)  # type: ignore[possibly-undefined, arg-type]
            graph.erase_node(dequant_node)  # type: ignore[arg-type]
            # Erase the dequant per channel pattern
            if clone_node is not None:
                graph.erase_node(clone_node)  # type: ignore[arg-type]
            if dtype == torch.bfloat16:
                graph.erase_node(weight_to_bf16_node)  # type: ignore[possibly-undefined, arg-type]
            graph.erase_node(dequant_per_channel)  # type: ignore[arg-type]
            counters["inductor"]["qconv2d_weight_prepack_matcher_count"] += 1
            counters["inductor"]["qconv2d_weight_prepack_matcher_nodes"] += len(
                match.nodes
            )


def _generate_dequant_convolution_node_pattern(
    _dequant_per_channel_pattern, dtype=torch.float32
):
    assert dtype in [torch.float32, torch.bfloat16]
    dequant_convolution_node_pattern = CallFunction(
        aten.convolution.default,
        _may_generate_pattern_with_dtype_convert(
            get_dequantize_per_tensor_activation_pattern(),
            KeywordArg("autocast_act_dtype"),
            dtype == torch.bfloat16,
        ),
        _dequant_per_channel_pattern,
        KeywordArg("b"),
        KeywordArg("stride"),
        KeywordArg("padding"),
        KeywordArg("dilation"),
        KeywordArg("is_transposed"),
        KeywordArg("out_padding"),
        KeywordArg("groups"),
    )
    return dequant_convolution_node_pattern


def _generate_qconv_weight_prepack_patterns(dtype=torch.float32):
    assert dtype in [torch.float32, torch.bfloat16]
    return (
        _generate_dequant_convolution_node_pattern(
            dequantize_per_channel_weight_pattern
            if dtype == torch.float32
            else dequantize_per_channel_to_bf16_weight_pattern,
            dtype,
        ),
        # There is another pattern due to the pass of convert_conv_weights_to_channels_last
        # https://github.com/pytorch/pytorch/blob/07107919297db3f8ab37f11c12666b6d6d5f692e/torch/_inductor/freezing.py#L338-L362.
        # Depend on some heuristics, it may or may not insert to(channel_last) node
        # between convolution and dequant_per_channel node
        _generate_dequant_convolution_node_pattern(
            dequantize_per_channel_clone_weight_pattern
            if dtype == torch.float32
            else dequantize_per_channel_to_bf16_clone_weight_pattern,
            dtype,
        ),
    )


def _get_linear_node(match, input_dim_exceeds_two, input_contiguous):
    output_reshape_node = None
    if input_dim_exceeds_two:
        if input_contiguous:
            output_reshape_node = match.output_node()
            assert output_reshape_node.target is aten.reshape.default
            linear_node = output_reshape_node.args[0]
        else:
            linear_nodes = filter_nodes(match.nodes, aten.bmm.default)
            assert len(linear_nodes) == 1
            linear_node = linear_nodes[0]
    else:
        linear_node = match.output_node()

    assert linear_node.target in (
        aten.addmm.default,
        aten.mm.default,
        aten.bmm.default,
    )
    return linear_node, output_reshape_node


def _get_linear_dq_node(
    linear_node, input_index, dtype, input_dim_exceeds_two, input_contiguous
):
    act_reshape_node = None
    activation_to_bf16_node = None
    act_expand_node = None
    if input_dim_exceeds_two:
        if input_contiguous:
            act_reshape_node = linear_node.args[input_index]
            assert act_reshape_node.target is aten.reshape.default
            if dtype == torch.float32:
                # pattern: linear -> reshape -> dequant
                dequant_node = act_reshape_node.args[0]
            else:
                # pattern: linear -> reshape -> to_bf16 -> dequant
                activation_to_bf16_node = act_reshape_node.args[0]
                dequant_node = activation_to_bf16_node.args[0]
        else:
            # bmm pattern decomposed from linear when input dim exceeds 2 and not contiguous
            act_expand_node = linear_node.args[input_index]
            assert act_expand_node.target is aten.expand.default
            if dtype == torch.float32:
                dequant_node = act_expand_node.args[0]
            else:
                activation_to_bf16_node = act_expand_node.args[0]
                dequant_node = activation_to_bf16_node.args[0]
    else:
        if dtype == torch.float32:
            # pattern: linear -> dequant
            dequant_node = linear_node.args[input_index]
        else:
            # pattern: linear -> to_bf16 -> dequant
            activation_to_bf16_node = linear_node.args[input_index]
            dequant_node = activation_to_bf16_node.args[0]
    return dequant_node, act_reshape_node, activation_to_bf16_node, act_expand_node


def _is_valid_dequant_linear_pattern(dtype, input_dim_exceeds_two, input_contiguous):
    def _inner(match):
        # Check dequant pattern has only 1 user.
        (
            linear_node,
            _,
        ) = _get_linear_node(match, input_dim_exceeds_two, input_contiguous)

        input_index = 1 if linear_node.target is aten.addmm.default else 0
        assert dtype in [torch.float32, torch.bfloat16]
        (
            dequant_node,
            _,
            _,
            _,
        ) = _get_linear_dq_node(
            linear_node, input_index, dtype, input_dim_exceeds_two, input_contiguous
        )

        assert dequant_node.target in [
            quantized_decomposed.dequantize_per_tensor.default,
            quantized_decomposed.dequantize_per_tensor.tensor,
        ]

        if len(list(dequant_node.users)) != 1:
            # Ensure the dequant pattern only has 1 user
            # since we will delete the dequant pattern here
            return False

        # Extra check for bmm pattern
        if input_dim_exceeds_two and not input_contiguous:
            # Check for act
            # Act expand size should be exactly same as act size
            act_expand_size = match.kwargs["act_expand_size"]
            act_node = match.kwargs["x"]
            if not (
                hasattr(act_node, "meta")
                and isinstance(act_node.meta.get("val", None), torch.Tensor)
                and (act_node.meta["val"].size() == torch.Size(act_expand_size))
            ):
                return False

            # Check for wgt
            # wgt permute dims should be [1, 0]
            wgt_permute_dims = match.kwargs["permute_axes"]
            if wgt_permute_dims != [1, 0]:
                return False

            # Check below wgt size items:
            # wgt before expand should with dim 2
            # Expand size should with dim 3
            # Expand size[0] should same as act size[0]
            # Expand size[1] should same as wgt size[1]
            # Expand size[2] should same as wgt size[0]
            qweight_node = match.kwargs["q_weight"]
            wgt_expand_size = match.kwargs["wgt_expand_size"]
            if not (
                hasattr(qweight_node, "meta")
                and isinstance(qweight_node.meta.get("val", None), torch.Tensor)
                and len(qweight_node.meta["val"].size()) == 2
                and len(wgt_expand_size) == 3
                and wgt_expand_size[0] == act_node.meta["val"].size()[0]
                and wgt_expand_size[1] == qweight_node.meta["val"].size()[1]
                and wgt_expand_size[2] == qweight_node.meta["val"].size()[0]
            ):
                return False

        return True

    return _inner


def _register_qlinear_weight_prepack_pass(
    pattern,
    pass_number,
    dtype=torch.float32,
    input_dim_exceeds_two=False,
    input_contiguous=True,
):
    @register_freezing_graph_pattern(
        pattern,
        extra_check=_is_valid_dequant_linear_pattern(
            dtype, input_dim_exceeds_two, input_contiguous
        ),
        pass_number=pass_number,
    )
    def qlinear_weight_prepack(match: Match, *args, **kwargs):
        """
        Match the pattern:
        int8 activation
          |
        dequant_per_tensor
          |
        mm/addmm <- t <- dequant_per_channel <- int8_weight

        Insert weight prepack node and change the pattern to:
        int8 activation
          |
        onednn.qlinear_pointwise <- onednn.qlinear_prepack <- int8_weight
        """
        assert dtype in [torch.float32, torch.bfloat16]
        (
            linear_node,
            output_reshape_node,
        ) = _get_linear_node(match, input_dim_exceeds_two, input_contiguous)
        input_index = 1 if linear_node.target is aten.addmm.default else 0
        weight_index = input_index + 1

        (
            dequant_node,
            act_reshape_node,
            activation_to_bf16_node,
            act_expand_node,
        ) = _get_linear_dq_node(
            linear_node, input_index, dtype, input_dim_exceeds_two, input_contiguous
        )

        if input_dim_exceeds_two and not input_contiguous:
            wgt_expand_node = linear_node.args[weight_index]
            assert wgt_expand_node.target is aten.expand.default
            t_node = wgt_expand_node.args[0]
        else:
            t_node = linear_node.args[weight_index]

        if dtype == torch.float32:
            dequant_per_channel = t_node.args[0]
        else:
            weight_to_bf16_node = t_node.args[0]
            dequant_per_channel = weight_to_bf16_node.args[0]
        assert (
            dequant_per_channel.target
            is quantized_decomposed.dequantize_per_channel.default
        )

        # Activation QParams
        qx, x_zp, x_scale = (
            kwargs["x"],
            kwargs["x_zp"],
            kwargs["x_scale"],
        )

        # Weight QParams
        qw, w_scale, w_zp = (
            kwargs["q_weight"],
            kwargs["w_scale"],
            kwargs["w_zp"],
        )

        # Params
        bias = kwargs["b"] if "b" in kwargs else None

        x_shape = qx.meta.get("tensor_meta").shape
        if has_free_symbols(x_shape):
            # For dynamic shape case, we can't get activation shape ahead of runtime.
            x_shape = None
        graph = match.graph
        with graph.inserting_before(linear_node):
            # Insert weight prepack node and the qlinear node
            packed_weight_inputs = (
                qw,
                x_shape,
            )
            packed_weight_op = torch.ops.onednn.qlinear_prepack
            prepack_weight_node = graph.call_function(
                packed_weight_op, args=packed_weight_inputs
            )

            new_args: Tuple[Any, ...] = (
                qx,
                x_scale,
                x_zp,
                prepack_weight_node,
                w_scale,
                w_zp,
                bias,
                1.0,  # output_scale
                0,  # output_zero_point
                dtype,  # output_dtype
                "none",  # post op name
                [],  # post op args
                "",  # post op algorithm
            )
            Node = torch.fx.node.Node
            if isinstance(x_scale, Node) and isinstance(x_zp, Node):
                new_linear_node = graph.call_function(
                    torch.ops.onednn.qlinear_pointwise.tensor, args=new_args
                )
            else:
                new_linear_node = graph.call_function(
                    torch.ops.onednn.qlinear_pointwise.default, args=new_args
                )
            if input_dim_exceeds_two:
                if input_contiguous:
                    output_reshape_node.replace_all_uses_with(new_linear_node)
                    new_linear_node.meta.update(output_reshape_node.meta)
                else:
                    if bias:
                        output_add_node_for_bias = match.output_node()
                        assert output_add_node_for_bias.target is aten.add.Tensor
                        output_add_node_for_bias.replace_all_uses_with(new_linear_node)
                        new_linear_node.meta.update(output_add_node_for_bias.meta)
                    else:
                        linear_node.replace_all_uses_with(new_linear_node)
                        new_linear_node.meta.update(linear_node.meta)
            else:
                linear_node.replace_all_uses_with(new_linear_node)
                new_linear_node.meta.update(linear_node.meta)

            # Erase the original linear node
            if input_dim_exceeds_two:
                if input_contiguous:
                    graph.erase_node(output_reshape_node)
                elif not input_contiguous and bias:
                    graph.erase_node(output_add_node_for_bias)  # type: ignore[possibly-undefined]
            graph.erase_node(linear_node)
            if input_dim_exceeds_two:
                if input_contiguous:
                    graph.erase_node(act_reshape_node)
                else:
                    graph.erase_node(act_expand_node)
                    graph.erase_node(wgt_expand_node)  # type: ignore[possibly-undefined]
            if dtype == torch.bfloat16:
                graph.erase_node(activation_to_bf16_node)
            # Erase the dequant pattern
            graph.erase_node(dequant_node)
            # Erase the dequant per channel pattern
            graph.erase_node(t_node)
            if dtype == torch.bfloat16:
                graph.erase_node(weight_to_bf16_node)  # type: ignore[possibly-undefined]
            graph.erase_node(dequant_per_channel)

            counters["inductor"]["qlinear_weight_prepack_matcher_count"] += 1
            counters["inductor"]["qlinear_weight_prepack_matcher_nodes"] += len(
                match.nodes
            )


def _generate_dequant_linear_node_pattern(
    _dequant_per_channel_pattern,
    dtype=torch.float32,
    input_dim_exceeds_two=False,
    is_tensor_overload=False,
):
    assert dtype in [torch.float32, torch.bfloat16]
    t_pattern = _generate_linear_t_pattern(_dequant_per_channel_pattern, dtype)
    dequant_linear_bias_pattern = _may_generate_pattern_with_reshape(
        CallFunction(
            aten.addmm.default,
            KeywordArg("b"),
            _may_generate_pattern_with_reshape(
                _may_generate_pattern_with_dtype_convert(
                    get_dequantize_per_tensor_activation_pattern(is_tensor_overload),
                    KeywordArg("autocast_act_dtype"),
                    dtype == torch.bfloat16,
                ),
                KeywordArg("act_reshape_size"),
                input_dim_exceeds_two,
            ),
            t_pattern,
        ),
        KeywordArg("output_reshape_size"),
        input_dim_exceeds_two,
    )
    dequant_linear_no_bias_pattern = _may_generate_pattern_with_reshape(
        CallFunction(
            aten.mm.default,
            _may_generate_pattern_with_reshape(
                _may_generate_pattern_with_dtype_convert(
                    get_dequantize_per_tensor_activation_pattern(is_tensor_overload),
                    KeywordArg("autocast_act_dtype"),
                    dtype == torch.bfloat16,
                ),
                KeywordArg("act_reshape_size"),
                input_dim_exceeds_two,
            ),
            t_pattern,
        ),
        KeywordArg("output_reshape_size"),
        input_dim_exceeds_two,
    )
    return dequant_linear_bias_pattern, dequant_linear_no_bias_pattern


def _generate_dequant_bmm_node_pattern(
    _dequant_per_channel_pattern,
    dtype=torch.float32,
    with_bias=False,
    is_tensor_overload=False,
):
    # When activation of linear dim exceed 2 and not contiguous
    t_pattern = _generate_linear_t_pattern(_dequant_per_channel_pattern, dtype)

    assert dtype in [torch.float32, torch.bfloat16]
    dequant_bmm_pattern = CallFunction(
        aten.bmm.default,
        CallFunction(
            aten.expand.default,
            _may_generate_pattern_with_dtype_convert(
                get_dequantize_per_tensor_activation_pattern(is_tensor_overload),
                KeywordArg("autocast_act_dtype"),
                dtype == torch.bfloat16,
            ),
            KeywordArg("act_expand_size"),
        ),
        CallFunction(
            aten.expand.default,
            t_pattern,
            KeywordArg("wgt_expand_size"),
        ),
    )

    def _generate_pattern_with_output_add(_dequant_bmm_pattern, _with_bias):
        if _with_bias:
            return CallFunction(
                aten.add.Tensor,
                _dequant_bmm_pattern,
                KeywordArg("b"),
            )
        else:
            return _dequant_bmm_pattern

    return _generate_pattern_with_output_add(dequant_bmm_pattern, with_bias)


def _generate_qlinear_weight_prepack_patterns(
    dtype=torch.float32,
    input_dim_exceeds_two=False,
    input_contiguous=True,
    with_bias=False,
    is_tensor_overload=False,
):
    if input_dim_exceeds_two and not input_contiguous:
        return _generate_dequant_bmm_node_pattern(
            dequantize_per_channel_weight_pattern,
            dtype,
            with_bias,
            is_tensor_overload,
        )
    else:
        return _generate_dequant_linear_node_pattern(
            dequantize_per_channel_weight_pattern,
            dtype,
            input_dim_exceeds_two,
            is_tensor_overload,
        )


def _generate_linear_dynamic_fp16_pattern(
    _dequant_weight_pattern,
    input_dim_exceeds_two=False,
<<<<<<< HEAD
    relu_fused=False,
=======
    input_contiguous=True,
>>>>>>> 9eadd19d
):
    dtype = torch.float32
    t_pattern = _generate_linear_t_pattern(_dequant_weight_pattern, dtype)

    if input_dim_exceeds_two and not input_contiguous:
        # pattern is
        #                   x -> expand -> bmm (-> add)
        # w -> dequant -> permute -> expand /
        pattern_no_bias = CallFunction(
            aten.bmm.default,
            CallFunction(
                aten.expand.default,
                KeywordArg("x"),
                KeywordArg("act_expand_size"),
            ),
            CallFunction(
                aten.expand.default,
                t_pattern,
                KeywordArg("wgt_expand_size"),
            ),
        )
        pattern_with_bias = CallFunction(
            aten.add.Tensor,
            pattern_no_bias,
            KeywordArg("b"),
        )
        return pattern_with_bias, pattern_no_bias

    x_pattern_with_reshape = _may_generate_pattern_with_reshape(
        KeywordArg("x"),
        KeywordArg("act_reshape_size"),
        input_dim_exceeds_two,
    )
    dequant_linear_bias_pattern = generate_pattern_with_unary(
        _may_generate_pattern_with_reshape(
            CallFunction(
                aten.addmm.default,
                KeywordArg("b"),
                x_pattern_with_reshape,
                t_pattern,
            ),
            KeywordArg("output_reshape_size"),
            input_dim_exceeds_two,
        ),
        aten.relu.default if relu_fused else None,
    )
    dequant_linear_no_bias_pattern = generate_pattern_with_unary(
        _may_generate_pattern_with_reshape(
            CallFunction(
                aten.mm.default,
                x_pattern_with_reshape,
                t_pattern,
            ),
            KeywordArg("output_reshape_size"),
            input_dim_exceeds_two,
        ),
        aten.relu.default if relu_fused else None,
    )
    return dequant_linear_bias_pattern, dequant_linear_no_bias_pattern


def _register_dequant_promotion():
    dequant_pattern_cases = itertools.product(
        [torch.float32, torch.bfloat16], [True, False], [True, False]
    )
    for dtype, input_dim_exceeds_two, is_tensor_overload in dequant_pattern_cases:
        # 4 dequantization patterns will be matched based on the dtype and input dimension size.
        # Case 1: int8-mixed-fp32, input dim size is 2
        # Case 2: int8-mixed-fp32, input dim size exceeds 2
        # Case 3: int8-mixed-bf16, input dim size is 2
        # Case 4: int8-mixed-bf16, input dim size exceeds 2
        #           quant
        #   + - - - - | - - - - +
        #   |      dequant      |
        #   |         |         |
        #   |    OPT(to_bf16)   |
        #   |         |         |
        #   |    OPT(reshape)   |
        #   |      /     \      |
        #   |    node1  node2   |
        #   + - - | - - - | - - +
        #  OPT(reshape) OPT(reshape)
        #   + - - | - - - | - - +
        #  OPT(to_fp32) OPT(to_fp32)
        #   + - - | - - - | - - +
        #       quant   quant
        _register_dequant_promotion_pass(
            _may_generate_pattern_with_reshape(
                _may_generate_pattern_with_dtype_convert(
                    get_dequantize_per_tensor_activation_pattern(
                        is_tensor_overload=is_tensor_overload
                    ),
                    KeywordArg("autocast_act_dtype"),
                    dtype == torch.bfloat16,
                ),
                KeywordArg("act_reshape_size"),
                with_reshape=input_dim_exceeds_two,
            ),
            pass_number=0,
            dtype=dtype,
        )  # pass_number=0 to run before weight prepack


def _register_qconv_weight_prepack():
    for dtype in [torch.float32, torch.bfloat16]:
        weight_prepack_patterns = _generate_qconv_weight_prepack_patterns(dtype)
        for weight_prepack_pattern in weight_prepack_patterns:
            # Register to pass_number 1, so we can do dequant promotion in pass_number 0.
            _register_qconv_weight_prepack_pass(
                weight_prepack_pattern, pass_number=1, dtype=dtype
            )


def _register_qlinear_weight_prepack():
    # 6 Linear related patterns will be matched based on the dtype, input dimension size and input contiguous.
    # Then convert the pattern into a QLinear node with int8_fp32/bf16.
    # Case 1: int8-mixed-fp32, input dim size is 2
    # Case 2: int8-mixed-fp32, input dim size exceeds 2 and contiguous
    # Case 3: int8-mixed-bf16, input dim size is 2
    # Case 4: int8-mixed-bf16, input dim size exceeds 2 and contiguous

    #   + - - - - | - - - - - - | - - - - - +
    #   |    dq_per_tensor  dq_per_channel  |
    #   |         |              |          |
    #   |    OPT(to_bf16)    OPT(to_bf16)   |
    #   |         |              |          |
    #   |     OPT(reshape)   permute        |
    #   |            \        /             |
    #   |             addmm/mm              |
    #   |                |                  |
    #   |           OPT(reshape)            |

    # Case 5: int8-mixed-fp32, input dim size exceeds 2 and not contiguous
    # Case 6: int8-mixed-bf16, input dim size exceeds 2 and not contiguous

    #   + - - - - | - - - - - - | - - - - - +
    #   |    dq_per_tensor  dq_per_channel  |
    #   |         |              |          |
    #   |    OPT(to_bf16)    OPT(to_bf16)   |
    #   |         |              |          |
    #   |       expand       permute        |
    #   |          \             |          |
    #   |                    expand         |
    #   |                    /              |
    #   |               bmm                 |
    #   |                |                  |
    #   |            OPT(add)               |

    linear_weight_prepack_cases = itertools.product(
        [torch.float32, torch.bfloat16], [True, False], [True, False]
    )

    # Step 1: register patterns from mm and addmm
    for dtype, input_dim_exceeds_two, is_tensor_overload in linear_weight_prepack_cases:
        weight_prepack_patterns = _generate_qlinear_weight_prepack_patterns(
            dtype,
            input_dim_exceeds_two,
            is_tensor_overload=is_tensor_overload,
        )
        for weight_prepack_pattern in weight_prepack_patterns:
            # Register to pass_number 1, so we can do dequant promotion in pass_number 0.
            _register_qlinear_weight_prepack_pass(
                weight_prepack_pattern,
                pass_number=1,
                dtype=dtype,
                input_dim_exceeds_two=input_dim_exceeds_two,
            )

    # Step 2: register patterns from bmm
    # Linear might be decomposed into bmm when input dim exceeds 2 and not contiguous
    # refer to:
    # https://github.com/pytorch/pytorch/blob/
    # 80c07df659362a95da7cd4f3ec367abfdace38c4/torch/_decomp/decompositions.py#L3965-L3968
    # in this case, we can convert it back to qlinear
    for dtype, with_bias, is_tensor_overload in itertools.product(
        [torch.float32, torch.bfloat16], [True, False], [True, False]
    ):
        bmm_pattern = _generate_qlinear_weight_prepack_patterns(
            dtype=dtype,
            input_dim_exceeds_two=True,
            input_contiguous=False,
            with_bias=with_bias,
            is_tensor_overload=is_tensor_overload,
        )
        _register_qlinear_weight_prepack_pass(
            bmm_pattern,
            pass_number=1
            if with_bias
            else 2,  # if with_bias, there is an output add, so we should try to match it firstly
            dtype=dtype,
            input_dim_exceeds_two=True,
            input_contiguous=False,
        )


def _register_linear_dynamic_fp16_weight_prepack_pass(
    pattern,
    pass_number,
    input_dim_exceeds_two=False,
<<<<<<< HEAD
    relu_fused=False,
=======
    input_contiguous=True,
>>>>>>> 9eadd19d
):
    def _extra_check_fn(match: Match):
        return match.kwargs["w_dtype"] == torch.float16

    @register_freezing_graph_pattern(
        pattern,
        extra_check=_extra_check_fn,
        pass_number=pass_number,
    )
    def linear_dynamic_fp16_weight_prepack(match: Match, *args, **kwargs):
        """
        Match the pattern:
        fp32 activation
          |
        mm/addmm <- t <- dequant_per_tensor (fp32) <- fp16_weight
          |
        (reshape)

        OR

        fp32 activation
          |
<<<<<<< HEAD
        mm/addmm <- t <- dequant_per_tensor (fp32) <- fp16_weight
          |
        (relu)
=======
        expand
          |
         bmm <- expand <- t <- dequant_per_tensor (fp32) <- fp16_weight
          |
        (add)
>>>>>>> 9eadd19d

        Insert weight prepack node and change the pattern to:
        fp32 activation
          |
        onednn.linear_dynamic_fp16 <- onednn.linear_prepack_fp16 <- fp16_weight
        (or onednn.linear_relu_dynamic_fp16)
        """
<<<<<<< HEAD
        dtype = torch.float
        # pattern is the same for contiguous or non-contiguous input
        input_contiguous = True
        linear_nodes = filter_nodes(match.nodes, aten.addmm.default)
        assert len(linear_nodes) <= 1
        if len(linear_nodes) == 0:
            linear_nodes = filter_nodes(match.nodes, aten.mm.default)
        assert len(linear_nodes) == 1
        linear_node = linear_nodes[0]
        assert isinstance(linear_node, torch.fx.node.Node)
        output_reshape_node = (
            next(iter(linear_node.users)) if input_dim_exceeds_two else None
        )
        out_node = output_reshape_node if input_dim_exceeds_two else linear_node
        if relu_fused:
            out_node = match.output_node()
        assert out_node is not None

        input_index = 1 if linear_node.target is aten.addmm.default else 0
        weight_index = input_index + 1

        (
            dequant_x_node,
            act_reshape_node,
            activation_to_bf16_node,
            act_expand_node,
        ) = _get_linear_dq_node(
            linear_node, input_index, dtype, input_dim_exceeds_two, input_contiguous
        )
        quant_x_node = dequant_x_node.args[0]
        assert quant_x_node.target is quantized_decomposed.quantize_per_tensor.default

        t_node = linear_node.args[weight_index]
        assert isinstance(t_node, torch.fx.node.Node)
=======
        (
            linear_node,
            output_reshape_node,
        ) = _get_linear_node(match, input_dim_exceeds_two, input_contiguous)
        input_index = 1 if linear_node.target is aten.addmm.default else 0
        weight_index = input_index + 1

        act_reshape_node, expand_x_node, expand_w_node = None, None, None
        t_node = None
        if input_dim_exceeds_two:
            if input_contiguous:
                act_reshape_node = linear_node.args[input_index]
                t_node = linear_node.args[weight_index]
            else:
                expand_x_node = linear_node.args[input_index]
                expand_w_node = linear_node.args[weight_index]
                t_node = expand_w_node.args[0]
        else:
            t_node = linear_node.args[weight_index]
>>>>>>> 9eadd19d

        dequant_w_node = t_node.args[0]
        assert isinstance(dequant_w_node, torch.fx.node.Node)
        assert (
            dequant_w_node.target is quantized_decomposed.dequantize_per_tensor.default
        )

        x = kwargs["x"]
        w = kwargs["q_weight"]
        bias = kwargs["b"] if "b" in kwargs else None

        x_shape = x.meta.get("tensor_meta").shape
        if has_free_symbols(x_shape):
            # For dynamic shape case, we can't get activation shape ahead of runtime.
            x_shape = None
        graph = match.graph
        with graph.inserting_before(linear_node):
            # Insert weight prepack node and the qlinear node
            packed_weight_inputs = (
                w,
                x_shape,
            )
            packed_weight_op = torch.ops.onednn.linear_prepack_fp16
            prepack_weight_node = graph.call_function(
                packed_weight_op, args=packed_weight_inputs
            )

            new_args: Tuple[Any, ...] = (
                x,
                prepack_weight_node,
                bias,
            )
            linear_op = (
                torch.ops.onednn.linear_relu_dynamic_fp16.default
                if relu_fused
                else torch.ops.onednn.linear_dynamic_fp16.default
            )
<<<<<<< HEAD
            new_linear_node = graph.call_function(linear_op, args=new_args)
            out_node.replace_all_uses_with(new_linear_node)
            new_linear_node.meta.update(out_node.meta)
            # Erase the original linear node
            if relu_fused:
                graph.erase_node(out_node)
            if output_reshape_node is not None:
                graph.erase_node(output_reshape_node)
            graph.erase_node(linear_node)
            if input_dim_exceeds_two:
                graph.erase_node(act_reshape_node)
            graph.erase_node(dequant_x_node)
            graph.erase_node(quant_x_node)
=======
            output_add_node_for_bias = None
            if input_dim_exceeds_two:
                if input_contiguous:
                    output_reshape_node.replace_all_uses_with(new_linear_node)
                    new_linear_node.meta.update(output_reshape_node.meta)
                else:
                    if bias:
                        output_add_node_for_bias = match.output_node()
                        assert output_add_node_for_bias.target is aten.add.Tensor
                        output_add_node_for_bias.replace_all_uses_with(new_linear_node)
                        new_linear_node.meta.update(output_add_node_for_bias.meta)
                    else:
                        linear_node.replace_all_uses_with(new_linear_node)
                        new_linear_node.meta.update(linear_node.meta)
            else:
                linear_node.replace_all_uses_with(new_linear_node)
                new_linear_node.meta.update(linear_node.meta)

            # Erase the original linear node
            if input_dim_exceeds_two:
                if input_contiguous:
                    graph.erase_node(output_reshape_node)
                elif not input_contiguous and bias:
                    assert output_add_node_for_bias is not None
                    graph.erase_node(output_add_node_for_bias)
            graph.erase_node(linear_node)
            if input_dim_exceeds_two:
                if input_contiguous:
                    assert act_reshape_node is not None
                    graph.erase_node(act_reshape_node)
                else:
                    assert expand_x_node is not None and expand_w_node is not None
                    graph.erase_node(expand_x_node)
                    graph.erase_node(expand_w_node)
>>>>>>> 9eadd19d
            graph.erase_node(t_node)
            graph.erase_node(dequant_w_node)

            counters["inductor"]["qlinear_weight_prepack_matcher_count"] += 1
            counters["inductor"]["qlinear_weight_prepack_matcher_nodes"] += len(
                match.nodes
            )


def _register_linear_dynamic_fp16_weight_prepack():
    dequantize_per_tensor_weight_pattern = CallFunction(
        quantized_decomposed.dequantize_per_tensor.default,
        KeywordArg("q_weight"),
        KeywordArg("w_scale"),
        KeywordArg("w_zp"),
        KeywordArg("w_quant_min"),
        KeywordArg("w_quant_max"),
        KeywordArg("w_dtype"),
    )
<<<<<<< HEAD
    for relu_fused in [False, True]:
        for input_dim_exceeds_two in [False, True]:
            patterns = _generate_linear_dynamic_fp16_pattern(
                dequantize_per_tensor_weight_pattern,
                input_dim_exceeds_two,
                relu_fused=relu_fused,
=======
    cases = itertools.product(
        [False, True],  # input_dim_exceeds_two
        [True, False],  # input_contiguous
    )
    for input_dim_exceeds_two, input_contiguous in cases:
        patterns = _generate_linear_dynamic_fp16_pattern(
            dequantize_per_tensor_weight_pattern,
            input_dim_exceeds_two,
            input_contiguous,
        )
        for pattern in patterns:
            _register_linear_dynamic_fp16_weight_prepack_pass(
                pattern,
                pass_number=1,
                input_dim_exceeds_two=input_dim_exceeds_two,
                input_contiguous=input_contiguous,
>>>>>>> 9eadd19d
            )
            for pattern in patterns:
                _register_linear_dynamic_fp16_weight_prepack_pass(
                    pattern,
                    pass_number=0 if relu_fused else 1,
                    input_dim_exceeds_two=input_dim_exceeds_two,
                    relu_fused=relu_fused,
                )


@functools.lru_cache(None)
def _register_quantization_weight_pack_pass():
    # Step 1: Dequant promotion for int8-mixed-fp32/bf16
    _register_dequant_promotion()

    # Step 2: QConv weight prepack
    _register_qconv_weight_prepack()

    # Step 3: QLinear weight prepack
    _register_qlinear_weight_prepack()
    _register_linear_dynamic_fp16_weight_prepack()


def quant_lift_up(graph_module: torch.fx.GraphModule):
    """
    Lift up the quant node before view like nodes. It can benefit performance
    of Attention like block. For example, we have the pattern as:

             DQ
    DQ       LINEAR
    LINEAR   VIEW
    VIEW     PERMUTE
    PERMUTE  TRANSPOSE
    Q        Q
    DQ       DQ
       Matmul
        DIV
        ADD
      SOFTMAX

    We want to lift up the the quant nodes from matmul before view like nodes
    as the output of Linear node.

             DQ
    DQ       LINEAR
    LINEAR   Q
    Q        VIEW
    VIEW     PERMUTE
    PERMUTE  TRANSPOSE
    DQ       DQ
       Matmul
        DIV
        ADD
      SOFTMAX

    It produces a DQ->LINEAR->Q pattern which can be fused by backend.
    """

    def is_view_op(node):
        return node.op == "call_function" and node.target in _VIEW_OPS

    for node in graph_module.graph.nodes:
        # <TODO> Leslie: Here we verify that the quant node has exactly
        # one input FX node, with constant scalar value for scale and zero point.
        # For the case input of quant node has more than one input FX nodes,
        # extend the implementation to lift up all the connected nodes
        # before the view nodes to keep the topological order.
        if (
            node.op == "call_function"
            and node.target in _PER_TENSOR_QUANTIZE_OPS
            and len(node.all_input_nodes) == 1
            and is_view_op(node.all_input_nodes[0])
        ):
            quant_node = node
            input_node_of_quant = quant_node.args[0]

            # Check the nodes along lift up path has only 1 user node
            # Propagate view like node to find where to insert the new quant node
            could_lift_up = True
            current_node = quant_node
            input_node = current_node.args[0]
            while is_view_op(input_node):
                if len(input_node.users) != 1:
                    could_lift_up = False
                    break
                current_node = input_node
                input_node = current_node.args[0]

            # Further check the input node of the first view node has only 1 user node
            if could_lift_up and len(input_node.users) == 1:
                # Replace dequant's input from quant to quant's input
                quant_node.replace_all_uses_with(input_node_of_quant)
                # Insert the new quant node
                with graph_module.graph.inserting_before(current_node):
                    new_quant_node = graph_module.graph.node_copy(quant_node)
                    input_node.replace_all_uses_with(new_quant_node)

                    # Update inputs of new_quant_node
                    def maybe_replace_node(n: torch.fx.Node) -> torch.fx.Node:
                        if n == input_node_of_quant:
                            return input_node
                        else:
                            return n

                    new_args = map_arg(new_quant_node.args, maybe_replace_node)
                    new_kwargs = map_arg(new_quant_node.kwargs, maybe_replace_node)
                    new_quant_node.args = new_args  # type: ignore[assignment]
                    new_quant_node.kwargs = new_kwargs  # type: ignore[assignment]
                    graph_module.graph.erase_node(quant_node)

    graph_module.graph.lint()
    graph_module.recompile()<|MERGE_RESOLUTION|>--- conflicted
+++ resolved
@@ -2398,18 +2398,15 @@
 def _generate_linear_dynamic_fp16_pattern(
     _dequant_weight_pattern,
     input_dim_exceeds_two=False,
-<<<<<<< HEAD
+    input_contiguous=True,
     relu_fused=False,
-=======
-    input_contiguous=True,
->>>>>>> 9eadd19d
 ):
     dtype = torch.float32
     t_pattern = _generate_linear_t_pattern(_dequant_weight_pattern, dtype)
 
     if input_dim_exceeds_two and not input_contiguous:
         # pattern is
-        #                   x -> expand -> bmm (-> add)
+        #                   x -> expand -> bmm (-> add) (-> relu)
         # w -> dequant -> permute -> expand /
         pattern_no_bias = CallFunction(
             aten.bmm.default,
@@ -2429,6 +2426,9 @@
             pattern_no_bias,
             KeywordArg("b"),
         )
+        if relu_fused:
+            pattern_with_bias = CallFunction(aten.relu.default, pattern_with_bias)
+            pattern_no_bias = CallFunction(aten.relu.default, pattern_no_bias)
         return pattern_with_bias, pattern_no_bias
 
     x_pattern_with_reshape = _may_generate_pattern_with_reshape(
@@ -2602,11 +2602,8 @@
     pattern,
     pass_number,
     input_dim_exceeds_two=False,
-<<<<<<< HEAD
+    input_contiguous=True,
     relu_fused=False,
-=======
-    input_contiguous=True,
->>>>>>> 9eadd19d
 ):
     def _extra_check_fn(match: Match):
         return match.kwargs["w_dtype"] == torch.float16
@@ -2621,25 +2618,21 @@
         Match the pattern:
         fp32 activation
           |
+        (reshape)
+          |
         mm/addmm <- t <- dequant_per_tensor (fp32) <- fp16_weight
           |
-        (reshape)
+        (reshape) <- (relu)
 
         OR
 
         fp32 activation
           |
-<<<<<<< HEAD
-        mm/addmm <- t <- dequant_per_tensor (fp32) <- fp16_weight
-          |
-        (relu)
-=======
         expand
           |
          bmm <- expand <- t <- dequant_per_tensor (fp32) <- fp16_weight
           |
-        (add)
->>>>>>> 9eadd19d
+        (add) <- (relu)
 
         Insert weight prepack node and change the pattern to:
         fp32 activation
@@ -2647,72 +2640,61 @@
         onednn.linear_dynamic_fp16 <- onednn.linear_prepack_fp16 <- fp16_weight
         (or onednn.linear_relu_dynamic_fp16)
         """
-<<<<<<< HEAD
-        dtype = torch.float
-        # pattern is the same for contiguous or non-contiguous input
-        input_contiguous = True
-        linear_nodes = filter_nodes(match.nodes, aten.addmm.default)
-        assert len(linear_nodes) <= 1
-        if len(linear_nodes) == 0:
-            linear_nodes = filter_nodes(match.nodes, aten.mm.default)
+        # find params
+        x = kwargs["x"]
+        w = kwargs["q_weight"]
+        bias = kwargs["b"] if "b" in kwargs else None
+
+        # find linear node
+        nodes_to_find = [aten.addmm.default, aten.mm.default, aten.bmm.default]
+        linear_nodes = []
+        for node in nodes_to_find:
+            linear_nodes.extend(filter_nodes(match.nodes, node))
         assert len(linear_nodes) == 1
         linear_node = linear_nodes[0]
         assert isinstance(linear_node, torch.fx.node.Node)
-        output_reshape_node = (
-            next(iter(linear_node.users)) if input_dim_exceeds_two else None
-        )
-        out_node = output_reshape_node if input_dim_exceeds_two else linear_node
-        if relu_fused:
-            out_node = match.output_node()
-        assert out_node is not None
-
         input_index = 1 if linear_node.target is aten.addmm.default else 0
         weight_index = input_index + 1
 
+        # find relu node
+        relu_node = None
+        if relu_fused:
+            relu_node = match.output_node()
+            assert isinstance(relu_node, torch.fx.node.Node)
+
+        # find reshape node, expand node and add node
         (
-            dequant_x_node,
             act_reshape_node,
-            activation_to_bf16_node,
-            act_expand_node,
-        ) = _get_linear_dq_node(
-            linear_node, input_index, dtype, input_dim_exceeds_two, input_contiguous
-        )
-        quant_x_node = dequant_x_node.args[0]
-        assert quant_x_node.target is quantized_decomposed.quantize_per_tensor.default
-
-        t_node = linear_node.args[weight_index]
-        assert isinstance(t_node, torch.fx.node.Node)
-=======
-        (
-            linear_node,
             output_reshape_node,
-        ) = _get_linear_node(match, input_dim_exceeds_two, input_contiguous)
-        input_index = 1 if linear_node.target is aten.addmm.default else 0
-        weight_index = input_index + 1
-
-        act_reshape_node, expand_x_node, expand_w_node = None, None, None
+            expand_x_node,
+            expand_w_node,
+            add_bias_node,
+        ) = (None, None, None, None, None)
         t_node = None
         if input_dim_exceeds_two:
             if input_contiguous:
                 act_reshape_node = linear_node.args[input_index]
                 t_node = linear_node.args[weight_index]
+                output_reshape_node = next(iter(linear_node.users))
+                assert output_reshape_node.target is aten.reshape.default
             else:
                 expand_x_node = linear_node.args[input_index]
                 expand_w_node = linear_node.args[weight_index]
+                assert isinstance(expand_w_node, torch.fx.node.Node)
                 t_node = expand_w_node.args[0]
+                if bias:
+                    add_bias_node = next(iter(linear_node.users))
+                    assert add_bias_node.target is aten.add.Tensor
         else:
             t_node = linear_node.args[weight_index]
->>>>>>> 9eadd19d
-
+        assert isinstance(t_node, torch.fx.node.Node)
+
+        # find dequant nodes of weight
         dequant_w_node = t_node.args[0]
         assert isinstance(dequant_w_node, torch.fx.node.Node)
         assert (
             dequant_w_node.target is quantized_decomposed.dequantize_per_tensor.default
         )
-
-        x = kwargs["x"]
-        w = kwargs["q_weight"]
-        bias = kwargs["b"] if "b" in kwargs else None
 
         x_shape = x.meta.get("tensor_meta").shape
         if has_free_symbols(x_shape):
@@ -2730,6 +2712,7 @@
                 packed_weight_op, args=packed_weight_inputs
             )
 
+            # create new linear node and insert on graph
             new_args: Tuple[Any, ...] = (
                 x,
                 prepack_weight_node,
@@ -2740,56 +2723,28 @@
                 if relu_fused
                 else torch.ops.onednn.linear_dynamic_fp16.default
             )
-<<<<<<< HEAD
             new_linear_node = graph.call_function(linear_op, args=new_args)
+            out_node = match.output_node()
             out_node.replace_all_uses_with(new_linear_node)
+
+            # Erase the original nodes in the reverse order
             new_linear_node.meta.update(out_node.meta)
-            # Erase the original linear node
-            if relu_fused:
-                graph.erase_node(out_node)
+            if relu_node is not None:
+                graph.erase_node(relu_node)
             if output_reshape_node is not None:
                 graph.erase_node(output_reshape_node)
+            if add_bias_node is not None:
+                graph.erase_node(add_bias_node)
             graph.erase_node(linear_node)
-            if input_dim_exceeds_two:
+            if act_reshape_node is not None:
+                assert isinstance(act_reshape_node, torch.fx.node.Node)
                 graph.erase_node(act_reshape_node)
-            graph.erase_node(dequant_x_node)
-            graph.erase_node(quant_x_node)
-=======
-            output_add_node_for_bias = None
-            if input_dim_exceeds_two:
-                if input_contiguous:
-                    output_reshape_node.replace_all_uses_with(new_linear_node)
-                    new_linear_node.meta.update(output_reshape_node.meta)
-                else:
-                    if bias:
-                        output_add_node_for_bias = match.output_node()
-                        assert output_add_node_for_bias.target is aten.add.Tensor
-                        output_add_node_for_bias.replace_all_uses_with(new_linear_node)
-                        new_linear_node.meta.update(output_add_node_for_bias.meta)
-                    else:
-                        linear_node.replace_all_uses_with(new_linear_node)
-                        new_linear_node.meta.update(linear_node.meta)
-            else:
-                linear_node.replace_all_uses_with(new_linear_node)
-                new_linear_node.meta.update(linear_node.meta)
-
-            # Erase the original linear node
-            if input_dim_exceeds_two:
-                if input_contiguous:
-                    graph.erase_node(output_reshape_node)
-                elif not input_contiguous and bias:
-                    assert output_add_node_for_bias is not None
-                    graph.erase_node(output_add_node_for_bias)
-            graph.erase_node(linear_node)
-            if input_dim_exceeds_two:
-                if input_contiguous:
-                    assert act_reshape_node is not None
-                    graph.erase_node(act_reshape_node)
-                else:
-                    assert expand_x_node is not None and expand_w_node is not None
-                    graph.erase_node(expand_x_node)
-                    graph.erase_node(expand_w_node)
->>>>>>> 9eadd19d
+            if expand_x_node is not None:
+                assert isinstance(expand_x_node, torch.fx.node.Node)
+                graph.erase_node(expand_x_node)
+            if expand_w_node is not None:
+                assert isinstance(expand_w_node, torch.fx.node.Node)
+                graph.erase_node(expand_w_node)
             graph.erase_node(t_node)
             graph.erase_node(dequant_w_node)
 
@@ -2809,39 +2764,26 @@
         KeywordArg("w_quant_max"),
         KeywordArg("w_dtype"),
     )
-<<<<<<< HEAD
-    for relu_fused in [False, True]:
-        for input_dim_exceeds_two in [False, True]:
-            patterns = _generate_linear_dynamic_fp16_pattern(
-                dequantize_per_tensor_weight_pattern,
-                input_dim_exceeds_two,
-                relu_fused=relu_fused,
-=======
     cases = itertools.product(
         [False, True],  # input_dim_exceeds_two
         [True, False],  # input_contiguous
-    )
-    for input_dim_exceeds_two, input_contiguous in cases:
+        [False, True],  # relu fused
+    )
+    for input_dim_exceeds_two, input_contiguous, relu_fused in cases:
         patterns = _generate_linear_dynamic_fp16_pattern(
             dequantize_per_tensor_weight_pattern,
             input_dim_exceeds_two,
             input_contiguous,
+            relu_fused,
         )
         for pattern in patterns:
             _register_linear_dynamic_fp16_weight_prepack_pass(
                 pattern,
-                pass_number=1,
+                pass_number=0 if relu_fused else 1,
                 input_dim_exceeds_two=input_dim_exceeds_two,
                 input_contiguous=input_contiguous,
->>>>>>> 9eadd19d
-            )
-            for pattern in patterns:
-                _register_linear_dynamic_fp16_weight_prepack_pass(
-                    pattern,
-                    pass_number=0 if relu_fused else 1,
-                    input_dim_exceeds_two=input_dim_exceeds_two,
-                    relu_fused=relu_fused,
-                )
+                relu_fused=relu_fused,
+            )
 
 
 @functools.lru_cache(None)
