--- conflicted
+++ resolved
@@ -1372,42 +1372,6 @@
             with kernel.set_subgraph_body("<STORE_OUTPUT>"):
                 for node in epilogue_nodes:
                     node.codegen(kernel.split_and_set_ranges(node.get_ranges()))
-<<<<<<< HEAD
-                kernel.cse.invalidate(OrderedSet[str]())
-
-            for input_name, buffer in kernel.named_input_nodes.items():
-                subgraph_name = f"<LOAD_INPUT_{input_name}>"
-                if prologue_group := buf_name_to_prologue_group.get(
-                    buffer.get_name(), []
-                ):
-                    can_codegen_without_upcast = all(
-                        can_codegen_without_upcasts(p_n) for p_n in prologue_group
-                    )
-
-                    # TODO - this doesnt work with libdevice calls, potentially other bugs
-                    # upcasting to fp32 and downcasting gives large slowdown
-                    with config.patch(
-                        "triton.codegen_upcast_to_fp32", not can_codegen_without_upcast
-                    ):
-                        with kernel.set_subgraph_body(subgraph_name):
-                            for prologue_node in prologue_group:
-                                if (
-                                    len(prologue_node.get_buffer_names()) == 1
-                                    and len(prologue_group) == 1
-                                ):
-                                    if prologue_preserves_zero_mask(prologue_node):
-                                        kernel.prologue_fused_inputs_preserve_zero |= (
-                                            prologue_node.get_buffer_names()
-                                        )
-
-                                prologue_node.codegen(
-                                    kernel.split_and_set_ranges(
-                                        prologue_node.get_ranges()
-                                    )
-                                )
-                            kernel.cse.invalidate(OrderedSet())
-=======
->>>>>>> 05041125
 
         if not isinstance(partial_code, str):
             partial_code.finalize_hook("<DEF_KERNEL>")
