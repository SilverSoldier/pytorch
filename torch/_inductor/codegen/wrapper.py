--- conflicted
+++ resolved
@@ -1241,7 +1241,7 @@
         self,
         name: str,
         value: ir.TensorBox,
-        bound_vars: Set[sympy.Symbol],
+        bound_vars: OrderedSet[sympy.Symbol],
     ):
         code = self.prefix
 
@@ -1255,32 +1255,6 @@
             code.writeline(f"{name}_stride = {name}.stride()")
             return f"{name}_stride"
 
-<<<<<<< HEAD
-        # Assign all symbolic shapes needed to local variables
-        bound_vars: OrderedSet[sympy.Symbol] = OrderedSet()
-
-        def is_expr(x):
-            return isinstance(x[1], sympy.Expr)
-
-        graph_inputs_expr = list(filter(is_expr, graph_inputs.items()))
-        graph_inputs_tensors = list(
-            filter(lambda x: not is_expr(x), graph_inputs.items())
-        )
-
-        for name, shape in graph_inputs_expr:
-            if isinstance(shape, sympy.Symbol) and shape not in bound_vars:
-                code.writeline(f"{self.declare}{shape} = {name}{self.ending}")
-                bound_vars.add(shape)
-
-        for name, value in graph_inputs_tensors:
-            shapes = value.get_size()
-            for dim, shape in enumerate(shapes):
-                if isinstance(shape, sympy.Symbol) and shape not in bound_vars:
-                    code.writeline(
-                        f"{self.declare}{shape} = {sizeof(name)}[{dim}]{self.ending}"
-                    )
-                    bound_vars.add(shape)
-=======
         if isinstance(value, sympy.Expr):
             if not isinstance(value, sympy.Symbol) or value in bound_vars:
                 return
@@ -1297,11 +1271,10 @@
                     bound_vars.add(stride)
         else:
             raise AssertionError(f"Unknown value type: {type(value)}")
->>>>>>> 06fbd3ba
 
     def codegen_inputs(self):
         """Assign all symbolic shapes to locals"""
-        bound_vars: Set[sympy.Symbol] = set()
+        bound_vars = OrderedSet[sympy.Symbol]()
         for name, value in V.graph.graph_inputs.items():
             self.codegen_input_symbol_assignment(name, value, bound_vars)
 
