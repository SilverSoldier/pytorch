--- conflicted
+++ resolved
@@ -100,22 +100,13 @@
 {%- else %}
     constexpr int64_t M = {{kernel.size(GemmOut, 0)}};
     constexpr int64_t Mr_blocks = (M + Mr - 1) / Mr;
-<<<<<<< HEAD
-    constexpr int64_t Mt_blocks = {{template.thread_blocking().block_m}};
-    constexpr int64_t Nt_blocks = {{template.thread_blocking().block_n}};
-    constexpr int64_t Kt_blocks = {{template.thread_blocking().block_k}};
-    constexpr int64_t Mc_blocks = {{template.cache_blocking()[0].block_m}};
-    constexpr int64_t Nc_blocks = {{template.cache_blocking()[0].block_n}};
-    constexpr int64_t Kc_blocks = {{template.cache_blocking()[0].block_k}};
-    bool horizontal_transverse = {{template.cache_blocking()[1]}};
-=======
     constexpr int64_t Mt_blocks = {{template.thread_blocking(num_threads).block_m}};
     constexpr int64_t Nt_blocks = {{template.thread_blocking(num_threads).block_n}};
     constexpr int64_t Kt_blocks = {{template.thread_blocking(num_threads).block_k}};
-    constexpr int64_t Mc_blocks = {{template.cache_blocking(num_threads).block_m}};
-    constexpr int64_t Nc_blocks = {{template.cache_blocking(num_threads).block_n}};
-    constexpr int64_t Kc_blocks = {{template.cache_blocking(num_threads).block_k}};
->>>>>>> 16e15f3c
+    constexpr int64_t Mc_blocks = {{template.cache_blocking(num_threads)[0].block_m}};
+    constexpr int64_t Nc_blocks = {{template.cache_blocking(num_threads)[0].block_n}};
+    constexpr int64_t Kc_blocks = {{template.cache_blocking(num_threads)[0].block_k}};
+    bool horizontal_transverse = {{template.cache_blocking(num_threads)[1]}};
     constexpr int64_t num_Mc_blocks = (Mr_blocks + Mc_blocks - 1) / Mc_blocks;
     constexpr int64_t num_Nc_blocks = (Nr_blocks + Nc_blocks - 1) / Nc_blocks;
     constexpr int64_t num_Mt_blocks = (Mr_blocks + Mt_blocks - 1) / Mt_blocks;
@@ -246,8 +237,12 @@
 {%- set tile_X = kernel.slice_nd(X, [("m_start_i", "m_end_i"), ("k_start", "k_end")]) %}
                         for (int64_t nci = nc; nci < nc_block_end; nci++) {
 {%- set acc_slice = kernel.slice_nd(acc, [("m_start_i - m_start", "m_end_i - m_start"), ("(nci - nc)*Nr", "(nci - nc + 1)*Nr")]) %}
+{%- if template.should_block_weights %}
 {%- set tile_W_3d = kernel.slice_nd(W, [("nci", "nci + 1"), ("k_start", "k_end"), ()]) %}
 {%- set tile_W = kernel.view(tile_W_3d, ["k_end - k_start", micro_gemm.register_blocking.block_n]) %}
+{%- else %}
+{%- set tile_W = kernel.slice_nd(W, [("k_start", "k_end"), ("n_start", "n_start + n_size")]) %}
+{%- endif %}
                             if (kc == k_block_start) {
                                 {{ micro_gemm.codegen_call(
                                     kernel, tile_X, tile_W, acc_slice, accum=False, horizontal_transverse=True
@@ -296,10 +291,8 @@
 {%- set tile_X = kernel.slice_nd(X, [("m_start", "m_end"), ("k_start", "k_end")]) %}
                         for (int64_t nci = nc; nci < nc_block_end; nci++) {
 {%- set acc_slice = kernel.slice_nd(acc, [("0", "m_end - m_start"), ("(nci - nc)*Nr", "(nci - nc + 1)*Nr")]) %}
-{%- if template.should_block_weights %}
 {%- set tile_W_3d = kernel.slice_nd(W, [("nci", "nci + 1"), ("k_start", "k_end"), ()]) %}
 {%- set tile_W = kernel.view(tile_W_3d, ["k_end - k_start", micro_gemm.register_blocking.block_n]) %}
-<<<<<<< HEAD
                             if (kc == k_block_start) {
                                 {{ micro_gemm.codegen_call(
                                     kernel, tile_X, tile_W, acc_slice, accum=False, horizontal_transverse=False
@@ -311,15 +304,6 @@
                                 )|indent(28, false)
                                 }}
                             }
-=======
-{%- else %}
-{%- set tile_W = kernel.slice_nd(W, [("k_start", "k_end"), ("n_start", "n_start + n_size")]) %}
-{%- endif %}
-                        if (kc == k_block_start) {
-                            {{ micro_gemm.codegen_call(kernel, tile_X, tile_W, acc_slice, accum=False)|indent(28, false) }}
-                        } else {
-                            {{ micro_gemm.codegen_call(kernel, tile_X, tile_W, acc_slice, accum=True)|indent(28, false) }}
->>>>>>> 16e15f3c
                         }
                 }
 {%- if maybe_k_slicing %}
@@ -608,21 +592,19 @@
         self.m, self.n, self.k = m, n, k
         self.padded_n = get_padded_n(n, self.register_blocking.block_n)
         self.is_dynamic_M = has_free_symbols((m,))
-<<<<<<< HEAD
-        self.silu_mul_fusion = False
-
-    def try_vertical_transverse(self) -> str:
-        return value_to_cpp(_use_cpp_gemm_strategy("VERTICAL"), "bool")
-
-    def try_horizontal_transverse(self) -> str:
-        return value_to_cpp(_use_cpp_gemm_strategy("HORIZONTAL"), "bool")
-
-    def is_silu_mul_fusion(self) -> str:
-        return value_to_cpp(self.silu_mul_fusion, "bool")
-=======
         self.should_block_weights = should_block_weights
         self.thread_blocking = self.make_thread_blocking_cache()
         self.cache_blocking = self.make_cache_blocking_cache()
+        self.silu_mul_fusion = False
+
+    def try_vertical_transverse(self) -> str:
+        return value_to_cpp(_use_cpp_gemm_strategy("VERTICAL"), "bool")
+
+    def try_horizontal_transverse(self) -> str:
+        return value_to_cpp(_use_cpp_gemm_strategy("HORIZONTAL"), "bool")
+
+    def is_silu_mul_fusion(self) -> str:
+        return value_to_cpp(self.silu_mul_fusion, "bool")
 
     def make_thread_blocking_cache(self):
         cache = lru_cache()(self._thread_blocking)
@@ -631,7 +613,6 @@
             return cache(num_threads)
 
         return thread_blocking
->>>>>>> 16e15f3c
 
     def _thread_blocking(self, num_threads: int) -> GemmBlocking:
         """
@@ -736,10 +717,6 @@
         assert best_blocking is not None
         return best_blocking
 
-<<<<<<< HEAD
-    @cache_on_self
-    def cache_blocking(self) -> tuple[GemmBlocking, bool]:
-=======
     def make_cache_blocking_cache(self):
         cache = lru_cache()(self._cache_blocking)
 
@@ -749,7 +726,6 @@
         return cache_blocking
 
     def _cache_blocking(self, num_threads: int) -> GemmBlocking:
->>>>>>> 16e15f3c
         def get_cache_blocking(register_blocking, thread_blocking):
             horizontal_transverse = False
             Mr = register_blocking.block_m
