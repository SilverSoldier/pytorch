# mypy: allow-untyped-defs
import contextlib
import dataclasses
import functools
import itertools
import math
import re
import sys
import warnings
from enum import Enum
<<<<<<< HEAD
from typing import Any, cast, Dict, List, Optional, Sequence, Tuple, Union
=======
from typing import Callable, cast, Dict, List, Optional, Sequence, Set, Tuple, Union
>>>>>>> 99151a34

import sympy

import torch
import torch.fx
from torch._inductor import dependencies
from torch._prims_common import is_float_dtype, is_integer_dtype
from torch.utils._ordered_set import OrderedSet
from torch.utils._sympy.functions import CeilDiv, FloorDiv, ModularIndexing
from torch.utils._sympy.symbol import free_symbol_is_type, symbol_is_type, SymT

from ..._dynamo.utils import counters
from .. import codecache, config, cpp_builder, cpu_vec_isa, ir, metrics
from ..loop_body import LoopBody
from ..scheduler import (
    BaseSchedulerNode,
    BaseScheduling,
    ForeachKernelSchedulerNode,
    FusedSchedulerNode,
    Scheduler,
    SchedulerNode,
)
from ..utils import (
    cache_on_self,
    get_bounds_index_expr,
    get_fused_kernel_name,
    has_free_symbols,
    is_welford_reduction,
    parallel_num_threads,
    Placeholder,
    sympy_index_symbol,
    sympy_index_symbol_with_prefix,
    sympy_product,
    sympy_subs,
)
from ..virtualized import NullKernelHandler, ops, OpsValue, V
from .common import (
    BackendFeature,
    BracesBuffer,
    CppWrapperKernelArgs,
    CSE,
    CSEVariable,
    DataTypePropagation,
    DeferredLine,
    DTYPE_TO_COMPUTATION_DTYPE,
    IndentedBuffer,
    Kernel,
    KernelArgs,
    OpOverrides,
    OptimizationContext,
)
from .cpp_utils import (
    _get_dtype_from_loopbodies,
    _get_loop_body,
    cexpr,
    cexpr_index,
    codegen_rand,
    CppCSEVariable,
    DTYPE_TO_CPP,
    INDEX_TYPE,
    LocalBufferContext,
    promote_args,
    template_fusion_with_epilogues_supported,
    unify_mask_base_type,
    value_to_cpp,
)


_IS_WINDOWS = sys.platform == "win32"


def get_export_declaration():
    return "__declspec(dllexport)" if _IS_WINDOWS else ""


schedule_log = torch._logging.getArtifactLogger(__name__, "schedule")

NATIVE_OMP_RTYPES = OrderedSet(["+", "*", "^", "||", "min", "max"])
RTYPE_TO_CPP = {
    "sum": "+",
    "prod": "*",
    "xor_sum": "^",
    "min": "min",
    "max": "max",
    "argmin": "argmin",
    "argmax": "argmax",
    "any": "||",
    "welford_reduce": "welford",
    "welford_combine": "welford",
}
VECTORIZABLE_RTYPES = OrderedSet(
    [
        "max",
        "min",
        "sum",
        "prod",
        "xor_sum",
        "welford_reduce",
        "welford_combine",
        "argmin",
        "argmax",
        "any",
    ]
)

PYTHON_TO_CPP = {
    "Tensor": "at::Tensor",
    "int": "long",
    "float": "double",
    "bool": "bool",
    "str": "std::string",
    "ScalarType": "c10::ScalarType",
    "MemoryFormat": "at::MemoryFormat",
    "Layout": "at::Layout",
    "Device": "at::Device",
    "number": "at::Scalar",
}

CONTAINER_PYTHON_TO_CPP = {
    "List": "std::vector",
    "Optional": "std::optional",
}

DTYPE_LOWP_FP = [
    torch.bfloat16,
    torch.float16,
]

VECTORIZABLE_DTYPES: List[torch.dtype] = [
    torch.float64,
    torch.float,
    torch.bfloat16,
    torch.float16,
    torch.bool,
    torch.uint8,
    torch.int8,
    torch.int32,
    torch.int64,
]

MASKED_VECTORIZABLE_DTYPES: List[torch.dtype] = [
    torch.float,
    torch.bfloat16,
    torch.float16,
    torch.uint8,
    torch.int8,
]


def reduction_init(reduction_type, dtype):
    if dtype in DTYPE_LOWP_FP:
        # Since load promotes all half-precision inputs to float, the initial
        # constant for reduction must be promoted as well
        dtype = torch.float32
    if reduction_type in ("xor_sum", "sum", "any"):
        return 0
    if reduction_type == "prod":
        return 1
    if reduction_type in ("max", "argmax", "min", "argmin"):
        cdtype = DTYPE_TO_CPP[dtype]
        min_var = (
            f"-std::numeric_limits<{cdtype}>::infinity()"
            if is_float_dtype(dtype)
            else f"std::numeric_limits<{cdtype}>::min()"
        )
        max_var = (
            f"std::numeric_limits<{cdtype}>::infinity()"
            if is_float_dtype(dtype)
            else f"std::numeric_limits<{cdtype}>::max()"
        )
        init_var = min_var if reduction_type in ("max", "argmax") else max_var
        return (
            init_var
            if reduction_type in ("max", "min")
            else f"IndexValue<{cdtype}>{{0, {init_var}}}"
        )
    if is_welford_reduction(reduction_type):
        return f"Welford<{DTYPE_TO_CPP[dtype]}>()"
    raise AssertionError(reduction_type)


def reduction_acc_type(reduction_type, dtype):
    scalar_type = DTYPE_TO_CPP[DTYPE_TO_COMPUTATION_DTYPE[dtype]]
    if is_welford_reduction(reduction_type):
        return f"Welford<{scalar_type}>"
    if reduction_type in ("argmin", "argmax"):
        return f"IndexValue<{scalar_type}>"
    return scalar_type


def reduction_combine(
    reduction_type,
    var,
    next_value,
    index: Optional[sympy.Symbol] = None,
    src_dtype=None,
):
    is_bool = src_dtype == torch.bool
    if reduction_type == "sum":
        conjunction = "|" if is_bool else "+"
        return f"{var} {conjunction} {next_value}"
    if reduction_type == "prod":
        return f"{var} * {next_value}"
    if reduction_type == "xor_sum":
        return f"{var} ^ {next_value}"
    if reduction_type == "any":
        return f"{var} || {next_value}"
    if reduction_type in ("min", "max"):
        return f"{reduction_type}_propagate_nan({var}, {next_value})"
    if reduction_type == "welford_reduce":
        return f"welford_combine({var}, {next_value})"
    if reduction_type == "welford_combine":
        if isinstance(next_value, tuple):
            mean, m2, weight = next_value
        else:
            mean, m2, weight = reduction_project(reduction_type, next_value)
        return f"welford_combine({var}, {{{mean}, {m2}, {weight}}})"
    if reduction_type in ("argmin", "argmax"):
        if index is not None:
            return f"{reduction_type}_combine({var}, {next_value}, {index})"
        else:
            return f"{reduction_type}_combine({var}, {next_value})"
    raise AssertionError(reduction_type)


def reduction_project(reduction_type, acc):
    if is_welford_reduction(reduction_type):
        return f"{acc}.mean", f"{acc}.m2", f"{acc}.weight"
    elif reduction_type in ("argmin", "argmax"):
        return f"{acc}.index"
    return acc


def move_code_under_inner_loop(
    code: IndentedBuffer,
    iter_var: sympy.Expr,
    new_iter_var: str,
    loop_start: sympy.Expr,
    loop_end: sympy.Expr,
) -> BracesBuffer:
    r"""
    f(iter_var) is transformed to f(new_iter_var) under the inner loop
      \/
    for (new_iter_var = loop_start; new_iter_var < loop_end; new_iter_var++) {
        f(new_iter_var)
    }
    Please be careful while using this function,
    as the variable defined in f(iter_var) will be invalid outside the for loop.
    For example:
    auto tmp0 = in_ptr[x0]; ->
    for (new_x0 = start; new_x0 < end; new_x0++){
        auto tmp0 = in_ptr[new_x0];
    }
    The tmp0 is invalid outside the loop.
    """
    transformed_code = BracesBuffer()
    with contextlib.ExitStack() as stack:
        transformed_code.writeline(
            f"for ({INDEX_TYPE} {new_iter_var} = {cexpr_index(loop_start)};"
            + f"{new_iter_var} < {cexpr_index(loop_end)}; {new_iter_var}++)"
        )
        stack.enter_context(transformed_code.indent())
        for _, line in enumerate(code._lines):
            assert isinstance(
                line,
                (
                    str,
                    DeferredLine,
                ),
            )
            deferred_name = None
            if isinstance(line, DeferredLine):
                deferred_name = line.name
                line = line.line
            new_line = re.sub(r"\b" + f"{iter_var}" + r"\b", f"{new_iter_var}", line)
            if deferred_name:
                new_line = DeferredLine(deferred_name, new_line)  # type: ignore[assignment]
            transformed_code.writeline(new_line)
    return transformed_code


def reduction_prefix_array(
    acc_var: Union[str, CSEVariable],
    acc_type: str,
    reduction_type: str,
    dtype: torch.dtype,
    len: int,
    init_fn,
):
    """
    MSVC don't support dynamic array(VLA). So we use std::unique_ptr here.
    Ref: https://stackoverflow.com/questions/56555406/creating-dynamic-sized-array-using-msvc-c-compiler
    MSVC is the only one compiler without VLA. support. Since MSVC can't get good performance here.
    We just use unique_ptr make it works on MSVC.
    For other compilers, we continue to use VLA to get best performence.
    """
    code_buffer = IndentedBuffer()
    acc_decl = (
        f"auto {acc_var}_arr = std::make_unique<{acc_type}[]>({len});"
        if cpp_builder.is_msvc_cl()
        else f"{acc_type} {acc_var}_arr[{len}];"
    )
    code_buffer.writeline(f"{acc_decl}")
    code_buffer.writelines(
        [
            f"for (int i = 0; i < {len}; i++)",
            "{",
            f"    {acc_var}_arr[i] = {init_fn(reduction_type, dtype)};",
            "}",
        ],
    )
    return code_buffer


def replace_acc_name(buffer: IndentedBuffer, name: str, new_name: str):
    for i, line in enumerate(buffer._lines):
        assert isinstance(
            line,
            (
                str,
                DeferredLine,
            ),
        )
        if isinstance(line, DeferredLine):
            line.line = re.sub(r"\b" + f"{name}" + r"\b", f"{new_name}", line.line)
        else:
            buffer._lines[i] = re.sub(r"\b" + f"{name}" + r"\b", f"{new_name}", line)


@functools.lru_cache
def stride_at(index: sympy.Expr, var: sympy.Symbol):
    if not index.has(var):
        # see test_torchinductor_dynamic_shapes.py::test_full_boolean_dynamic_shapes_cpu
        # which has tmp0 = ops.index_expr(s0 >= 1024, torch.bool) and fails below calculation.
        # in this case, there is no dependencies between index and var.
        return sympy.S.Zero
    replacement = {var: var + 1}
    new_index = sympy_subs(index, replacement)  # type: ignore[arg-type]
    return sympy.simplify(new_index - index)


@functools.lru_cache
def simplify_index_in_vec_range(index: sympy.Expr, var: sympy.Expr, vec_length: int):
    """
    Simplifies the index expression within the range of a vectorized loop.
    Given a vectorized loop variable `var` in the range of a loop with `vec_length`,
    this function transforms the `index` into an equivalent form. It handles
    simplifications for cases where `var` can be expressed as `vec_length * a + b`,
    where `b` ranges from 0 to `vec_length - 1`. The function reduces occurrences
    of `FloorDiv` and `ModularIndexing` in the `index` with best-effort optimizations.

    NOTE:
    The simplified index expression is intended for analysis purposes only, not
    for code generation. It replaces `FloorDiv` and `ModularIndexing` with free variables
    which are not dependent on the loop variable `var` in the vectorized range. Check
    https://github.com/pytorch/pytorch/pull/117221#discussion_r1449746217 for more details.

    Examples:
    1. If `var` is `x3` and `vec_length` is 16, and `x3 = 16*a + b`, then
       `FloorDiv(x3, div)` or `ModularIndexing(x3, div, mod)` becomes a free variable
       when `div` is divisible by 16.
    2. `ModularIndexing(x3, 1, mod)` can be simplified to `x3 + c` where `c` is a free
       variable when `mod` is divisible by 16.
    """

    div_freevar_id = 0
    mod_freevar_id = 0

    def visit_indexing_div(divisor):
        nonlocal div_freevar_id
        result = FloorDiv(var, divisor)
        if sympy.gcd(divisor, vec_length) == vec_length:
            result = sympy.Symbol(f"{var}_div_c{div_freevar_id}")
            div_freevar_id += 1
        return result

    def visit_modular_indexing(divisor, modulus):
        nonlocal mod_freevar_id
        result = ModularIndexing(var, divisor, modulus)
        if sympy.gcd(divisor, vec_length) == vec_length:
            result = sympy.Symbol(f"{var}_mod_c{mod_freevar_id}")
            mod_freevar_id += 1
        elif divisor == 1 and sympy.gcd(modulus, vec_length) == vec_length:
            result = var + sympy.Symbol(f"{var}_mod_c{mod_freevar_id}")
            mod_freevar_id += 1
        return result

    original_index = index

    div = sympy.Wild("divisor", integer=True)
    if index.has(FloorDiv):
        index = index.replace(FloorDiv(var, div), visit_indexing_div)

    mod = sympy.Wild("modulus", integer=True)
    if index.has(ModularIndexing):
        index = index.replace(ModularIndexing(var, div, mod), visit_modular_indexing)

    index = sympy.simplify(index)
    if index != original_index:
        return simplify_index_in_vec_range(index, var, vec_length)

    return index


@functools.lru_cache
def stride_at_vec_range(
    index: sympy.Expr, var: sympy.Symbol, vec_length: Optional[int] = None
):
    if vec_length:
        index = simplify_index_in_vec_range(index, var, vec_length)
    return stride_at(index, var)


class OuterLoopFusedSchedulerNode(FusedSchedulerNode):
    @classmethod
    def fuse(  # type: ignore[override]
        cls, node1: BaseSchedulerNode, node2: BaseSchedulerNode, outer_loop_fusion_depth
    ):
        assert node1.scheduler is node2.scheduler
        assert all(
            type(node)
            in (
                OuterLoopFusedSchedulerNode,
                SchedulerNode,
                FusedSchedulerNode,
            )
            for node in (node1, node2)
        )
        if any(type(node) is OuterLoopFusedSchedulerNode for node in (node1, node2)):
            return cls(
                node1.scheduler,
                (
                    list(node1.get_outer_nodes())
                    if type(node1) is OuterLoopFusedSchedulerNode
                    else [
                        node1,
                    ]
                )
                + (
                    list(node2.get_outer_nodes())
                    if type(node2) is OuterLoopFusedSchedulerNode
                    else [
                        node2,
                    ]
                ),
                outer_loop_fusion_depth,
            )
        else:
            return cls(node1.scheduler, [node1, node2], outer_loop_fusion_depth)  # type: ignore[list-item]

    def __init__(
        self,
        scheduler: "Scheduler",
        outer_fused_nodes: List[Union[FusedSchedulerNode, SchedulerNode]],
        outer_loop_fusion_depth,
    ):
        self.outer_fused_nodes: List[
            Union[FusedSchedulerNode, SchedulerNode]
        ] = outer_fused_nodes
        self.outer_loop_fusion_depth = outer_loop_fusion_depth
        flatten_snodes = []
        for _node in self.outer_fused_nodes:
            assert isinstance(_node, (SchedulerNode, FusedSchedulerNode))
            flatten_snodes.extend(list(_node.get_nodes()))
        super().__init__(scheduler, flatten_snodes)  # type: ignore[arg-type]

    def get_outer_nodes(self):
        return self.outer_fused_nodes

    def check_outer_fusion_loop_level_attr(
        self, cpp_kernel_proxy_list, outer_loop_fusion_depth
    ):
        # This function ensures that the same tiling split is applied at each loop level within the outer loop fusion depth.
        # In the fusion stage, we only examine nodes with same vars and reduce.
        # However, for nodes with same vars and reduce, the loops may still have different tile splits.
        # For example (test_expr_vec_non_contiguous in test_cpu_repro.py):
        #   * buf0 tiling along the 2nd loop level, buf1 tiling along the 3rd loop level.
        # If the check failed, we should fall back to standard loop codegen.
        def _inner(
            left_loop_nest: LoopNest,
            right_loop_nest: LoopNest,
            loop_fusion_depth: int,
            current_checking_depth: int,
        ) -> bool:
            assert left_loop_nest.loops
            assert right_loop_nest.loops
            left_loop_level = left_loop_nest.loops[current_checking_depth]
            right_loop_level = right_loop_nest.loops[current_checking_depth]
            # Check if same loop level attr
            outer_loops_attr_compare_list = [
                "var",
                "size",
                "offset",
                "steps",
            ]
            if not (
                all(
                    getattr(left_loop_level, attr_compare)
                    == getattr(right_loop_level, attr_compare)
                    for attr_compare in outer_loops_attr_compare_list
                )
            ):
                return False

            assert loop_fusion_depth >= 1
            if (loop_fusion_depth := loop_fusion_depth - 1) > 0:
                # Check next loop level attr
                current_checking_depth = current_checking_depth + 1
                assert current_checking_depth < len(left_loop_nest.loops)
                assert current_checking_depth < len(right_loop_nest.loops)
                if not _inner(
                    left_loop_nest,
                    right_loop_nest,
                    loop_fusion_depth,
                    current_checking_depth,
                ):
                    return False

            return True

        for idx in range(len(cpp_kernel_proxy_list) - 1):
            left_loop_nest = cpp_kernel_proxy_list[idx].loop_nest
            right_loop_nest = cpp_kernel_proxy_list[idx + 1].loop_nest
            if not _inner(
                left_loop_nest,
                right_loop_nest,
                outer_loop_fusion_depth,
                0,
            ):
                return False

        return True

    def merge_outer_fusion_kernels(
        self,
        cpp_kernel_proxy_list,
    ):
        kernel_group = cpp_kernel_proxy_list[0].kernel_group
        outer_loop_fused_kernel = OuterLoopFusedKernel(kernel_group)
        outer_loop_fused_kernel.inner = [
            proxy.loop_nest.from_loop_level(self.outer_loop_fusion_depth)
            for proxy in cpp_kernel_proxy_list
        ]
        outer_fused_proxy = cpp_kernel_proxy_list[0]
        outer_fused_proxy.loop_nest.kernel = outer_loop_fused_kernel
        outer_fused_proxy.loop_nest.loops = outer_fused_proxy.loop_nest.loops[
            : self.outer_loop_fusion_depth
        ]
        return outer_fused_proxy


class RecordOptimizationContext:
    def __init__(self, func_name: str = ""):
        self.func_name = func_name
        self.current_node: Optional[torch.fx.Node] = None
        self.opt_ctx: Optional[OptimizationContext] = None

    def __enter__(self):
        assert V.interpreter
        assert V.interpreter.current_node

        self.current_node = V.interpreter.current_node
        assert self.current_node is not None
        if OptimizationContext.key in self.current_node.meta:
            self.opt_ctx = self.current_node.meta[OptimizationContext.key]
        else:
            self.opt_ctx = OptimizationContext()
        assert self.opt_ctx is not None
        self.opt_ctx.ops_name = self.func_name
        return self

    def __exit__(self, exc_type, exc_val, exc_tb):
        assert self.current_node
        assert self.opt_ctx
        self.current_node.meta[OptimizationContext.key] = self.opt_ctx

    def get_opt_ctx(self):
        return self.opt_ctx

    def get_fx_node(self):
        assert self.current_node
        return self.current_node


class CppOverrides(OpOverrides):
    """Map element-wise ops to C++"""

    @staticmethod
    def add(a, b):
        return f"decltype({a})({a} + {b})"

    @staticmethod
    def sub(a, b):
        return f"decltype({a})({a} - {b})"

    @staticmethod
    def mul(a, b):
        return f"decltype({a})({a} * {b})"

    @staticmethod
    def to_dtype(x, dtype, src_dtype=None, use_compute_types=True):
        assert isinstance(x, CppCSEVariable)
        if src_dtype is None:
            src_dtype = x.dtype
        expr = V.kernel.get_to_dtype_expr(x, dtype, src_dtype)
        csevar = V.kernel.cse.generate(V.kernel.compute, expr)
        csevar.update_on_args("to_dtype", (x, dtype), {"src_dtype": src_dtype})
        if dtype in [torch.bfloat16, torch.float16] and src_dtype == torch.float:
            """
            https://github.com/pytorch/pytorch/issues/115260
            For FusedSchedulerNode[node1, node2], the node2 loads what node1 stores and the buffer is
            in low-precision floating point data type. When the output of node1 also serves as the output of the
            kernel, the result of nodes would be different from the case when output of node1 is not the output
            of the kernel (where we don't need to insert `to_dtype` for legalization). To address the problem, on
            storing the lowp node1 output, we also add the inverse dtype conversion to high precision data type
            to the cse cache.

            Example (pseudo code):
                node1_output = ...
                node1_output_lowp = to_dtype(node1_output, dtype=torch.bfloat16)
                store(buf, node1_output_lowp)
                node2_input_lowp = load(buf)
                node2_input = to_dtype(node2_input_lowp, dtype=torch.float)

            Without cse cache trick:
                node1_output = ...
                node1_output_lowp = to_dtype(node1_output, dtype=torch.bfloat16)
                store(buf, node1_output_lowp)
                node2_input_lowp = node_output_lowp # hit store cache
                node2_input = to_dtype(node2_input_lowp, dtype=torch.float)

            With cse cache trick:
                node1_output = ...
                node1_output_lowp = to_dtype(node1_output, dtype=torch.bfloat16)
                # also add `to_dtype(node1_input_lowp, dtype=torch.float)` -> `node1_output` to cse cache
                store(buf, node1_output_lowp)
                node2_input_lowp = node_output_lowp # hit store cache
                node2_input = node1_output # hit cse cache
            """
            V.kernel.cache_dtype_convert(x, src_dtype, csevar, dtype)
        return csevar

    @staticmethod
    def to_dtype_bitcast(x, dtype, src_dtype):
        assert dtype in DTYPE_TO_CPP, f"{dtype} missing from {__name__}.DTYPE_TO_CPP"
        if src_dtype in (torch.float16, torch.bfloat16):
            # c10::bit_cast requires the source and target have the bitwidth.
            # Because the input tensor's dtype could be promoted, e.g. from float16 to
            # float, we have to cast the tensor to its original source dtype before
            # invoking bit_cast. We also need to convert the bit-casted tensor
            # back to float to make sure we keep using higher precision values
            # for the rest of the computation.
            cast_x = f"c10::convert<{DTYPE_TO_CPP[src_dtype]}>({x})"
            cast_x = f"c10::bit_cast<{DTYPE_TO_CPP[dtype]}>({cast_x})"
            return f"c10::convert<{DTYPE_TO_CPP[torch.float32]}>({cast_x})"
        else:
            return f"c10::bit_cast<{DTYPE_TO_CPP[dtype]}>({x})"

    @staticmethod
    def abs(x):
        return f"std::abs({x})"

    @staticmethod
    def sin(x):
        return f"std::sin({x})"

    @staticmethod
    def cos(x):
        return f"std::cos({x})"

    @staticmethod
    def neg(x):
        return f"decltype({x})(-{x})"

    @staticmethod
    def exp(x):
        # return f"Sleef_expf_u10({x})"
        return f"std::exp({x})"

    @staticmethod
    def exp2(x):
        return f"std::exp2({x})"

    @staticmethod
    def expm1(x):
        return f"std::expm1({x})"

    @staticmethod
    def erf(x):
        return f"std::erf({x})"

    @staticmethod
    def erfc(x):
        return f"std::erfc({x})"

    @staticmethod
    def erfinv(x):
        return f"calc_erfinv({x})"

    @staticmethod
    def sqrt(x):
        return f"std::sqrt({x})"

    @staticmethod
    def rsqrt(x):
        return f"1 / std::sqrt({x})"

    @staticmethod
    def log1p(x):
        bug = config.cpp.inject_log1p_bug_TESTING_ONLY
        if bug == "accuracy":
            return f"{x} + decltype({x})(1)"
        elif bug is None:
            return f"std::log1p({x})"
        else:
            raise AssertionError(
                f"unrecognized config cpp.inject_log1p_bug_TESTING_ONLY = {bug!r}"
            )

    @staticmethod
    def tan(x):
        return f"std::tan({x})"

    @staticmethod
    def tanh(x):
        return f"std::tanh({x})"

    @staticmethod
    def signbit(x):
        """
        On windows std::signbit only support float type.
        Ref: https://learn.microsoft.com/en-us/cpp/c-runtime-library/reference/signbit?view=msvc-170
        """
        return (
            f"std::signbit(static_cast<float>({x}))"
            if _IS_WINDOWS
            else f"std::signbit({x})"
        )

    @staticmethod
    def pow(a, b):
        return f"std::pow({a}, {b})"

    @staticmethod
    def log(x):
        return f"std::log({x})"

    @staticmethod
    def round(x):
        return f"std::nearbyint({x})"

    @staticmethod
    def floor(x):
        return f"std::floor({x})"

    @staticmethod
    def floordiv(a, b):
        # a and b are integer type
        quot = f"{a} / {b}"
        rem = f"{a} % {b}"
        return f"(({a} < 0) != ({b} < 0) ? ({rem} != 0 ? {quot} - 1 : {quot}) : {quot})"

    @staticmethod
    def ceil(x):
        return f"std::ceil({x})"

    @staticmethod
    def trunc(x):
        return f"std::trunc({x})"

    @staticmethod
    def truncdiv(a, b):
        # a and b are integer type
        return f"{a} / {b}"

    @staticmethod
    def fmod(a, b):
        return f"std::fmod({a}, {b})"

    @staticmethod
    def isinf(x):
        return f"std::isinf({x})"

    @staticmethod
    def isnan(x):
        return f"std::isnan({x})"

    @staticmethod
    def lgamma(x):
        return f"std::lgamma({x})"

    @staticmethod
    def acos(x):
        return f"std::acos({x})"

    @staticmethod
    def acosh(x):
        return f"std::acosh({x})"

    @staticmethod
    def cosh(x):
        return f"std::cosh({x})"

    @staticmethod
    def sinh(x):
        return f"std::sinh({x})"

    @staticmethod
    def asin(x):
        return f"std::asin({x})"

    @staticmethod
    def asinh(x):
        return f"std::asinh({x})"

    @staticmethod
    def atan2(x, y):
        return f"std::atan2({x}, {y})"

    @staticmethod
    def atan(x):
        return f"std::atan({x})"

    @staticmethod
    def atanh(x):
        return f"std::atanh({x})"

    @staticmethod
    def copysign(x, y):
        return f"std::copysign({x}, {y})"

    @staticmethod
    def frexp(x):
        cache_keys = f"frexp({x})[0]", f"frexp({x})[1]"
        if all(V.kernel.cse.try_get(cache_key) is not None for cache_key in cache_keys):
            return tuple(V.kernel.cse.try_get(cache_key) for cache_key in cache_keys)

        code = BracesBuffer()
        exponent = V.kernel.cse.newvar()
        mantissa = V.kernel.cse.newvar()
        code.writeline(f"int32_t {exponent};")
        code.writeline(f"auto {mantissa} = std::frexp({x}, &{exponent});")
        V.kernel.compute.splice(code)
        cse_vars = (mantissa, exponent)
        for cache_key, cse_var in zip(cache_keys, cse_vars):
            V.kernel.cse.put(cache_key, cse_var)
        return mantissa, exponent

    @staticmethod
    def hypot(x, y):
        return f"std::hypot({x}, {y})"

    @staticmethod
    def log10(x):
        return f"std::log10({x})"

    @staticmethod
    def log2(x):
        return f"std::log2({x})"

    @staticmethod
    def nextafter(x, y):
        return f"std::nextafter({x}, {y})"

    @staticmethod
    def relu(x):
        bug = config.cpp.inject_relu_bug_TESTING_ONLY
        if bug == "compile_error":
            return "compile error!"
        elif bug == "runtime_error":
            return f"{x}; throw 1"
        elif bug == "accuracy":
            return f"{x} + decltype({x})(1)"
        elif bug is None:
            return f"std::max({x}, decltype({x})(0))"
        else:
            raise AssertionError(
                f"unrecognized config cpp.inject_relu_bug_TESTING_ONLY = {bug!r}"
            )

    @staticmethod
    def minimum(a, b):
        return f"min_propagate_nan({a}, {b})"

    @staticmethod
    def maximum(a, b):
        return f"max_propagate_nan({a}, {b})"

    @staticmethod
    def where(a, b, c):
        return f"{a} ? {b} : {c}"

    @staticmethod
    def mod(a, b):
        return f"mod({a}, {b})"

    @staticmethod
    def constant(val, dtype):
        if dtype in DTYPE_LOWP_FP:
            # Since load promotes all half-precision inputs to float, constants
            # must be promoted as well
            dtype = torch.float32
        return value_to_cpp(val, DTYPE_TO_CPP[dtype])

    @staticmethod
    def index_expr(expr, dtype):
        idx_str = cexpr(V.kernel.rename_indexing(expr))
        var = V.kernel.cse.generate(
            V.kernel.compute, idx_str, bounds=get_bounds_index_expr(expr)
        )
        return ops.to_dtype(var, dtype)

    @staticmethod
    def masked(mask, body, other):
        code = BracesBuffer()

        # Write masked operation into a lambda
        body_var = V.kernel.cse.newvar()
        code.writeline(f"auto {body_var} = [&]")
        with V.kernel.swap_buffers(code), code.indent():
            result = body()
            code.writeline(f"return {result};")
        code.writeline(";")
        V.kernel.compute.splice(code)

        # Use the lambda's return type as the type of other
        other_code = value_to_cpp(other, f"decltype({body_var}())")
        return f"{mask} ? {body_var}() : {other_code}"

    @staticmethod
    def logical_and(a, b):
        return f"{a} && {b}"

    @staticmethod
    def logical_not(a):
        return f"!{a}"

    @staticmethod
    def logical_or(a, b):
        return f"{a} || {b}"

    @staticmethod
    def logical_xor(a, b):
        return f"{a} != {b}"

    @staticmethod
    def bitwise_and(a, b):
        return f"decltype({a})({a} & {b})"

    @staticmethod
    def bitwise_not(a):
        return f"decltype({a})(~{a})"

    @staticmethod
    def bitwise_or(a, b):
        return f"decltype({a})({a} | {b})"

    @staticmethod
    def bitwise_xor(a, b):
        return f"decltype({a})({a} ^ {b})"

    @staticmethod
    def bitwise_left_shift(a, b):
        return f"decltype({a})({a} << {b})"

    @staticmethod
    def bitwise_right_shift(a, b):
        return f"decltype({a})({a} >> {b})"

    @staticmethod
    def rand(seed: sympy.Expr, offset: sympy.Expr):
        return f"normalized_rand_cpu({seed}, {offset})"

    @staticmethod
    def randn(seed: sympy.Expr, offset: sympy.Expr):
        return f"randn_cpu({seed}, {offset})"

    @staticmethod
    def randint64(seed: sympy.Expr, offset: sympy.Expr, low, high):
        return f"randint64_cpu({seed}, {offset}, {low}, {high})"

    @staticmethod
    def sigmoid(x):
        return f"decltype({x})(1) / (decltype({x})(1) + std::exp(-{x}))"

    @staticmethod
    def sign(x):
        code = BracesBuffer()
        scalar_zero = f"decltype({x})(0)"
        scalar_one = f"decltype({x})(1)"
        code.writeline("[&]()")
        with code.indent():
            code.writeline(f"auto left = {x} > 0 ? {scalar_one} : {scalar_zero};")
            code.writeline(f"auto right = {x} < 0 ? {scalar_one} : {scalar_zero};")
            code.writeline("return left - right;")
        code.writeline("()")
        return code


CppOverrides._initialize_pointwise_overrides("cpp")


class CppVecOverrides(CppOverrides):
    """Map element-wise ops to aten vectorization C++"""

    def __new__(cls, *args, **kargs):
        self = super().__new__(cls)

        def wrap(func):
            # `CppVecKernel` generates both scalar ops and vector ops according to
            # whether the inputs are scalars or vectors while all ops in `CppVecOverrides`
            # (except for some ops explained below) assume the inputs are vectors. We wrap the ops in
            # `CppVecOverrides` to broadcast scalar inputs to vectors if needed or fallback to
            # `CppOverrides` when all inputs are scalars.
            #
            # Notes on ops handled separately in their own functions:
            # `ops.masked`:
            #     needs recursive handling of masked body.
            # `ops.index_expr`:
            #     needs to further analyze the dependency of the index expression on
            #     the tiling itervar.
            def wrapper(*args, **kwargs):
                scalars = [
                    arg
                    for arg in args
                    if isinstance(arg, (int, sympy.Expr))
                    or (isinstance(arg, CppCSEVariable) and not arg.is_vec)
                ]
                vectors = [
                    arg
                    for arg in args
                    if isinstance(arg, CppCSEVariable) and arg.is_vec
                ]
                new_args = list(args)
                if scalars and vectors:
                    new_args = []
                    for arg in args:
                        if isinstance(arg, (int, sympy.Expr)):
                            if isinstance(arg, sympy.Expr) and not arg.is_number:
                                arg = ops.index_expr(arg, torch.int64)
                            else:
                                arg = ops.constant(arg, torch.int64)
                            arg = arg.value if isinstance(arg, OpsValue) else arg
                        new_args.append(arg)

                # DType Promotion
                if vectors:
                    # We have saw several data type mismatch issues related with index_expr in
                    # the lowering phase of torch.int8. torch.int32, torch.int64.
                    # 1. int32 and int64 in test_torchinductor.py::test_max_pool2d_with_indices_backward3_cpu
                    # 2. int8 and int32 in test_torchinductor.py::test_max_pool2d5_cpu
                    # 3. int32 and fp32 in test_torchinductor_dynamic_shapes.py::test_avg_pool2d8_dynamic_shapes_cpu
                    if len(new_args) == 2:
                        new_args = promote_args(new_args)
                    elif func == CppVecOverrides.where:
                        new_args[1:] = promote_args(new_args[1:])

                # Broadcast scalar args to vector
                if scalars and vectors:
                    assert isinstance(V.kernel, CppVecKernel)
                    new_args = [
                        (
                            V.kernel.broadcast(new_arg)
                            if (
                                isinstance(new_arg, CppCSEVariable)
                                and not new_arg.is_vec
                                and func
                                not in [
                                    CppVecOverrides.rand,
                                    CppVecOverrides.randn,
                                    CppVecOverrides.randint64,
                                ]
                            )
                            else new_arg
                        )
                        for new_arg in new_args
                    ]

                if vectors:
                    return func(*new_args, **kwargs)
                else:
                    # fallback to scalar ops
                    scalar_ops = super(CppVecOverrides, self)
                    scalar_func = getattr(
                        scalar_ops, func.__name__, scalar_ops.__getattr__(func.__name__)  # type: ignore[attr-defined]
                    )
                    assert scalar_func is not None
                    return scalar_func(*args, **kwargs)

            return wrapper

        for name, method in vars(CppVecOverrides).items():
            if getattr(method, "__class__", None) == staticmethod and name not in [
                "masked",
                "index_expr",
            ]:
                setattr(self, name, wrap(method.__func__))

        return self

    @staticmethod
    def add(a, b):
        return f"{a} + {b}"

    @staticmethod
    def sub(a, b):
        return f"{a} - {b}"

    @staticmethod
    def mul(a, b):
        return f"{a} * {b}"

    @staticmethod
    def truediv(a, b):
        return f"{a} / {b}"

    @staticmethod
    def abs(x):
        return f"{x}.abs()"

    @staticmethod
    def sin(x):
        return f"{x}.sin()"

    @staticmethod
    def cos(x):
        return f"{x}.cos()"

    @staticmethod
    def exp(x):
        return f"{x}.exp()"

    @staticmethod
    def exp2(x):
        return f"{x}.exp2()"

    @staticmethod
    def expm1(x):
        # decompose for a better performance
        vec_one = f"decltype({x})(1)"
        return f"{x}.exp() - {vec_one}"

    @staticmethod
    def erf(x):
        return f"{x}.erf()"

    @staticmethod
    def erfc(x):
        return f"{x}.erfc()"

    @staticmethod
    def erfinv(x):
        return f"{x}.erfinv()"

    @staticmethod
    def sqrt(x):
        return f"{x}.sqrt()"

    @staticmethod
    def eq(x, y):
        assert isinstance(V.kernel, CppVecKernel)
        assert isinstance(x, CppCSEVariable)
        assert x.dtype is not None
        return f"{V.kernel._get_mask_type(x.dtype)}({x} == {y})"

    @staticmethod
    def ne(x, y):
        assert isinstance(V.kernel, CppVecKernel)
        assert isinstance(x, CppCSEVariable)
        if x.dtype == torch.bool:
            assert y.dtype == torch.bool
            x_cast, y_cast = unify_mask_base_type(V.kernel.compute, (x, y))
            return f"{x_cast} != {y_cast}"
        else:
            assert x.dtype is not None
            return f"{V.kernel._get_mask_type(x.dtype)}({x} != {y})"

    @staticmethod
    def lt(x, y):
        assert isinstance(V.kernel, CppVecKernel)
        assert isinstance(x, CppCSEVariable)
        assert x.dtype is not None
        return f"{V.kernel._get_mask_type(x.dtype)}({x} < {y})"

    @staticmethod
    def gt(x, y):
        assert isinstance(V.kernel, CppVecKernel)
        assert isinstance(x, CppCSEVariable)
        assert x.dtype is not None
        return f"{V.kernel._get_mask_type(x.dtype)}({x} > {y})"

    @staticmethod
    def le(x, y):
        assert isinstance(V.kernel, CppVecKernel)
        assert isinstance(x, CppCSEVariable)
        assert x.dtype is not None
        return f"{V.kernel._get_mask_type(x.dtype)}({x} <= {y})"

    @staticmethod
    def ge(x, y):
        assert isinstance(V.kernel, CppVecKernel)
        assert isinstance(x, CppCSEVariable)
        assert x.dtype is not None
        return f"{V.kernel._get_mask_type(x.dtype)}({x} >= {y})"

    @staticmethod
    def and_(x, y):
        return f"{x} & {y}"

    @staticmethod
    def rsqrt(x):
        return f"{x}.rsqrt()"

    @staticmethod
    def pow(a, b):
        return f"{a}.pow({b})"

    @staticmethod
    def log(x):
        return f"{x}.log()"

    @staticmethod
    def round(x):
        return f"{x}.round()"

    @staticmethod
    def floor(x):
        return f"{x}.floor()"

    @staticmethod
    def ceil(x):
        return f"{x}.ceil()"

    @staticmethod
    def trunc(x):
        return f"{x}.trunc()"

    @staticmethod
    def fmod(a, b):
        return f"{a}.fmod({b})"

    @staticmethod
    def lgamma(x):
        return f"{x}.lgamma()"

    @staticmethod
    def logical_and(a, b):
        return f"{a} & {b}"

    @staticmethod
    def logical_not(a):
        return f"~{a}"

    @staticmethod
    def logical_or(a, b):
        return f"{a} | {b}"

    @staticmethod
    def logical_xor(a, b):
        return f"{a} ^ {b}"

    @staticmethod
    def bitwise_and(a, b):
        return f"{a} & {b}"

    @staticmethod
    def bitwise_not(a):
        return f"~{a}"

    @staticmethod
    def bitwise_or(a, b):
        return f"{a} | {b}"

    @staticmethod
    def bitwise_xor(a, b):
        return f"{a} ^ {b}"

    @staticmethod
    def bitwise_left_shift(a, b):
        return f"{a} << {b}"

    @staticmethod
    def bitwise_right_shift(a, b):
        return f"{a} >> {b}"

    @staticmethod
    def load_seed(name, offset):
        assert isinstance(V.kernel, CppVecKernel)
        return f"{V.kernel.load(name, offset)}"

    @staticmethod
    def rand(seed, offset):
        assert isinstance(V.kernel, CppVecKernel)
        code = BracesBuffer()
        rand_function = (
            f"result[offset_idx] = normalized_rand_cpu({seed}, offset[offset_idx]);"
        )
        return codegen_rand(offset, code, rand_function)

    @staticmethod
    def randn(seed, offset):
        assert isinstance(V.kernel, CppVecKernel)
        code = BracesBuffer()
        rand_function = f"result[offset_idx] = randn_cpu({seed}, offset[offset_idx]);"
        return codegen_rand(offset, code, rand_function)

    @staticmethod
    def randint64(seed, offset, low, high):
        assert isinstance(V.kernel, CppVecKernel)
        code = BracesBuffer()
        rand_function = f"result[offset_idx] = randint64_cpu({seed}, offset[offset_idx], {low}, {high});"
        return codegen_rand(offset, code, rand_function, torch.int64)

    @staticmethod
    def remainder(a, b):
        assert (
            a.dtype == b.dtype
        ), "remainder vec implementation expect the same inputs' dtype."
        return f"{a} - ({CppVecOverrides.floordiv(a, b)}) * {b}"

    @staticmethod
    def tan(a):
        return f"{a}.tan()"

    @staticmethod
    def tanh(a):
        vec_one = f"decltype({a})(1)"
        vec_two = f"decltype({a})(2)"
        vec_minus_two = f"decltype({a})(-2)"
        return f"{vec_two} / ({vec_one} + ({vec_minus_two} * {a}).exp()) - {vec_one}"

    @staticmethod
    def reciprocal(a):
        return f"{a}.reciprocal()"

    @staticmethod
    def atan(x):
        return f"{x}.atan()"

    @staticmethod
    def acos(x):
        return f"{x}.acos()"

    @staticmethod
    def asin(x):
        return f"{x}.asin()"

    @staticmethod
    def cosh(x):
        return f"{x}.cosh()"

    @staticmethod
    def sinh(x):
        return f"{x}.sinh()"

    @staticmethod
    def log10(x):
        return f"{x}.log10()"

    @staticmethod
    def log2(x):
        return f"{x}.log2()"

    @staticmethod
    def nextafter(x, y):
        return f"{x}.nextafter({y})"

    @staticmethod
    def copysign(a, b):
        return f"{a}.copysign({b})"

    @staticmethod
    def atan2(a, b):
        return f"{a}.atan2({b})"

    @staticmethod
    def hypot(a, b):
        return f"{a}.hypot({b})"

    @staticmethod
    def atanh(x):
        # For real x, atanh(x) = 1/2 * log((1+x)/(1-x))
        vec_one = f"decltype({x})(1)"
        vec_one_half = f"decltype({x})(0.5)"
        return f"{vec_one_half} * (({vec_one} + {x})/({vec_one} - {x})).log()"

    @staticmethod
    def asinh(x):
        # For real x, asinh(x) = log(x + sqrt(1 + x**2))
        vec_one = f"decltype({x})(1)"
        return f"({x} + ({vec_one} + {x}*{x}).sqrt()).log()"

    @staticmethod
    def acosh(x):
        return f"{x}.acosh()"

    @staticmethod
    def relu(x):
        bug = config.cpp.inject_relu_bug_TESTING_ONLY
        if bug == "compile_error":
            return "compile error!"
        elif bug == "runtime_error":
            return f"{x}; throw 1"
        elif bug == "accuracy":
            return f"{x} + decltype({x})(1)"
        elif bug is None:
            return f"at::vec::clamp_min({x}, decltype({x})(0))"
        else:
            raise AssertionError(
                f"unrecognized config cpp.inject_relu_bug_TESTING_ONLY = {bug!r}"
            )

    # TODO: this seems to be dead
    @staticmethod
    def sigmoid(x):
        return f"decltype({x})(1)/(decltype({x})(1) + {x}.neg().exp())"

    @staticmethod
    def neg(x):
        return f"{x}.neg()"

    @staticmethod
    def floordiv(a, b):
        if is_float_dtype(a.dtype):
            assert (
                a.dtype == b.dtype
            ), "div_floor_floating_vec implementation expect the same inputs' dtype."
            return f"div_floor_floating_vec({a}, {b})"
        else:
            assert all(is_integer_dtype(item.dtype) for item in [a, b])
            # a and b are integer type
            _t = f"decltype({a})"
            if V.kernel._get_raw_num_vectors(b.dtype) < 1:
                # Doing blend to set the remaining bits of b to non-zero
                b = f"{_t}::blend<{(1 << V.kernel.tiling_factor) - 1}>({_t}(1), {b})"
            quot = f"{a} / {b}"
            has_rem = f"({a} % {b} != {_t}(0))"
            is_neg = f"(({a} < {_t}(0)) != ({b} < {_t}(0)))"
            return f"{_t}::blendv({quot}, {quot} - {_t}(1), {has_rem} & {is_neg})"

    @staticmethod
    def truncdiv(a, b):
        # a and b are integer type
        if V.kernel._get_raw_num_vectors(b.dtype) < 1:
            # Doing blend to set the remaining bits of b to non-zero
            _t = f"decltype({b})"
            b = f"{_t}::blend<{(1 << V.kernel.tiling_factor) - 1}>({_t}(1), {b})"
        return f"{a} / {b}"

    @staticmethod
    def minimum(a, b):
        if a.dtype == torch.bool:
            assert b.dtype == torch.bool
            a_cast, b_cast = unify_mask_base_type(V.kernel.compute, (a, b))
            return f"{a_cast} & {b_cast}"
        else:
            return f"at::vec::minimum({a}, {b})"

    @staticmethod
    def maximum(a, b):
        if a.dtype == torch.bool:
            assert b.dtype == torch.bool
            a_cast, b_cast = unify_mask_base_type(V.kernel.compute, (a, b))
            return f"{a_cast} | {b_cast}"
        else:
            return f"at::vec::maximum({a}, {b})"

    @staticmethod
    def square(a):
        return f"{a} * {a}"

    @staticmethod
    def where(a, b, c):
        assert isinstance(V.kernel, CppVecKernel)
        if b.dtype == torch.bool:
            assert c.dtype == torch.bool
            blendv_a, blendv_b, blendv_c = unify_mask_base_type(
                V.kernel.compute, (a, b, c)
            )
            return f"decltype({blendv_b})::blendv({blendv_c}, {blendv_b}, {blendv_a})"
        else:
            return f"decltype({b})::blendv({c}, {b}, {V.kernel._get_mask_cast(a, b.dtype)})"

    @staticmethod
    def sign(x):
        code = BracesBuffer()
        vec_zero = f"decltype({x})(0)"
        vec_one = f"decltype({x})(1)"
        blendv_l = f"decltype({x})::blendv({vec_zero}, {vec_one}, {vec_zero} < {x})"
        blendv_r = f"decltype({x})::blendv({vec_zero}, {vec_one}, {x} < {vec_zero})"
        code.writeline("[&]()")
        with code.indent():
            code.writeline(f"auto left = {blendv_l};")
            code.writeline(f"auto right = {blendv_r};")
            code.writeline("return left - right;")
        code.writeline("()")
        return code

    @staticmethod
    def to_dtype(x, dtype, src_dtype=None, use_compute_dtypes=True):
        assert dtype in [
            torch.bool,
            torch.float64,
            torch.float,
            torch.bfloat16,
            torch.float16,
            torch.uint8,
            torch.int8,
            torch.int32,
            torch.int64,
        ], f"{__name__} does not support {dtype}"
        assert isinstance(x, CppCSEVariable)
        src_dtype = x.dtype
        expr = V.kernel.get_to_dtype_expr(x, dtype, src_dtype)
        csevar = V.kernel.cse.generate(V.kernel.compute, expr)
        csevar.update_on_args("to_dtype", (x, dtype), {"src_dtype": src_dtype})
        if dtype in [torch.bfloat16, torch.float16] and src_dtype == torch.float:
            V.kernel.cache_dtype_convert(x, src_dtype, csevar, dtype)
        return csevar

    @staticmethod
    def log1p(x):
        bug = config.cpp.inject_log1p_bug_TESTING_ONLY
        if bug == "accuracy":
            return f"{x} + decltype({x})(1)"
        elif bug is None:
            return f"{x}.log1p()"
        else:
            raise AssertionError(
                f"unrecognized config cpp.inject_log1p_bug_TESTING_ONLY = {bug!r}"
            )

    @staticmethod
    def masked(mask, body, other):
        assert isinstance(V.kernel, CppVecKernel)
        code = BracesBuffer()
        var = V.kernel.cse.newvar()
        with V.kernel.masked(mask) as new_mask:
            code.writeline(f"auto {var} = [&]")
            with V.kernel.swap_buffers(code), code.indent():
                result = body()
                code.writeline(f"return {result};")
        code.writeline(";")
        V.kernel.compute.splice(code)

        dtype = result.dtype
        body_code = f"{var}()"

        def maskify_or_vecify(code):
            return (
                f"{V.kernel._get_mask_type()}::from({code})"
                if dtype == torch.bool
                else f"{V.kernel._get_vec_type(dtype)}({code})"
            )

        if result.is_vec:
            body_code_vec = body_code
        else:
            body_code_vec = maskify_or_vecify(body_code)
        other_code = value_to_cpp(other, DTYPE_TO_CPP[dtype])
        # loading bool as VecMask<float, N>
        other_code_vec = maskify_or_vecify(other_code)
        assert isinstance(new_mask, CppCSEVariable), new_mask
        if new_mask.is_vec:
            code = BracesBuffer()
            code.writeline("[&]")
            with V.kernel.swap_buffers(code), code.indent():
                code.writeline(f"if ({new_mask}.all_zero())")
                with code.indent():
                    code.writeline(f"return {other_code_vec};")
                code.writeline("else")
                with code.indent():
                    # Create cse variable to reuse kernel.overrides.where
                    body_vec_var = V.kernel.cse.generate(
                        V.kernel.compute,
                        body_code_vec,
                    )
                    other_vec_var = V.kernel.cse.generate(
                        V.kernel.compute,
                        other_code_vec,
                    )
                    assert isinstance(body_vec_var, CppCSEVariable), body_vec_var
                    assert isinstance(other_vec_var, CppCSEVariable), other_vec_var
                    body_vec_var.dtype = dtype
                    other_vec_var.dtype = dtype
                    code.writeline(
                        f"return {V.kernel.overrides.where(new_mask, body_vec_var, other_vec_var)};"
                    )
            code.writeline("()")
            csevar = V.kernel.cse.generate(
                V.kernel.compute,
                code,
            )
        elif result.is_vec:
            csevar = V.kernel.cse.generate(
                V.kernel.compute, f"{mask} ? {body_code_vec} : {other_code_vec}"
            )
        else:
            csevar = V.kernel.cse.generate(
                V.kernel.compute, f"{mask} ? {body_code} : {other_code}"
            )
        # `result` is explicitly added to the args for correct propagation
        # of relevant itervars and vectorization status.
        csevar.update_on_args("masked", (mask, body, other, result), {})
        return csevar

    @staticmethod
    def index_expr(expr, dtype):
        assert isinstance(V.kernel, CppVecKernel)
        index = V.kernel.rename_indexing(expr)
        tiling_var = V.kernel.itervars[V.kernel.tiling_idx]
        stride = V.kernel._try_get_const_stride(index, tiling_var)
        if stride == 0:
            return CppOverrides.index_expr(expr, dtype)
        elif stride is not None:
            idx = V.kernel.cse.generate(
                V.kernel.compute, cexpr(index), bounds=get_bounds_index_expr(expr)
            )
            value = ops.to_dtype(idx, dtype)
            if isinstance(value, OpsValue):
                value = value.value
            csevar = V.kernel.arange(value, stride)
        else:
            csevar = V.kernel._load_or_store_non_contiguous(  # type: ignore[assignment]
                None, index, dtype, V.kernel.compute
            )
        csevar.update_on_args("index_expr", (expr, dtype), {})
        return csevar

    @staticmethod
    def frexp(x):
        cache_keys = f"frexp({x})[0]", f"frexp({x})[1]"
        if all(V.kernel.cse.try_get(cache_key) is not None for cache_key in cache_keys):
            return tuple(V.kernel.cse.try_get(cache_key) for cache_key in cache_keys)

        cdtype = DTYPE_TO_CPP[x.dtype]
        size = V.kernel.tail_size if V.kernel.tail_size else V.kernel.tiling_factor
        code = BracesBuffer()
        exponent = V.kernel.cse.newvar()
        mantissa = V.kernel.cse.newvar()
        exponent.update_on_args("frexp", (x,), kwargs={})
        mantissa.update_on_args("frexp", (x,), kwargs={})
        n_vec = V.kernel._get_num_vectors(x.dtype)
        mantissa_t = (
            f"at::vec::Vectorized<{cdtype}>"
            if n_vec == 1
            else f"at::vec::VectorizedN<{cdtype}, {n_vec}>"
        )
        code.writeline(
            f"at::vec::Vectorized<int32_t> {exponent};"
            if n_vec == 1
            else f"at::vec::VectorizedN<int32_t, {n_vec}> {exponent};"
        )
        code.writeline(f"{mantissa_t} {mantissa};")
        code.writeline("[&]()")
        with code.indent():
            code.writeline(
                f"__at_align__ std::array<{cdtype}, {V.kernel.tiling_factor}> tmpbuf;"
            )
            code.writeline(f"{x}.store(tmpbuf.data(), {cexpr_index(size)});")
            code.writeline(
                f"__at_align__ std::array<int32_t, {V.kernel.tiling_factor}> tmpbuf_exponent;"
            )
            code.writeline(
                f"__at_align__ std::array<{cdtype}, {V.kernel.tiling_factor}> tmpbuf_mantissa;"
            )
            code.writeline(f"for (int i = 0; i < {cexpr_index(size)}; i++)")
            with code.indent():
                code.writeline(
                    "tmpbuf_mantissa[i] = std::frexp(tmpbuf[i], &tmpbuf_exponent[i]);"
                )
            code.writeline(
                f"{exponent} = at::vec::Vectorized<int32_t>::loadu(tmpbuf_exponent.data(), {cexpr_index(size)});"
                if n_vec == 1
                else f"{exponent} = at::vec::VectorizedN<int32_t, {n_vec}>::loadu(tmpbuf_exponent.data(), {cexpr_index(size)});"
            )
            code.writeline(
                f"{mantissa} = {mantissa_t}::loadu(tmpbuf_mantissa.data(), {cexpr_index(size)});"
            )
        code.writeline("();")
        V.kernel.compute.splice(code)
        cse_vars = (mantissa, exponent)
        for cache_key, cse_var in zip(cache_keys, cse_vars):
            V.kernel.cse.put(cache_key, cse_var)
        return mantissa, exponent

    @classmethod
    def scalarize(cls, scalar_func):
        def inner(*args, **kwargs):
            assert not kwargs
            kernel = V.kernel
            assert isinstance(kernel, CppVecKernel)
            code = BracesBuffer()
            code.writeline("[&]()")
            vec_dtype = args[0].dtype
            n_vec = kernel._get_num_vectors(vec_dtype)
            size = kernel.tail_size if kernel.tail_size else kernel.tiling_factor
            scalar_args = []
            cdtype = DTYPE_TO_CPP[vec_dtype]
            output_mask = scalar_func.__name__ in (
                "isinf",
                "isnan",
                "signbit",
            )
            octype = "bool" if output_mask else cdtype
            octype = (
                DTYPE_TO_CPP[args[-2]]
                if (scalar_func.__name__ == "to_dtype_bitcast")
                else octype
            )
            with code.indent():
                for argidx, arg in enumerate(args):
                    if isinstance(arg, CppCSEVariable):
                        assert arg.is_vec
                        assert arg.dtype == vec_dtype
                        code.writeline(
                            f"__at_align__ std::array<{cdtype}, {kernel.tiling_factor}> tmpbuf{argidx};"
                        )
                        code.writeline(
                            f"{arg}.store(tmpbuf{argidx}.data(), {cexpr_index(size)});"
                        )
                        scalar_args.append(f"tmpbuf{argidx}[i]")
                    else:
                        scalar_args.append(arg)
                code.writeline(
                    f"__at_align__ std::array<{octype}, {kernel.tiling_factor}> tmpbuf_out;"
                )
                res = scalar_func(*scalar_args)
                code.writeline(f"for (int i = 0; i < {cexpr_index(size)}; i++)")
                with code.indent():
                    code.writeline(f"tmpbuf_out[i] = {res};")
                if output_mask:
                    assert not kernel.tail_size
                    load_args = "tmpbuf_out.data()"
                    load_fn = f"at::vec::VecMask<{cdtype},{n_vec}>::from"
                else:
                    load_args = f"tmpbuf_out.data(), {cexpr_index(size)}"
                    if n_vec == 1:
                        load_fn = f"at::vec::Vectorized<{octype}>::loadu"
                    else:
                        load_fn = f" at::vec::VectorizedN<{octype}, {n_vec}>::loadu"
                code.writeline(f"return {load_fn}({load_args});")
            code.writeline("()")
            return code

        return inner

    @classmethod
    def _initialize_scalarize(cls):
        for name, method in vars(CppOverrides).items():
            if getattr(method, "__class__", None) == staticmethod and name not in vars(
                CppVecOverrides
            ):
                func = cls.scalarize(method.__func__)
                func.__name__ = name
                setattr(cls, name, staticmethod(func))


CppVecOverrides._initialize_pointwise_overrides("cppvec")
CppVecOverrides._initialize_scalarize()


class CppTile2DOverrides(CppVecOverrides):
    @staticmethod
    def index_expr(expr, dtype):
        assert isinstance(V.kernel, CppTile2DKernel)
        expr = V.kernel.transform_indexing(expr)
        return CppVecOverrides.index_expr(expr, dtype)


class CppKernel(Kernel):
    overrides = CppOverrides  # type: ignore[assignment]
    sexpr = cexpr
    newvar_prefix = "auto "
    suffix = ";"

    def __init__(self, args, num_threads):
        super().__init__(args)
        # Indicate when this kernel is active, for example
        # {x0, {24, 26}} -> this kernel is active when x0 >= 24 and x0 < 26
        self.active_ranges: dict[sympy.Expr, Tuple[sympy.Expr, ...]] = {}
        # Indicate this kernel will be moved under the inner for-loop
        # See move_code_under_inner_loop
        self.inner_itervars: List[sympy.Symbol] = []
        self.call_ranges: Optional[Tuple[sympy.Expr, ...]] = None
        self.ranges: List[sympy.Expr] = []
        self.itervars: List[sympy.Symbol] = []
        self.reduction_depth = None
        self.reduction_prefix = IndentedBuffer()
        # We need this because when we run "reduction" nodes here, we lack
        # "loop" information to decide whether we need a scalar init or an array init
        # in the reduction prefix. Meanwhile, we have other information like
        # reduction types and dtype to generate the reduction prefix. We record the information
        # with a callable lambda function, and when we have enough information to finalize
        # the reduction prefix, we can invoke the functions here with additional information.
        self.reduction_prefix_generators: List[Callable] = []  # type: ignore[type-arg]
        self.reduction_suffix = IndentedBuffer()
        self.parallel_reduction_prefix = IndentedBuffer()
        self.parallel_reduction_suffix = IndentedBuffer()
        self.local_reduction_init = IndentedBuffer()
        self.local_reduction_stores = IndentedBuffer()
        self.is_reduction = False
        self.non_parallel_reduction_prefix = IndentedBuffer()
        self.reduction_cse = CSE(self.newvar_prefix, self.suffix, name_prefix="tmp_acc")
        self.weight_recps_cse = CSE(
            self.newvar_prefix, self.suffix, name_prefix="wrecps"
        )
        self.preloads = IndentedBuffer()
        self.poststores = IndentedBuffer()
        self.num_threads = num_threads  # num_threads the kernel specialized for
        self.reduction_omp_dec: Dict[Tuple[str, str], str] = {}
        self.reduction_var_names: List[str] = []

    def _gen_parallel_reduction_buffers(
        self,
        acc,
        acc_type,
        reduction_type,
        dtype,
        reduction_combine_fn=reduction_combine,
        reduction_init_fn=reduction_init,
    ):
        if config.cpp.dynamic_threads and not self.parallel_reduction_prefix:
            self.parallel_reduction_prefix.writeline(
                "int max_threads = omp_get_max_threads();"
            )
        acc_local = f"{acc}_local"
        num_threads = (
            "max_threads" if config.cpp.dynamic_threads else parallel_num_threads()
        )
        acc_local_in_array = f"{acc}_arr[tid]"
        self.local_reduction_init.writeline(
            f"{acc_type} {acc_local} = {reduction_init_fn(reduction_type, dtype)};"
        )
        self.parallel_reduction_prefix.splice(
            reduction_prefix_array(
                acc,
                acc_type,
                reduction_type,
                dtype,
                num_threads,
                reduction_init_fn,
            )
        )
        self.local_reduction_stores.writeline(f"{acc_local_in_array} = {acc_local};")
        self.parallel_reduction_suffix.writelines(
            [
                f"for (int tid = 0; tid < {num_threads}; tid++)",
                "{",
                f"    {acc} = {reduction_combine_fn(reduction_type, acc, acc_local_in_array, src_dtype=dtype)};",
                "}",
            ],
        )

    def update_stores_with_parallel_reduction(self):
        for var_name in self.reduction_var_names:
            replace_acc_name(self.stores, var_name, f"{var_name}_local")

    def gen_body(self, code: Optional[BracesBuffer] = None):
        assert code is None
        code = BracesBuffer()
        with contextlib.ExitStack() as stack:
            if hasattr(self, "codegen_inner_loops"):
                code.splice(self.preloads)
                self.codegen_inner_loops(code)
                stack.enter_context(code.indent())
            code.splice(self.loads)
            code.splice(self.compute)
            code.splice(self.stores)
        if hasattr(self, "codegen_inner_loops"):
            code.splice(self.poststores)

        if self.inner_itervars:
            for idx in self.inner_itervars:
                start, end = self.active_ranges[idx]
                code = move_code_under_inner_loop(code, idx, f"{idx}_tail", start, end)
        return code

    @contextlib.contextmanager
    def masked(self, mask):
        """Context manager to add an additional mask to loads and stores."""
        prior = self._load_mask
        if prior:
            mask = ops.and_(mask, prior)
            if isinstance(mask, OpsValue):
                mask = mask.value
                assert isinstance(mask, CppCSEVariable)
                # see NOTE [dtype of CppCSEVariable]
                # mask's dtype should be bool
                mask.dtype = torch.bool

        self._load_mask = mask
        try:
            yield mask
        finally:
            self._load_mask = prior

    def scale_index_with_offset(
        self, index: sympy.Expr, scale=1, itervar_idx=-1, offset=0
    ):
        var = self.itervars[itervar_idx]
        replacement = {var: var * scale + offset}
        new_index = sympy_subs(index, replacement)
        return new_index

    def index_to_str(self, index: sympy.Expr) -> str:
        """
        Convert an index expr to a string that can be used in cpp code.
        e.g. a sympy expression "s2" may actually appear as "ks1" in the cpp kernel.
        """
        return cexpr(self.rename_indexing(index))

    def index_indirect_depends_on(self, index: sympy.Expr, itervar: sympy.Symbol):
        """
        Check if an index has free symbol CppCSEVariable that depends on `itervar`.
        """
        return any(
            self.cse.varname_map[s.name].depends_on(itervar)  # type: ignore[attr-defined]
            for s in index.free_symbols
            if s.name in self.cse.varname_map  # type: ignore[attr-defined]
            and isinstance(self.cse.varname_map[s.name], CppCSEVariable)  # type: ignore[attr-defined]
        )

    def index_depends_on(self, index: sympy.Expr, itervar: sympy.Symbol):
        return itervar in index.free_symbols or self.index_indirect_depends_on(
            index, itervar
        )

    def var_ranges(self):
        return dict(zip(self.itervars, self.ranges))

    def check_bounds(
        self,
        expr: sympy.Expr,
        size: sympy.Expr,
        lower: bool,
        upper: bool,
    ):
        if not (lower or upper):
            return

        indirect = free_symbol_is_type(expr, SymT.TMP)
        if indirect:
            # indexing in compute
            csevar = ops.index_expr(expr, torch.int64).value
            buffer = V.kernel.compute
        else:
            # indexing in loads
            prior_compute = V.kernel.compute
            try:
                V.kernel.compute = self.loads
                csevar = ops.index_expr(expr, torch.int64).value
            finally:
                V.kernel.compute = prior_compute
            buffer = self.loads

        size_str = V.kernel.sexpr(self.rename_indexing(size)) if upper else None

        line = self.indirect_assert(
            csevar, "0" if lower else None, size_str, self._load_mask
        )
        self.cse.generate(buffer, line, assignment=False)

    def load(self, name: str, index: sympy.Expr):
        var = self.args.input(name)
        index = self.rename_indexing(index)
        line = f"{var}[{cexpr_index(index)}]"
        csevar = self.cse.generate(self.loads, line)
        csevar.update_on_args("load", (self, name, index), {})
        return csevar

    def store(self, name, index, value, mode=None):
        assert "buf" in name
        var = self.args.output(name)
        index = self.rename_indexing(index)
        if mode is None:
            line = f"{var}[{cexpr_index(index)}] = {value};"
        elif mode == "atomic_add":
            if not config.cpp.dynamic_threads and self.num_threads == 1:
                line = f"{var}[{cexpr_index(index)}] += {value};"
            else:
                dtype = V.graph.get_dtype(name)
                # mirroring static_cast<float>(...) in load:
                value = f"static_cast<{DTYPE_TO_CPP[dtype]}>({value})"
                line = f"atomic_add(&{var}[{cexpr_index(index)}], {value});"
        else:
            raise NotImplementedError(f"store mode={mode}")
        self.stores.writeline(DeferredLine(name, line))

    def _gen_reduction_prefix(
        self,
        acc: Union[CSEVariable, str],
        acc_type: str,
        rtype: str,
        dtype: torch.dtype,
        init_fn,
    ):
        # Generate reduction prefix
        # If size is None, we will define and initialize a single reduction variable
        # => float tmp_acc0 = 0;
        # Otherwise, we will define and initialize a reduction array
        # => float tmp_acc0_arr[size];
        # => for (int i = 0; i < size; i++) tmp_acc0_arr[i] = 0;
        def inner(size: Optional[int] = None):
            if size is None:
                return f"{acc_type} {acc} = {init_fn(rtype, dtype)};"
            else:
                return reduction_prefix_array(
                    acc,
                    acc_type,
                    rtype,
                    dtype,
                    size,
                    init_fn,
                )

        return inner

    def finalize_reduction_prefix(self, size: Optional[int] = None):
        for gen_fn in self.reduction_prefix_generators:
            self.reduction_prefix.splice(gen_fn(size))

    def reduction(self, dtype, src_dtype, reduction_type, value):
        argmax_or_argmin = reduction_type in ("argmax", "argmin")
        reduction_key = src_dtype, reduction_type, value
        if reduction_key in self.reduction_cse.reduction_cache:
            return self.reduction_cse.reduction_cache[reduction_key]

        acc = self.reduction_cse.generate(
            self.loads, f"reduction {reduction_key}", write=False
        )
        self.reduction_var_names.append(f"{acc}")
        self.is_reduction = True
        init_dtype = src_dtype if argmax_or_argmin else dtype
        acc_type = reduction_acc_type(reduction_type, init_dtype)
        self.reduction_prefix_generators.append(
            self._gen_reduction_prefix(
                acc, acc_type, reduction_type, init_dtype, reduction_init
            )
        )
        assert self.reduction_depth is not None
        index = self.itervars[self.reduction_depth]
        for i in range(self.reduction_depth + 1, len(self.itervars)):
            index = index * self.ranges[i] + self.itervars[i]
        self.stores.writeline(
            f"{acc} = {reduction_combine(reduction_type, acc, value, index)};"
        )

        self._gen_parallel_reduction_buffers(acc, acc_type, reduction_type, init_dtype)
        result = reduction_project(reduction_type, acc)
        self.reduction_cse.reduction_cache[reduction_key] = result
        return result

    def store_reduction(self, name, index, value):
        index = self.rename_indexing(index)
        var = self.args.output(name)
        self.reduction_suffix.writeline(
            DeferredLine(name, f"{var}[{cexpr_index(index)}] = {value};")
        )

    def set_ranges(self, lengths, reduction_lengths):
        if self.call_ranges:
            assert self.call_ranges == tuple(lengths) + tuple(
                reduction_lengths
            ), f"{self.call_ranges} == {tuple(lengths)} + {tuple(reduction_lengths)}"
            assert self.reduction_depth == len(lengths)
        else:
            self.call_ranges = tuple(lengths) + tuple(reduction_lengths)
            self.ranges = [self.rename_indexing(x) for x in self.call_ranges]
            self.itervars = [
                sympy_index_symbol_with_prefix(SymT.XBLOCK, n)
                for n in range(len(self.ranges))
            ]
            self.reduction_depth = len(lengths)
        return (
            self.itervars[: self.reduction_depth],
            self.itervars[self.reduction_depth :],
        )

    def size_hint(self):
        return V.graph.sizevars.size_hint(
            sympy_product(self.call_ranges), fallback=8192
        )

    def codegen_loops_impl(self, loop_nest, code, worksharing):
        assert isinstance(self, CppKernelProxy)
        threads = parallel_num_threads()
        assert self.call_ranges is not None
        if isinstance(loop_nest.kernel, OuterLoopFusedKernel):
            par_depth = loop_nest.kernel.decide_parallel_depth(
                loop_nest.max_parallel_depth(), threads
            )
        else:
            par_depth = self.decide_parallel_depth(
                loop_nest.max_parallel_depth(), threads
            )

        is_reduction_only = loop_nest.is_reduction_only()
        with contextlib.ExitStack() as stack:
            if par_depth:
                if loop_nest.is_reduction_only():
                    # need to close the worksharing scope to define reduction vars outside it
                    worksharing.close()
                else:
                    worksharing.parallel(threads)
                loop_nest.mark_parallel(par_depth)
            elif threads > 1:
                if worksharing.single():
                    stack.enter_context(code.indent())

            def gen_kernel(_loop_nest: LoopNest):
                def is_parallel_reduction():
                    assert _loop_nest.loops
                    root = _loop_nest.loops[0]
                    return root.is_reduction and root.parallel

                kernel = _loop_nest.get_kernel()
                if isinstance(kernel, OuterLoopFusedKernel):
                    for _loop_nest in kernel.inner:
                        gen_loop_nest(_loop_nest)
                else:
                    assert isinstance(kernel, CppKernelProxy)
                    if _loop_nest.loops is not None and is_parallel_reduction():
                        kernel.update_stores_with_parallel_reduction()
                    with contextlib.ExitStack() as stack:
                        stack.enter_context(code.indent())
                        kernel.gen_body(code)

            def get_reduction_prefix_suffix(kernel, parallel=False, is_suffix=False):
                if is_suffix:
                    suffix = kernel.reduction_suffix
                    if parallel:
                        suffix = kernel.parallel_reduction_suffix + suffix
                    return suffix
                else:
                    prefix = kernel.reduction_prefix
                    if parallel:
                        prefix = prefix + kernel.parallel_reduction_prefix
                    else:
                        prefix = prefix + kernel.non_parallel_reduction_prefix
                    return prefix

            def gen_loop_with_reduction(
                _loop_nest: LoopNest, depth: int = 0, in_reduction=False
            ):
                kernel = _loop_nest.get_kernel()
                assert _loop_nest.loops
                loop = _loop_nest.loops[depth]
                with contextlib.ExitStack() as stack_outer:
                    if loop.is_reduction and not in_reduction:
                        reduction_prefix = get_reduction_prefix_suffix(
                            kernel, loop.parallel, is_suffix=False
                        )
                        if reduction_prefix:
                            stack_outer.enter_context(code.indent())
                        code.splice(reduction_prefix)
                    if is_reduction_only and loop.parallel:
                        worksharing.parallel(threads)
                        if kernel.local_reduction_init:
                            assert kernel.local_reduction_stores
                            code.splice(kernel.local_reduction_init)

                    gen_loop_at(_loop_nest, depth)

                    if is_reduction_only and loop.parallel:
                        if kernel.local_reduction_stores:
                            code.splice(kernel.local_reduction_stores)
                        worksharing.close()
                    if loop.is_reduction and not in_reduction:
                        code.splice(
                            get_reduction_prefix_suffix(
                                kernel, loop.parallel, is_suffix=True
                            )
                        )

            def gen_loop_at(_loop_nest: LoopNest, depth: int = 0):
                with contextlib.ExitStack() as stack:
                    assert _loop_nest.loops
                    loop = _loop_nest.loops[depth]
                    loop_lines = loop.lines()
                    if loop_lines is None:
                        return
                    code.writelines(loop_lines)
                    stack.enter_context(code.indent())
                    gen_loop_nest(_loop_nest, depth + 1, loop.is_reduction)

            def gen_loop_nest(
                _loop_nest: LoopNest,
                depth: int = 0,
                in_reduction: bool = False,
            ):
                if _loop_nest.loops is None or depth == len(_loop_nest.loops):  # type: ignore[arg-type]
                    gen_kernel(_loop_nest)
                else:
                    gen_loop_with_reduction(_loop_nest, depth, in_reduction)

            stack.enter_context(code.indent())

            if (
                isinstance(loop_nest.kernel, OuterLoopFusedKernel)
                and isinstance(V.local_buffer_context, LocalBufferContext)
                and V.local_buffer_context.local_buffers
            ):
                # Allocate local buffer
                local_buffers = V.local_buffer_context.local_buffers
                for local_buffer in local_buffers.values():
                    # For dynamic size, rename s to ks
                    local_buf_size = sympy_product(
                        [
                            self.rename_indexing(size_val)
                            for size_val in local_buffer.get_layout().size
                        ]
                    )
                    local_buf_dtype = DTYPE_TO_CPP[local_buffer.get_layout().dtype]
                    allocate = f"std::make_unique<{local_buf_dtype} []>({cexpr(local_buf_size)})"
                    local_buffer_name = local_buffer.get_name()
                    code.splice(
                        f"std::unique_ptr<{local_buf_dtype} []> buf_{local_buffer_name} = {allocate};"
                    )
                    code.splice(
                        f"{local_buf_dtype}* {local_buffer_name} = buf_{local_buffer_name}.get();"
                    )
            gen_loop_nest(loop_nest)

    def codegen_loops(self, code, worksharing):
        loop_nest = LoopNest.build(self)
        self.codegen_loops_impl(loop_nest, code, worksharing)

    @property
    def assert_function(self) -> str:
        return "AOTI_TORCH_CHECK"

    def decide_parallel_depth(self, max_parallel_depth, threads):
        assert self.call_ranges is not None
        ranges = self.call_ranges[:max_parallel_depth]
        seq = self.size_hint()
        par = 1
        depth = 0
        for expr in ranges:
            hint = V.graph.sizevars.size_hint(expr, fallback=8192)
            if par >= 2 * threads or par == threads:
                break
            if seq // threads < config.cpp.min_chunk_size:
                # not enough work
                break
            depth += 1
            par *= hint
            seq /= hint
        # if we assume thread number is dynamic, make sure we
        # have at least one parallel scope and let OMP runtime
        # to manage the serial vs. parallel.
        if config.cpp.dynamic_threads and depth == 0 and len(ranges) > 0:
            depth = 1
        return depth

    @contextlib.contextmanager
    def write_to_suffix(self):
        prior = (self.loads, self.compute, self.stores, self.cse)
        self.loads = IndentedBuffer()
        self.compute = IndentedBuffer()
        self.stores = IndentedBuffer()
        self.cse = self.cse.clone()
        yield
        self.reduction_suffix.splice(self.loads)
        self.reduction_suffix.splice(self.compute)
        self.reduction_suffix.splice(self.stores)
        (self.loads, self.compute, self.stores, self.cse) = prior

    def create_cse_var(self, *args, **kwargs):
        return CppCSEVariable(*args, **kwargs)

    def get_to_dtype_expr(self, src, dtype, src_dtype):
        return f"c10::convert<{DTYPE_TO_CPP[dtype]}>({src})"

    def cache_dtype_convert(self, dst, dst_dtype, src, src_dtype):
        expr = self.get_to_dtype_expr(src, dst_dtype, src_dtype)
        self.cse.put(expr, dst)

    def codegen_conditions(
        self,
        code: BracesBuffer,
        prefix: Optional[str] = None,
        var: Optional[sympy.Symbol] = None,
    ):
        if prefix is None:
            prefix = ""
        if not self.active_ranges:
            return True
        conditions = []

        def gen(start, end, var):
            if start == end:
                return False
            var_id = None
            for i, _var in enumerate(self.itervars):
                if var == _var:
                    var_id = i
                    break
            if (
                type(self) == CppKernel
                and var_id
                and start == 0
                and end == self.ranges[var_id]
            ):
                end = 1
            conditions.append(f"{var} >= {cexpr_index(start)}")
            conditions.append(f"{var} < {cexpr_index(end)}")
            return True

        if var is not None:
            assert var in self.active_ranges
            start, end = self.active_ranges[var]
            if not gen(start, end, var):
                return False
        else:
            for _var, _range in self.active_ranges.items():
                start, end = _range
                if not gen(start, end, _var):
                    return False
        joined_conditions = " && ".join(conditions)
        if joined_conditions:
            code.writeline(f"if({prefix}({joined_conditions}))")
            return True
        else:
            return False


class CppVecKernel(CppKernel):
    overrides = CppVecOverrides  # type: ignore[assignment]

    def __init__(
        self,
        args,
        num_threads,
        tiling_factor,
        tiling_idx,
        tail_size=None,
    ):
        super().__init__(args, num_threads)
        self.vec_isa = cpu_vec_isa.pick_vec_isa()
        assert self.vec_isa
        assert tiling_factor > 0, "Expect pass in Non-Zero tiling_factor explicitly"
        self.tiling_factor = tiling_factor
        self.tiling_idx = tiling_idx
        self.tail_size = tail_size
        self.num_elems = tail_size if tail_size else tiling_factor

    def _try_get_const_stride(self, index: sympy.Expr, itervar: sympy.Symbol):
        if self.index_indirect_depends_on(index, itervar):
            return None
        for indirect_var in (
            self.cse.varname_map[s.name]  # type: ignore[attr-defined]
            for s in index.free_symbols
            if symbol_is_type(s, SymT.TMP)
        ):
            assert isinstance(indirect_var, CppCSEVariable)
            if indirect_var.is_vec:
                return None
        stride = stride_at_vec_range(index, itervar, self.tiling_factor)
        return stride if stride.is_number else None

    def _get_num_vectors(self, dtype: torch.dtype) -> int:
        num_vectors = math.ceil(
            self.tiling_factor * dtype.itemsize * 8 / self.vec_isa.bit_width()
        )
        assert num_vectors >= 1
        return num_vectors

    def _get_raw_num_vectors(self, dtype: torch.dtype) -> float:
        # This utility function is used to check if the vector lanes has been
        # fully utilized. For example, uint8 will only use 1/4 of the vector lanes.
        return self.tiling_factor * dtype.itemsize * 8 / self.vec_isa.bit_width()

    def _get_vec_type(self, dtype: torch.dtype) -> str:
        num_vectors = self._get_num_vectors(dtype)
        if num_vectors == 1:
            return f"at::vec::Vectorized<{DTYPE_TO_CPP[dtype]}>"
        else:
            return f"at::vec::VectorizedN<{DTYPE_TO_CPP[dtype]},{num_vectors}>"

    def _get_mask_type(self, dtype: torch.dtype = torch.float) -> str:
        if dtype == torch.bool:
            return ""
        num_vectors = self._get_num_vectors(dtype)
        return f"at::vec::VecMask<{DTYPE_TO_CPP[dtype]},{num_vectors}>"

    def _get_mask_cast(self, mask: CppCSEVariable, dtype: torch.dtype) -> str:
        assert mask.dtype == torch.bool, repr(mask)
        num_vectors = self._get_num_vectors(dtype)
        return f"{mask}.template cast<{DTYPE_TO_CPP[dtype]},{num_vectors}>()"

    def _get_vec_load_line(
        self,
        var: str,
        index: sympy.Expr,
        dtype: torch.dtype,
        load_mask: Optional[CppCSEVariable] = None,
    ):
        """
        Get a load line str that loads a vector from `var` at `index` of type `dtype`.
        If `load_mask` is not None, we do a masked load accordingly.
        Notes on the `dtype`:
        1. We always load `self.tiling_factor` number of elements regardless of the `dtype`.
           It means we load half of the vector lanes for 16-bit data types and quarter of the
           vector lanes for 8-bit data types.
        2. `torch.bool` and `torch.uint8` could mean masks and we load them as float mask vectors.
        """
        cpp_type = DTYPE_TO_CPP[dtype]
        num_vectors = self._get_num_vectors(dtype)
        load_mask_str = None
        if load_mask:
            if not load_mask.is_vec:
                # TODO: avoid hard-code torch.float
                load_mask_str = f"{self._get_mask_type(torch.float)}::from({load_mask})"
            else:
                load_mask_str = f"{self._get_mask_cast(load_mask, torch.float)}"
        loadbuf = f"{var} + {cexpr_index(index)}" if index != 0 else var
        if dtype == torch.bool:
            # TODO: should we consider load mask here?
            line = f"{self._get_mask_type()}::from({loadbuf})"
        else:
            line = (
                f"{load_mask_str}.template loadu<{cpp_type},{num_vectors}>({loadbuf})"
                if load_mask_str
                else f"{self._get_vec_type(dtype)}::loadu({loadbuf}, {cexpr_index(self.num_elems)})"
            )
        return line

    def _load_or_store_non_contiguous(
        self,
        var: Optional[str],
        index: sympy.Expr,
        dtype: torch.dtype,
        buffer: Optional[IndentedBuffer] = None,
        store_value: Optional[Union[str, CppCSEVariable]] = None,
        accu_store: bool = False,
    ) -> Optional[CppCSEVariable]:
        """
        Load or store a vector in a non-contiguous way. The vector is initialized from an array that is
        filled in an inner loop over the tiling factor.
        :param var: buffer to load from or store to, i.e. `var[transformed(index)]`. If None, we load the index
                    as index expression, i.e. `transformed(index)`.
        :param index: index into the `var` or the index expression by its own if `var` is None.
                      The `index` could contain indirect indexing or the tiling itervar. When used in
                      the inner loop, the index is transformed as follows:
                      1. the index is linearized along the tiling dim.
                      2. the indirect indexing vector variables are transformed into arrays over the tiling dim.
        :param dtype: data type of `var` or `index` if `var` is None.
        :param buffer: the code buffer to write the generated code to. If None, we write to `self.loads`.
        :param store_value: the value to store. If None, we load the vector.
        :param accu_store: whether accumulate the store_value to store_ptr. If True, a store_value should be provided
        :return: a CppCSEVariable that represents the loaded vector or None if it is a store.
        """
        assert not store_value or var is not None, "store var must be provided"
        if accu_store:
            assert store_value
        if buffer is None:
            buffer = self.loads

        def get_result_size(dtype: torch.dtype) -> int:
            if dtype.itemsize < 4:
                return self.num_elems * (4 // dtype.itemsize)
            else:
                return self.num_elems

        def get_tiling_size(dtype: torch.dtype) -> int:
            if dtype.itemsize < 4:
                return self.tiling_factor * (4 // dtype.itemsize)
            else:
                return self.tiling_factor

        def vec_to_array(vec_var: CppCSEVariable) -> CppCSEVariable:
            assert vec_var.is_vec
            code = BracesBuffer()
            code.writeline("[&]")
            with code.indent():
                vec_dtype = vec_var.dtype
                assert vec_dtype is not None
                if vec_dtype == torch.bool:
                    vec_dtype = torch.float
                result_size = get_result_size(vec_dtype)
                tiling_size = get_tiling_size(vec_dtype)
                code.writeline(
                    f"__at_align__ std::array<{DTYPE_TO_CPP[vec_dtype]}, {tiling_size}> tmpbuf;"
                )
                line = f"{vec_var}.store(tmpbuf.data(), {cexpr_index(result_size)});"
                code.writeline(line)
                code.writeline("return tmpbuf;")
            code.writeline("()")
            csevar = self.cse.generate(buffer, code)
            assert isinstance(csevar, CppCSEVariable)
            return csevar

        code = BracesBuffer()
        code.writeline("[&]")
        with code.indent():
            result_size = get_result_size(dtype)
            tiling_size = get_tiling_size(dtype)
            result_declare = (
                f"__at_align__ std::array<{DTYPE_TO_CPP[dtype]}, {tiling_size}> tmpbuf;"
            )
            code.writeline(result_declare)
            if store_value:
                code.writeline(
                    f"{store_value}.store(tmpbuf.data(), {cexpr_index(result_size)});"
                )
            itervar_inner = sympy_index_symbol(
                f"{self.itervars[self.tiling_idx]}_inner"
            )
            replacements = {}
            for indirect_var in (
                self.cse.varname_map[s.name]  # type: ignore[attr-defined]
                for s in index.free_symbols
                if symbol_is_type(s, SymT.TMP)
            ):
                assert isinstance(indirect_var, CppCSEVariable)
                if indirect_var.is_vec:
                    array_var = vec_to_array(indirect_var)
                    replacements[indirect_var] = f"{array_var}[{itervar_inner}]"
            index = self.scale_index_with_offset(
                index, itervar_idx=self.tiling_idx, offset=itervar_inner
            )
            load_mask = None
            if self._load_mask is not None:
                assert not store_value, "unexpected store with load mask"
                assert isinstance(self._load_mask, CppCSEVariable), self._load_mask
                if self._load_mask.is_vec:
                    load_mask = f"{self._load_mask}.is_masked({itervar_inner})"
                else:
                    load_mask = f"{self._load_mask} != 0"
            if cpp_builder.is_gcc():
                code.writeline(f"#pragma GCC unroll {self.tiling_factor}")
            else:
                code.writeline(f"#pragma unroll {self.tiling_factor}")
            code.writeline(
                f"for (long {itervar_inner} = 0; "
                + f"{itervar_inner} < {cexpr_index(self.num_elems)}; "
                + f"{itervar_inner}++)"
            )
            with code.indent(), contextlib.ExitStack() as stack:
                index_c = cexpr_index(index)
                for indirect_var in replacements:
                    index_c = re.sub(
                        r"\b" + f"{indirect_var}" + r"\b",
                        replacements[indirect_var],
                        index_c,
                    )
                rhs = f"{var}[{index_c}]" if var is not None else f"{index_c}"
                if load_mask:
                    code.writeline(f"if ({load_mask})")
                    stack.enter_context(code.indent())
                if store_value:
                    conjunction = "+=" if accu_store else "="
                    code.writeline(f"{rhs} {conjunction} tmpbuf[{itervar_inner}];")
                else:
                    code.writeline(f"tmpbuf[{itervar_inner}] = {rhs};")
            if not store_value:
                load_line = self._get_vec_load_line("tmpbuf.data()", 0, dtype)  # type: ignore[arg-type]
                code.writeline(f"return {load_line};")
        code.writeline("()")
        if store_value:
            code.writeline(";")
            buffer.splice(code)
            return None
        else:
            csevar = self.cse.generate(buffer, code)
            assert isinstance(csevar, CppCSEVariable)
            csevar.is_vec = True
            return csevar

    def load(self, name: str, index: sympy.Expr):
        var = self.args.input(name)
        index = self.rename_indexing(index)
        dtype = V.graph.get_dtype(name)
        tiling_var = self.itervars[self.tiling_idx]
        stride = self._try_get_const_stride(index, tiling_var)
        if stride == 0:
            # load scalar and lazily broadcast it on demand
            return super().load(name, index)
        elif stride == 1:
            # load contiguously
            line = self._get_vec_load_line(var, index, dtype, self._load_mask)
            csevar = self.cse.generate(self.loads, line)  # type: ignore[assignment]
        else:
            csevar = self._load_or_store_non_contiguous(var, index, dtype)  # type: ignore[assignment]
        assert isinstance(csevar, CppCSEVariable)
        csevar.update_on_args("load", (self, name, index), {})
        csevar.is_vec = True
        return csevar

    def _get_store_line(
        self,
        value: Union[str, CppCSEVariable],
        var: str,
        index: sympy.Expr,
        dtype: torch.dtype,
        accu_store: bool = False,
    ):
        """
        Get a store line buffer that stores `value` into `var` at `index` of `dtype`. It handles
        both contiguous and non-contiguous store cases.
        :param value: Vectorized type templaterized on `dtype`.
        :param var: buffer to store into.
        :index: index into the `var`.
        """
        # when value's type is str (e.g., welford reduction), caller should make sure
        # it is a vector
        assert isinstance(value, str) or (
            isinstance(value, CppCSEVariable) and value.is_vec
        ), value
        tiling_var = self.itervars[self.tiling_idx]
        var_expr = f"{var} + {cexpr_index(index)}"
        stride = self._try_get_const_stride(index, tiling_var)
        code = IndentedBuffer()
        if stride == 1:
            if dtype == torch.float and self.tail_size is None:
                code.writeline(f"{value}.store({var_expr});")
            else:
                code.writeline(
                    f"{value}.store({var_expr}, {cexpr_index(self.num_elems)});"
                )
        else:
            self._load_or_store_non_contiguous(
                var, index, dtype, buffer=code, store_value=value, accu_store=accu_store
            )
        return code

    def store(self, name, index, value, mode=None):
        assert "buf" in name
        assert isinstance(value, CppCSEVariable), value
        if not value.is_vec:
            # this happens when we store a scalar into a vectorized buffer like "fill"
            value = self.broadcast(value)
        var = self.args.output(name)
        index = self.rename_indexing(index)
        dtype = V.graph.get_dtype(name)
        if mode is None:
            code = self._get_store_line(value, var, index, dtype)
            self.stores.splice(code.map(lambda x: DeferredLine(name, x)))
        elif mode == "atomic_add":
            if not config.cpp.dynamic_threads and self.num_threads == 1:
                code = self._get_store_line(
                    f"{value}",
                    var,
                    index,
                    dtype,
                    accu_store=True,
                )
                self.stores.splice(code.map(lambda x: DeferredLine(name, x)))
            else:
                n_src = self._get_num_vectors(dtype)
                n_idx = self._get_num_vectors(torch.int64)
                cdtype = DTYPE_TO_CPP[dtype]
                index = ops.index_expr(index, torch.int64).value
                assert isinstance(index, CppCSEVariable) and index.is_vec
                line = f"atomic_add_vec<{cdtype}, {n_idx}, {n_src}>({var}, {index}, {value});"
                self.stores.writeline(DeferredLine(name, line))
        else:
            raise NotImplementedError(f"store mode={mode}")

    def reduction(self, dtype, src_dtype, reduction_type, value):
        assert reduction_type in VECTORIZABLE_RTYPES
        argmax_or_argmin = reduction_type in ("argmax", "argmin")
        horizontal_reduction = self.tiling_idx >= self.reduction_depth
        init_dtype = src_dtype if argmax_or_argmin else dtype
        assert isinstance(value, CppCSEVariable), value

        if not value.is_vec:
            value = self.broadcast(value)

        reduction_key = src_dtype, reduction_type, value
        if reduction_key in self.reduction_cse.reduction_cache:
            return self.reduction_cse.reduction_cache[reduction_key]

        vec_ns = "at::vec"
        vec = f"{vec_ns}::Vectorized<{DTYPE_TO_CPP[dtype]}>"
        acc_type = reduction_acc_type(reduction_type, init_dtype)
        acc_type_vec = self.reduction_acc_type_vec(reduction_type, init_dtype)

        acc = self.reduction_cse.generate(
            self.loads, f"reduction {reduction_key}", write=False
        )
        assert isinstance(acc, CppCSEVariable)
        acc_vec = f"{acc}_vec"
        masked_acc_vec = f"masked_{acc_vec}"
        self.reduction_var_names += [f"{acc}", acc_vec, masked_acc_vec]
        self.is_reduction = True
        self.reduction_prefix_generators.append(
            self._gen_reduction_prefix(
                acc, acc_type, reduction_type, init_dtype, reduction_init
            )
        )
        self.reduction_prefix_generators.append(
            self._gen_reduction_prefix(
                acc_vec,
                acc_type_vec,
                reduction_type,
                init_dtype,
                self.reduction_init_vec,
            )
        )
        reduction_size = functools.reduce(
            lambda x, y: x * y, self.ranges[self.reduction_depth :]
        )
        if reduction_type == "welford_reduce":
            # save the reciprocal of weights for welford reduce
            assert self.reduction_depth is not None
            # use masked acc_vec for tail vec kernel
            self.reduction_prefix_generators.append(
                self._gen_reduction_prefix(
                    masked_acc_vec,
                    acc_type_vec,
                    reduction_type,
                    dtype,
                    self.reduction_init_vec,
                )
            )
            reduction_size = functools.reduce(
                lambda x, y: x * y, self.ranges[self.reduction_depth :]
            )
            reduction_factor = (
                self.tiling_factor if self.tiling_idx >= self.reduction_depth else 1
            )
            self.weight_recp_vec_range = FloorDiv(reduction_size, reduction_factor)
            if self.weight_recp_vec_range not in self.weight_recps_cse.reduction_cache:
                self.weight_recps_val = self.weight_recps_cse.generate(
                    self.compute, f"reduction {self.weight_recp_vec_range}", write=False
                )
                self.weight_recps_cse.reduction_cache[
                    self.weight_recp_vec_range
                ] = self.weight_recps_val
                self.non_parallel_reduction_prefix.writeline(
                    self.welford_weight_reciprocal_vec(dtype)
                )
                # generate weight_recps for parallel reduction
                num_threads = (
                    "max_threads"
                    if config.cpp.dynamic_threads
                    else parallel_num_threads()
                )
                self.local_reduction_init.writeline(
                    self.welford_weight_reciprocal_vec(dtype, num_threads)
                )
            else:
                self.weight_recps_val = self.weight_recps_cse.reduction_cache[
                    self.weight_recp_vec_range
                ]
            # use masked acc_vec for tail vec kernel
            acc_vec_ = masked_acc_vec if self.tail_size else acc_vec
            self.stores.writeline(
                f"{acc_vec_} = {self.reduction_combine_vec(reduction_type, acc_vec_, value, True)};"
            )
        else:
            assert self.reduction_depth is not None
            index = self.itervars[self.reduction_depth]
            for i in range(self.reduction_depth + 1, len(self.itervars)):
                index = index * self.ranges[i] + self.itervars[i]
            kwargs = {
                "next_value": value,
                "index": index,
                "horizontal_reduction": horizontal_reduction,
                "src_dtype": src_dtype,
            }
            self.stores.writeline(
                f"{acc_vec} = {self.reduction_combine_vec(reduction_type, acc_vec, **kwargs)};"
            )
        self._gen_parallel_reduction_buffers(
            acc_vec,
            acc_type_vec,
            reduction_type,
            init_dtype,
            reduction_combine_fn=self.reduction_combine_vec,
            reduction_init_fn=self.reduction_init_vec,
        )
        self._gen_parallel_reduction_buffers(
            acc,
            acc_type,
            reduction_type,
            init_dtype,
            reduction_combine_fn=reduction_combine,
            reduction_init_fn=reduction_init,
        )
        if reduction_type == "welford_reduce":
            # use masked acc_vec for tail vec kernel
            self._gen_parallel_reduction_buffers(
                masked_acc_vec,
                acc_type_vec,
                reduction_type,
                dtype,
                reduction_combine_fn=self.reduction_combine_vec,
                reduction_init_fn=self.reduction_init_vec,
            )
        tmpvar: Union[str, CSEVariable]
        is_bool = dtype == torch.bool
        if horizontal_reduction:
            # Horizontal reduction
            if is_welford_reduction(reduction_type):
                assert self._get_num_vectors(dtype) in [
                    1,
                    2,
                ], "Welford reduction does not support VectorizedN (N>2)"
                next_value = f"welford_vec_reduce_all({acc_vec})"
                masked_next_value = f"welford_vec_reduce_all({masked_acc_vec})"
                self.reduction_suffix.writeline(
                    f"{acc} = {reduction_combine(reduction_type, acc, masked_next_value)};"
                )
            elif argmax_or_argmin:
                next_value = f"{reduction_type}_vec_reduce_all({acc_vec})"
            elif is_bool:
                if reduction_type in (
                    "any",
                    "sum",
                    "max",
                ):
                    next_value = f"!{acc_vec}.all_zero()"
                else:
                    assert reduction_type == "min"
                    next_value = f"{acc_vec}.all_masked()"
            else:
                reduce_all_body = (
                    "{ return "
                    + self.reduction_combine_vec(reduction_type, "x", "y")
                    + "; }"
                )
                is_bool = dtype == torch.bool
                # we are using at::vec::VecMask<float, N> for bool
                vec_dtype = torch.float if is_bool else dtype
                vec = f"at::vec::Vectorized<{DTYPE_TO_CPP[vec_dtype]}>"
                vec_reduce_all_func = f"at::vec::vec_reduce_all<{DTYPE_TO_CPP[vec_dtype]}, {self._get_num_vectors(vec_dtype)}>"
                next_value = f"{vec_reduce_all_func}([]({vec}& x, {vec}& y) {reduce_all_body}, {acc_vec})"

            self.reduction_suffix.writeline(
                f"{acc} = {reduction_combine(reduction_type, acc, next_value, src_dtype=src_dtype)};"
            )
            tmpvar = acc
        else:
            tmpvar = acc_vec
            if is_welford_reduction(reduction_type):
                masked_tmpvar = f"masked_{tmpvar}"
                self.reduction_suffix.writeline(
                    f"{tmpvar} = {reduction_combine(reduction_type, tmpvar, masked_tmpvar)};"
                )

        result = reduction_project(reduction_type, tmpvar)
        self.reduction_cse.reduction_cache[reduction_key] = result
        return result

    def store_reduction(self, name, index, value):
        index = self.rename_indexing(index)
        var = self.args.output(name)
        out_dtype = V.graph.get_dtype(name)
        dtype = (
            (out_dtype if out_dtype == torch.double else torch.float)
            if out_dtype.is_floating_point
            else torch.int64
        )
        out_num_vectors = V.kernel._get_num_vectors(out_dtype)
        src_num_vectors = V.kernel._get_num_vectors(dtype)
        code = IndentedBuffer()
        if self.tiling_idx >= self.reduction_depth:
            # Horizontal reduction
            code.writeline(
                f"{var}[{cexpr_index(index)}] = static_cast<{DTYPE_TO_CPP[out_dtype]}>({value});"
            )
        else:
            # Vertical reduction
            if out_dtype != dtype:
                converted_value = f"{DTYPE_TO_CPP[out_dtype]}_{value}"
                if out_dtype == torch.bool:
                    convert = f"{value}.template cast<bool,{self._get_num_vectors(torch.bool)}>()"
                else:
                    if src_num_vectors == out_num_vectors == 1:
                        convert = (
                            f"at::vec::convert<{DTYPE_TO_CPP[out_dtype]}>({value})"
                        )
                    else:
                        convert = (
                            f"at::vec::convert<{DTYPE_TO_CPP[out_dtype]},"
                            f"{out_num_vectors},{DTYPE_TO_CPP[dtype]},{src_num_vectors}>({value})"
                        )
                code.writeline(f"auto {converted_value} = {convert};")
                value = converted_value
            code.splice(self._get_store_line(value, var, index, out_dtype))
        self.reduction_suffix.splice(code.map(lambda x: DeferredLine(name, x)))

    def broadcast(self, scalar_var: CppCSEVariable) -> CppCSEVariable:
        assert not scalar_var.is_vec
        if scalar_var.dtype == torch.bool:
            vec_var = self.cse.generate(
                self.compute, f"{self._get_mask_type()}::from({scalar_var.name})"
            )
        else:
            assert scalar_var.dtype is not None
            vec_var = self.cse.generate(
                self.compute,
                f"{self._get_vec_type(scalar_var.dtype)}({scalar_var.name})",
            )
        assert isinstance(vec_var, CppCSEVariable)
        vec_var.dtype = scalar_var.dtype
        vec_var.dependent_itervars = scalar_var.dependent_itervars
        vec_var.is_vec = True
        return vec_var

    def arange(self, index: CppCSEVariable, stride: sympy.Symbol) -> CppCSEVariable:
        assert not index.is_vec
        assert index.dtype is not None
        csevar = self.cse.generate(
            self.compute,
            f"{self._get_vec_type(index.dtype)}::arange({index}, {stride})",
        )
        assert isinstance(csevar, CppCSEVariable)
        csevar.dtype = index.dtype
        csevar.is_vec = True
        return csevar

    def reduction_init_vec(self, reduction_type, dtype):
        scalar_type = DTYPE_TO_COMPUTATION_DTYPE[dtype]
        vec_type = self._get_vec_type(scalar_type)

        if is_welford_reduction(reduction_type):
            return f"Welford<{vec_type}>()"

        if reduction_type in ("argmin", "argmax"):
            cdtype = DTYPE_TO_CPP[scalar_type]
            acc_type = self.reduction_acc_type_vec(reduction_type, dtype)
            if reduction_type == "argmin":
                val = (
                    f"std::numeric_limits<{cdtype}>::infinity()"
                    if is_float_dtype(dtype)
                    else f"std::numeric_limits<{cdtype}>::max()"
                )
            else:
                val = (
                    f"-std::numeric_limits<{cdtype}>::infinity()"
                    if is_float_dtype(dtype)
                    else f"std::numeric_limits<{cdtype}>::min()"
                )
            return f"{acc_type}({val})"

        if reduction_type == "any":
            return f"{self._get_mask_type()}::from(0)"

        scalar_init = reduction_init(reduction_type, dtype)
        vec_init = f"{vec_type}({scalar_init})"
        if dtype == torch.bool:
            assert reduction_type in ("min", "max", "sum")
            return f"{self._get_mask_type()}::from({scalar_init})"
        return vec_init

    def reduction_acc_type_vec(self, reduction_type, dtype):
        scalar_type = DTYPE_TO_COMPUTATION_DTYPE[dtype]
        vec_type = self._get_vec_type(scalar_type)
        if is_welford_reduction(reduction_type):
            return f"Welford<{vec_type}>"
        if reduction_type in ("argmin", "argmax"):
            n_src = self._get_num_vectors(scalar_type)
            n_idx = self._get_num_vectors(torch.int64)
            return f"IndexValueVec<{DTYPE_TO_CPP[scalar_type]}, {n_src}, {n_idx}>"
        if dtype == torch.bool:
            assert reduction_type in ("min", "max", "any", "sum")
            return f"{self._get_mask_type()}"
        return vec_type

    def welford_weight_reciprocal_vec(self, dtype, num_threads=None):
        vec_num_range_thread = (
            CeilDiv(self.weight_recp_vec_range, num_threads)
            if num_threads
            else self.weight_recp_vec_range
        )
        vec_num_range_thread_expr = cexpr_index(vec_num_range_thread)
        return (
            f"static WeightRecp<{self._get_vec_type(dtype)}> {self.weight_recps_val}"
            f"("
            f"{vec_num_range_thread_expr}"
            f");"
        )

    def reduction_combine_vec(
        self,
        reduction_type,
        var,
        next_value,
        use_weight_recps=False,
        index: Optional[sympy.Symbol] = None,
        horizontal_reduction: Optional[bool] = None,
        src_dtype: Optional[torch.dtype] = torch.float32,
    ):
        is_bool = src_dtype == torch.bool
        if reduction_type == "max":
            if self.tail_size:
                return f"max_masked_reduce({var}, {next_value}, {cexpr_index(self.tail_size)})"
            else:
                return (
                    f"{var} | {next_value}"
                    if is_bool
                    else f"at::vec::maximum({var}, {next_value})"
                )
        elif reduction_type == "min":
            if self.tail_size:
                return f"min_masked_reduce({var}, {next_value}, {cexpr_index(self.tail_size)})"
            else:
                return (
                    f"{var} & {next_value}"
                    if is_bool
                    else f"at::vec::minimum({var}, {next_value})"
                )
        elif reduction_type == "sum":
            if self.tail_size:
                return f"sum_masked_reduce({var}, {next_value}, {cexpr_index(self.tail_size)})"
            else:
                conjunction = "|" if is_bool else "+"
                return f"{var} {conjunction} {next_value}"
        elif reduction_type == "prod":
            if self.tail_size:
                return f"prod_masked_reduce({var}, {next_value}, {cexpr_index(self.tail_size)})"
            else:
                return f"{var} * {next_value}"
        elif reduction_type == "xor_sum":
            if self.tail_size:
                return f"xor_sum_masked_reduce({var}, {next_value}, {cexpr_index(self.tail_size)})"
            else:
                return f"{var} ^ {next_value}"
        elif reduction_type == "welford_reduce":
            if use_weight_recps:
                if self.tail_size:
                    return f"welford_combine({var}, {next_value}, {cexpr_index(self.tail_size)}, &{self.weight_recps_val})"
                else:
                    return f"welford_combine({var}, {next_value}, &{self.weight_recps_val})"
            else:
                if self.tail_size:
                    return f"welford_combine({var}, {next_value}, {cexpr_index(self.tail_size)})"
                else:
                    return f"welford_combine({var}, {next_value})"
        elif reduction_type == "welford_combine":
            if isinstance(next_value, tuple):
                # When reading a value from Inductor IR we have a tuple of variable names
                mean, m2, weight = next_value
            else:
                # When combining intermediate accumulators we have a Welford<T> struct
                mean, m2, weight = reduction_project(reduction_type, next_value)
            if self.tail_size:
                return f"welford_combine({var}, {{{mean}, {m2}, {weight}}}, {cexpr_index(self.tail_size)})"
            else:
                return f"welford_combine({var}, {{{mean}, {m2}, {weight}}})"
        elif reduction_type in ("argmin", "argmax"):
            assert src_dtype is not None
            cdtype = DTYPE_TO_CPP[src_dtype]
            n_src = self._get_num_vectors(src_dtype)
            n_idx = self._get_num_vectors(torch.int64)
            t_extra = ""
            arg_extra = ""
            if index is not None:
                assert horizontal_reduction is not None
                t_extra = f", {str(horizontal_reduction).lower()}"
                arg_extra = f", {index}"
            if self.tail_size:
                return (
                    f"{reduction_type}_combine_vec<{cdtype}, {n_src}, {n_idx}{t_extra}>"
                    f"({var}, {next_value}{arg_extra}, {cexpr_index(self.tail_size)})"
                )
            else:
                return f"{reduction_type}_combine_vec<{cdtype}, {n_src}, {n_idx}{t_extra}>({var}, {next_value}{arg_extra})"
        elif reduction_type == "any":
            return f"{var} | {next_value}"
        else:
            raise NotImplementedError

    def indirect_assert(self, var, lower, upper, mask=None):
        assert isinstance(var, CppCSEVariable)
        assert var.dtype is not None
        if not var.is_vec:
            if isinstance(mask, CppCSEVariable) and mask.is_vec:
                mask = f"({mask}).all_masked()"
            return super().indirect_assert(var, lower, upper, mask)
        lower_scalar = lower
        upper_scalar = upper
        if lower:
            lower = f"{self._get_vec_type(var.dtype)}({lower})"
        if upper:
            upper = f"{self._get_vec_type(var.dtype)}({upper})"
        if lower and upper:
            cond = f"({lower} <= {var}) & ({var} < {upper})"
            cond_print = f"{lower_scalar} <= {var} < {upper_scalar}"
        elif lower:
            cond = f"{lower} <= {var}"
            cond_print = f"{lower_scalar} <= {var}"
        else:
            assert upper
            cond = f"{var} < {upper}"
            cond_print = f"{var} < {upper_scalar}"
        cond = f"{self._get_mask_type(var.dtype)}({cond})"
        if mask:
            if not mask.is_vec:
                mask = f"{self._get_mask_type(var.dtype)}({mask})"
            # We need not check when the mask is False
            cond = f"({cond}) | ~({mask})"
        if self.tail_size:
            cond = (
                f"{self._get_mask_type(var.dtype)}::set({self._get_mask_type(var.dtype)}::from(1)"
                f", ({cond}), {cexpr_index(self.tail_size)})"
            )
        cond = f"({cond}).all_masked()"
        return f'{self.assert_function}({cond}, "index out of bounds: {cond_print}")'

    def get_to_dtype_expr(self, src, dtype, src_dtype):
        assert isinstance(src, CppCSEVariable)
        if not src.is_vec:
            return super().get_to_dtype_expr(src, dtype, src_dtype)
        src_cpp_type = DTYPE_TO_CPP[src_dtype]
        src_num_vectors = self._get_num_vectors(src_dtype)
        dst_cpp_type = DTYPE_TO_CPP[dtype]
        dst_num_vectors = self._get_num_vectors(dtype)
        expr = f"({src})"
        if src_dtype != torch.bool and dtype == torch.bool:
            expr = f"{self._get_mask_type(src_dtype)}::from<{src_cpp_type},{src_num_vectors}>({src})"
        elif src_dtype == torch.bool and dtype != torch.bool:
            expr = f"{src}.to<{dst_cpp_type},{dst_num_vectors}>()"
        elif src_dtype != dtype:
            if src_num_vectors == dst_num_vectors == 1:
                expr = f"at::vec::convert<{dst_cpp_type}>({src})"
            else:
                expr = f"at::vec::convert<{dst_cpp_type},{dst_num_vectors},{src_cpp_type},{src_num_vectors}>({src})"
        return expr


class CppTile2DKernel(CppVecKernel):
    """
    A vector kernel that handles the 2d tiles with the tile size defined in `tiling_factor` on
    the inner-most loop level and one of the outer loop level (`outer_tiling_idx`). When the data
    tile is accessed in a contiguous way from the outer loop axis, a transposition is applied on the
    tile to make the access contiguous from the inner-most loop axis. Then, the same vectorization
    logic from its parent `CppVecKernel` is leveraged for load/store/compute. The transposed tile load
    and store are generated into kernel.preloads and kernel.poststores buffers.

    The loop structure looks like below:
    for ...
      for i_outer ...
        for ...
          for inner_most ...
            // generated by CppTile2DKernel
            float tmp0[16*16]; at::vec::transpose_mxn<...>(tmp0, in_ptr0 + ..., ...); // into kernel.preloads
            float tmp1[16*16]; // into kernel.preloads
            for i_inner ... { // the kernel inner loop
              vectorized loads/compute/stores (e.g., load tmp0, store tmp1) // into kernel.loads/compute/stores
            }
            at::vec::transpose_mxn(out_ptr0 + ..., tmp1, ...) // into kernel.poststores
          for inner_most ... (tail)
            // generated by CppVecKernel
            ...
      for i_outer ... (tail)
        for ...
          for ...
            // generated by CppKernel
            ...
    """

    overrides = CppTile2DOverrides  # type: ignore[assignment]

    def __init__(
        self,
        args,
        num_threads,
        tiling_factor,
        tiling_indices,
        inner_tail_size=None,
        outer_tail_size=None,
    ):
        super().__init__(
            args,
            num_threads,
            tiling_factor,
            tiling_indices[1],
            inner_tail_size,
        )
        self.tiling_indices = tiling_indices
        self.inner_tail_size = inner_tail_size
        self.outer_tail_size = outer_tail_size
        self.inner_num_elems = inner_tail_size if inner_tail_size else tiling_factor
        self.outer_num_elems = outer_tail_size if outer_tail_size else tiling_factor
        self.inner_is_tiling_idx = True

    def inner_itervar(self):
        return sympy_index_symbol(f"{self.itervars[self.outer_idx]}_inner")

    def need_vec_transpose(self, index):
        outer_var = self.itervars[self.outer_idx]
        inner_var = self.itervars[self.tiling_idx]
        outer_stride = stride_at_vec_range(index, outer_var, self.tiling_factor)
        inner_stride = stride_at_vec_range(index, inner_var, self.tiling_factor)
        return (
            self._load_mask is None  # TODO: support transposition with mask
            and outer_stride == 1
            and index.has(inner_var)
            and not inner_stride.has(inner_var)
            and not inner_stride.has(outer_var)
        )

    def gen_transposed_tile_load_store(self, name, var, index, is_store):
        # transposed tile load/store outside the kernel inner loop
        dtype = V.graph.get_dtype(name)
        factor = self.tiling_factor
        src = f"{var} + {cexpr_index(index)}"
        dst = "__place_holder__"
        ld_src = f"{cexpr_index(stride_at_vec_range(index, self.itervars[self.tiling_idx], self.tiling_factor))}"
        ld_dst = f"{cexpr_index(self.num_elems)}"
        if is_store:
            src, dst = dst, src
            ld_src, ld_dst = ld_dst, ld_src

        need_define = True
        if self.inner_is_tiling_idx ^ is_store:
            M, N = self.inner_num_elems, self.outer_num_elems
        else:
            M, N = (
                self.outer_num_elems,
                self.inner_num_elems,
            )
        if (isinstance(M, sympy.Expr) and not M.is_number) or (
            isinstance(N, sympy.Expr) and not N.is_number
        ):
            load_or_store = (
                f"at::vec::transpose_mxn<{DTYPE_TO_CPP[dtype]}>"
                f"({src}, {ld_src}, {dst}, {ld_dst}, {cexpr_index(M)}, {cexpr_index(N)});"
            )
        else:
            load_or_store = (
                f"at::vec::transpose_mxn<{DTYPE_TO_CPP[dtype]},{cexpr_index(M)},{cexpr_index(N)}>"
                f"({src}, {ld_src}, {dst}, {ld_dst});"
            )
        if is_store:
            tile_var = self.cse.newvar()
        elif not self.cse.contains(load_or_store):
            tile_var = self.cse.generate(self.preloads, load_or_store, write=False)
        else:
            need_define = False
            tile_var = self.cse.get(load_or_store)

        if need_define:
            cpp_dtype = DTYPE_TO_CPP[dtype]
            # tiling_factor might be smaller than the alignment of cpp_dtype, such as
            # with a vector that only holds 4 elements due to NEON 128-bit vectors and
            # cpp_dtype being a 64-bit integer.
            alignas = f"alignas(std::max(std::size_t({factor}), alignof({cpp_dtype})))"
            define_line = f"{alignas} {cpp_dtype} {tile_var}[{factor}*{factor}];"
            self.preloads.writeline(define_line)

        load_or_store = load_or_store.replace("__place_holder__", str(tile_var))
        if is_store:
            self.poststores.writeline(DeferredLine(name, load_or_store))
        else:
            self.preloads.writeline(load_or_store)

        return tile_var

    def load(self, name: str, index: sympy.Expr):
        var = self.args.input(name)
        index = self.rename_indexing(index)

        inner = self.inner_itervar()
        if self.need_vec_transpose(index):
            tile_var = self.gen_transposed_tile_load_store(
                name, var, index, is_store=False
            )
            # vector load inside the kernel inner loop
            loadbuf = f"{tile_var} + {cexpr_index(inner * self.num_elems)}"
            dtype = V.graph.get_dtype(name)
            line = self._get_vec_load_line(loadbuf, 0, dtype)  # type: ignore[arg-type]
            csevar = self.cse.generate(self.loads, line)
            csevar.update_on_args("load", (self, name, index), {})
            assert isinstance(csevar, CppCSEVariable)
            csevar.is_vec = True
            return csevar
        else:
            new_index = self.transform_indexing(index)
            return super().load(name, new_index)

    def store(self, name, index, value, mode=None):
        assert "buf" in name
        var = self.args.output(name)

        inner = self.inner_itervar()
        index = self.rename_indexing(index)
        assert mode is None
        if self.need_vec_transpose(index):
            tile_var = self.gen_transposed_tile_load_store(
                name, var, index, is_store=True
            )
            # vector store inside the kernel inner loop
            storebuf = f"{tile_var} + {cexpr_index(inner * self.num_elems)}"
            if self.tail_size or V.graph.get_dtype(name) in DTYPE_LOWP_FP + [
                torch.uint8,
                torch.int8,
            ]:
                line = f"{value}.store({storebuf}, {cexpr_index(self.num_elems)});"
            else:
                line = f"{value}.store({storebuf});"
            self.stores.writeline(DeferredLine(name, line))
        else:
            new_index = self.transform_indexing(index)
            super().store(name, new_index, value, mode)

    def codegen_inner_loops(self, code):
        inner = self.inner_itervar()
        if self.inner_is_tiling_idx:
            code.writeline(
                f"for (long {inner} = 0; {inner} < {cexpr_index(self.outer_num_elems)}; {inner}++)"
            )
        else:
            code.writeline(
                f"for (long {inner} = 0; {inner} < {cexpr_index(self.inner_num_elems)}; {inner}++)"
            )

    def set_ranges(self, group, reduction_group):
        vars = super().set_ranges(group, reduction_group)
        # do vertical reduction as the tail loop
        self.outer_idx, self.tiling_idx = (
            self.tiling_indices
            if self.tiling_indices[1] < self.reduction_depth
            else reversed(self.tiling_indices)
        )
        if self.tiling_idx == self.tiling_indices[0]:
            self.tail_size = self.outer_tail_size
            self.num_elems = self.outer_num_elems
            self.inner_is_tiling_idx = False
        else:
            self.tail_size = self.inner_tail_size
            self.num_elems = self.inner_num_elems
            self.inner_is_tiling_idx = True
        return vars

    def transform_indexing(self, index: sympy.Expr) -> sympy.Expr:
        return self.scale_index_with_offset(
            index,
            itervar_idx=self.outer_idx,
            offset=self.inner_itervar(),
        )


def get_loop_body_lowp_fp(_body: LoopBody) -> Tuple[Optional[torch.dtype], bool]:
    """
    Returns the low precision data type (torch.float16/torch.bfloat16) contained in the nodes
    and if all the nodes can codegen with this data type without converting to float.
    Otherwise returns None and True.
    """
    sub_blocks = [_body.root_block] + list(_body.subblocks.values())

    _lowp_fp_type: Optional[torch.dtype] = None
    _use_fp32 = False
    for sub_block in sub_blocks:
        for _node in sub_block.graph.nodes:
            if _node.op == "placeholder" or _node.target in (
                "get_index",
                "index_expr",
            ):
                continue

            # Fast path if all operations can support bf16/fp16 without converting to fp32
            if _node.target not in [
                "load",
                "store",
                "abs",
                "neg",
                "output",
            ]:
                _use_fp32 = True

            if hasattr(_node, "meta") and _node.meta:
                assert OptimizationContext.key in _node.meta
                opt_ctx: OptimizationContext = _node.meta[OptimizationContext.key]
                if not opt_ctx.dtype or opt_ctx.dtype not in DTYPE_LOWP_FP:
                    _use_fp32 = True
                elif _lowp_fp_type is not None:
                    if _lowp_fp_type != opt_ctx.dtype:
                        warnings.warn("bf16 and fp16 are mixed in the scheduler node.")
                else:
                    _lowp_fp_type = opt_ctx.dtype
            else:
                _use_fp32 = True

    return _lowp_fp_type, _use_fp32


class TilingSelect:
    """
    Implement the heuristic to select the tiling factors and tiling indices.
    In the future, we can implement advanced heuristic in a subclass.
    """

    def __init__(self):
        super().__init__()

    def select_tiling(
        self,
        fn_list,
        var_sizes_list,
    ) -> Tuple[List[int], List[int]]:
        # TODO(jgong5): support alternative tiling factors and data types
        loop_bodies = _get_loop_body(fn_list)
        all_dtypes = _get_dtype_from_loopbodies(loop_bodies)
        assert all_dtypes
        if any(dtype not in VECTORIZABLE_DTYPES for dtype in all_dtypes):
            return [], []
        dtype = torch.float
        _lowp_fp_dtype = get_loop_body_lowp_fp(loop_bodies[0])[0]
        if _lowp_fp_dtype and all(
            (get_loop_body_lowp_fp(loop_body)[0] == _lowp_fp_dtype)
            for loop_body in loop_bodies[1:]
        ):
            dtype = _lowp_fp_dtype

        tiling_factor = cpu_vec_isa.pick_vec_isa().nelements(dtype=dtype)
        tiling_indices = self._select_tiling_indices(
            fn_list, var_sizes_list, tiling_factor
        )

        if tiling_indices:
            group, reduction_group = max(
                var_sizes_list, key=lambda sizes: len(sizes[1])
            )
            call_ranges = tuple(group) + tuple(reduction_group)

            if config.cpp.enable_tiling_heuristics:

                def _try_get_stride(
                    index,
                    itervars,
                    tiling_factor,
                    tiling_indices,
                ):
                    itervar = itervars[tiling_indices[0]]
                    stride = stride_at_vec_range(index, itervar, tiling_factor)
                    return stride if stride.is_number else None

                def _update_negative_op_count(
                    node_name, non_contig_indexing_op_counter
                ):
                    if node_name not in non_contig_indexing_op_counter:
                        non_contig_indexing_op_counter[node_name] = 1
                    else:
                        non_contig_indexing_op_counter[node_name] += 1

                def _is_valid_indices(
                    itervars,
                    tiling_indices,
                ):
                    return (
                        len(tiling_indices) == 1
                        and len(itervars) > 0
                        and (
                            tiling_indices[0]
                            if tiling_indices[0] >= 0
                            else tiling_indices[0] + len(itervars)
                        )
                        < len(itervars)
                    )

                itervars = [
                    sympy_index_symbol_with_prefix(SymT.XBLOCK, n)
                    for n in range(len(call_ranges))
                ]
                reduction_depth = len(group)
                vars, reduction_vars = (
                    itervars[:reduction_depth],
                    itervars[reduction_depth:],
                )
                op_counter: Dict[str, int] = {}
                # ops may cause overhead with vectorization, like non-contiguous
                # index_expr, load, store
                non_contig_indexing_op_counter: Dict[str, int] = {}
                for _body in loop_bodies:
                    sub_blocks = [_body.root_block] + list(_body.subblocks.values())
                    for sub_block in sub_blocks:
                        for _node in sub_block.graph.nodes:
                            if _node.target in ["index_expr", "load", "store"]:
                                # get the index and replace prefix from z to x
                                arg_idx = 1 if _node.target == "index_expr" else 2
                                index = sub_block.body.indexing_from_args(
                                    (vars, reduction_vars)
                                )[_node.args[arg_idx].args[0]]
                                if _is_valid_indices(itervars, tiling_indices):
                                    stride = _try_get_stride(
                                        index, itervars, tiling_factor, tiling_indices
                                    )
                                    if (
                                        stride is None
                                        if _node.target == "index_expr"
                                        else stride not in [0, 1]
                                    ):
                                        _update_negative_op_count(
                                            _node.target, non_contig_indexing_op_counter
                                        )
                            if isinstance(_node.target, str) and not (
                                _node.target.startswith("masked_subblock")
                                or _node.target
                                in ["ops", "output", "constant", "get_index"]
                            ):
                                if _node.target not in op_counter:
                                    op_counter[_node.target] = 1
                                else:
                                    op_counter[_node.target] += 1

                op_num = sum(op_counter.values())
                non_contig_indexing_op_num = sum(
                    non_contig_indexing_op_counter.values()
                )
                ratio_threshold = 0.12
                quantity_threshold = 35
                if non_contig_indexing_op_num >= quantity_threshold or (
                    op_num > 0
                    and non_contig_indexing_op_num / op_num >= ratio_threshold
                ):
                    # Too many non-contiguous load/store/index_expr which hurts the
                    # vectorization performance. Disable vectorization when exceeding
                    # the thresholds.
                    return [], []

                if (
                    not reduction_group
                    and group
                    and len(tiling_indices) == 1
                    and not has_free_symbols(
                        [
                            group[tiling_indices[0]],
                        ]
                    )
                    and group[tiling_indices[0]] < tiling_factor / 4
                    and op_num < 10
                ):
                    # We found that when the number of elements in the inner loop range is
                    # relatively small(< tiling_factor / 4) and the number of operations is
                    # not large(< 10), vectorization is not efficient.
                    # And found that `#pragma GCC ivdep` has better performance than
                    # `#pragma omp simd simdlen(8)` for these cases.
                    return [], []

            if dtype in DTYPE_LOWP_FP:
                # For lower precision data type, if the call_range is not long enough,
                # use tiling_factor // 2 for better performance
                factor_lowp = cpu_vec_isa.pick_vec_isa().nelements(dtype=dtype)
                for tiling_indice in tiling_indices:
                    if tiling_indice < 0:
                        tiling_indice = tiling_indice + len(call_ranges)
                    if tiling_indice < 0 or tiling_indice >= len(call_ranges):
                        continue
                    if has_free_symbols(call_ranges):
                        call_range = V.graph.sizevars.size_hint(
                            call_ranges[tiling_indice], fallback=0
                        )
                        if call_range < factor_lowp:
                            V.graph.sizevars.guard_lt(call_range, factor_lowp)  # type: ignore[arg-type]
                            tiling_factor = factor_lowp // 2
                            break
                    elif call_ranges[tiling_indice] < factor_lowp:
                        tiling_factor = factor_lowp // 2
                        break

            if len(tiling_indices) == 1:
                return [tiling_factor], tiling_indices
            if len(tiling_indices) == 2:
                return [tiling_factor, tiling_factor], tiling_indices
        return [], []

    def _select_tiling_indices(
        self,
        fn_list,
        var_sizes_list,
        tiling_factor,
    ):
        all_index = []
        for fn, var_sizes in zip(fn_list, var_sizes_list):
            rw = dependencies.extract_read_writes(fn, *var_sizes)
            all_index += [dep.index for dep in itertools.chain(rw.reads, rw.writes)]
        contig_vars = OrderedSet[int]()
        contig_vars_list = []
        non_contig_stride_const = OrderedSet[int]()
        non_contig_stride_other = OrderedSet[int]()
        for index in all_index:
            for var in index.free_symbols:
                if not re.search(r"^d\d+$", var.name):
                    continue
                stride = stride_at_vec_range(index, var, tiling_factor)
                if stride == 0:
                    continue
                elif stride == 1:
                    contig_vars.add(int(var.name[1:]))
                    contig_vars_list.append(int(var.name[1:]))
                elif all(symbol_is_type(s, SymT.SIZE) for s in stride.free_symbols):
                    non_contig_stride_const.add(int(var.name[1:]))
                else:
                    non_contig_stride_other.add(int(var.name[1:]))
        contig_only = contig_vars - non_contig_stride_const - non_contig_stride_other
        group, reduction_group = max(var_sizes_list, key=lambda sizes: len(sizes[1]))
        num_itervars = len(group) + len(reduction_group)
        if len(contig_vars) == 0:
            # no contiguous vars
            return [num_itervars - 1]
        if contig_only:
            return sorted(contig_only)[-1:]
        contig_and_const_stride = (
            contig_vars & non_contig_stride_const
        ) - non_contig_stride_other
        contig_vars_sorted = sorted(contig_vars)
        if (
            len(contig_vars_sorted) == 2
            and contig_vars_sorted[-1] in contig_and_const_stride
            and contig_vars_sorted[-1] == num_itervars - 1
        ):
            return contig_vars_sorted
        return sorted(contig_vars_sorted, key=contig_vars_list.count)[-1:]


class CppKernelProxy(CppKernel):
    def __init__(self, kernel_group):
        super().__init__(kernel_group.args, kernel_group.ws.num_threads)
        self.kernel_group = kernel_group
        self.loop_nest = None
        self.call_ranges = None
        self.picked_vec_isa: cpu_vec_isa.VecISA = cpu_vec_isa.pick_vec_isa()
        self.kernels: List[CppKernel] = []

    def data_type_propagation(self, nodes):
        for _node in nodes:
            assert isinstance(_node, SchedulerNode)
            DataTypePropagation.propagate_scheduler_node(_node)

    # Check if all the nodes of a given fx graph can support BF16/FP16
    def is_lowp_fp_scheduler(self, scheduler_node: SchedulerNode):
        if not isinstance(scheduler_node._body, LoopBody):
            return True
        # Propagate the dtype to check if all the fx node is bf16/fp16
        DataTypePropagation.propagate_scheduler_node(scheduler_node)
        return (
            get_loop_body_lowp_fp(scheduler_node._body)[0] is not None
            and not get_loop_body_lowp_fp(scheduler_node._body)[1]
        )

    def legalize_lowp_fp_dtype_loopbody(self, loop_body: LoopBody):
        def add_to_dtype(sub_graph: torch.fx.Graph):
            def is_lowp_fp_load(node: torch.fx.Node):
                if node.target not in ["load"]:
                    return False
                assert len(node.args) == 3
                load_dtype = V.graph.get_dtype(node.args[1])  # type: ignore[arg-type]
                return load_dtype in DTYPE_LOWP_FP

            def is_lowp_fp_store(node: torch.fx.Node):
                if node.target != "store":
                    return False
                _, store_var, _, _, _ = node.args
                store_dtype = V.graph.get_dtype(store_var)  # type: ignore[arg-type]
                return store_dtype in DTYPE_LOWP_FP

            sub_graph_nodes = list(sub_graph.nodes)
            to_lowp_fp_legalized_nodes = []
            for _node in sub_graph_nodes:
                if is_lowp_fp_load(_node):
                    # No need to promote to float if all users are direct stores
                    if all(user.target == "store" for user in _node.users):
                        continue
                    ops = _node.args[0]
                    with sub_graph.inserting_after(_node):
                        to_type_node = sub_graph.call_method(
                            "to_dtype", args=(ops, _node, torch.float)
                        )
                        to_type_node_args = to_type_node.args
                        _node.replace_all_uses_with(to_type_node)
                        to_type_node.args = to_type_node_args
                        metrics.cpp_to_dtype_count += 1
                elif is_lowp_fp_store(_node):
                    ops, name, _, value_var, _ = _node.args
                    # No need to promote to float if it is a user of a load which are all directly stored
                    if value_var.target == "load" and all(
                        user.target == "store" for user in value_var.users
                    ):
                        continue
                    dtype = V.graph.get_dtype(name)
                    with sub_graph.inserting_before(_node):
                        to_type_node = sub_graph.call_method(
                            "to_dtype", args=(ops, value_var, dtype)
                        )
                        _node.replace_input_with(value_var, to_type_node)
                        metrics.cpp_to_dtype_count += 1
                elif _node.target == "reduction":
                    (
                        ops,
                        dtype,
                        src_dtype,
                        reduction_type,
                        value,
                    ) = _node.args
                    if src_dtype in DTYPE_LOWP_FP:
                        # Since we always convert the load/store value to float if the tensor is bfloat16/float16.
                        # Therefore, the reduction should never work with bfloat16/float16 value. Hence, we update
                        # the bfloat16/float16 reduction by
                        #     1) updating the src_dtype to float
                        # and 2) updating the dtype to float if it is bfloat16/float16.
                        assert dtype in [
                            torch.float,
                            torch.bfloat16,
                            torch.float16,
                            torch.int64,
                        ]
                        _node.args = (
                            ops,
                            torch.float if dtype in DTYPE_LOWP_FP else dtype,
                            torch.float,
                            reduction_type,
                            value,
                        )
                elif _node.target == "to_dtype" and _node.args[-1] in DTYPE_LOWP_FP:
                    (ops, x, _) = _node.args
                    # The legalization always loads the BF16/FP16 tensor as FP32 for computation
                    # and converts back to BF16/FP16 after the computation.
                    # Hence, there should be no computation w/ BF16/FP16.
                    # Therefore, we update the to_dtype by replacing the bf16/fp16 dtype with fp32.
                    # Save the legalized to_dtype node for the elimination(eliminate_to_dtype step):
                    #  1) Eliminate the redundant to_dtype node if we have a pattern as follows:
                    #     graph():
                    #       %lowp_fp_legalized = call_method[target=to_dtype](args = (%ops, %input, torch.float))
                    #       %to_dtype2 = call_method[target=to_dtype](args = (%ops, %lowp_fp_legalized, torch.bfloat16/float16))
                    # Regarding the first to_dtype, it is redundant because
                    # the second to_type also converts to the torch.bfloat16/torch.float16.
                    # Hence, we remove the first to_type.
                    to_lowp_fp_legalized_nodes.append(_node)
                    _node.args = (ops, x, torch.float)
                else:
                    pass

            def eliminate_to_dtype(sub_graph: torch.fx.Graph):
                def _eliminate_duplicate_to_node(sub_graph: torch.fx.Graph):
                    # Eliminate the redundant to_dtype node. Let's consider a pattern as follows:
                    #   graph():
                    #     %to_dtype1 = call_method[target=to_dtype](args = (%ops, %input, torch.float), kwargs = {})
                    #     %to_dtype2 = call_method[target=to_dtype](args = (%ops, %to_dtype1, torch.float), kwargs = {})
                    # Regarding the first to_dtype, it is redundant because the second to_type also converts to the
                    # torch.float. Hence, we remove the first to_type
                    def _used_by_to(to_node: torch.fx.Node):
                        return all(usr.target == "to_dtype" for usr in to_node.users)

                    all_to_nodes = [
                        node for node in sub_graph.nodes if node.target == "to_dtype"
                    ]
                    all_to_nodes_and_users = [
                        {node: node.users} for node in all_to_nodes if _used_by_to(node)
                    ]
                    for node_users in all_to_nodes_and_users:
                        for node, users in node_users.items():
                            if node in sub_graph.nodes and (
                                all(usr.args[-1] == node.args[-1] for usr in users)
                                or (
                                    node in to_lowp_fp_legalized_nodes
                                    and all(
                                        usr.args[-1] in DTYPE_LOWP_FP for usr in users
                                    )
                                )
                            ):
                                val_node = node.all_input_nodes[-1]
                                node.replace_all_uses_with(val_node)
                                sub_graph.erase_node(node)

                    # For debug mode, the graph of LoopBody will attach a new GraphModule as
                    # owning_module for debugging while the release mode will not. The lint will
                    # check whether the graph has owning_module to decide if it needs to check
                    # call_module. LoopBody might contain get_index as a module call. But it
                    # is just a function. Hence, it cannot pass the lint check for debug mode.
                    # We bypass the check if the owning_module is None. Eventually, we should call
                    # get_index via call_function but not call_module.
                    if sub_graph.owning_module is None:
                        sub_graph.lint()

                _eliminate_duplicate_to_node(sub_graph)

            eliminate_to_dtype(sub_graph)

        sub_blocks = [loop_body.root_block] + list(loop_body.subblocks.values())
        for sub_block in sub_blocks:
            add_to_dtype(sub_block.graph)

    def legalize_lowp_fp_dtype(self, nodes):
        if all(
            isinstance(_node, SchedulerNode) and self.is_lowp_fp_scheduler(_node)
            for _node in nodes
        ):
            # Mark the load node to load bf16/fp16
            for _node in nodes:
                sub_blocks = [_node._body.root_block] + list(
                    _node._body.subblocks.values()
                )
                for sub_block in sub_blocks:
                    for fx_node in sub_block.graph.nodes:
                        if fx_node.target in ["load", "store"]:
                            assert fx_node.meta
                            assert OptimizationContext.key in fx_node.meta
                            opt_ctx: OptimizationContext = fx_node.meta[
                                OptimizationContext.key
                            ]
                            assert opt_ctx.dtype in DTYPE_LOWP_FP

            # Bypass the legalization as the kernel can run with bf16/fp16 directly
            return

        for _node in nodes:
            assert isinstance(_node, SchedulerNode)
            assert isinstance(_node._body, LoopBody)
            body: LoopBody = _node._body
            if not body.is_memory_copy():
                self.legalize_lowp_fp_dtype_loopbody(body)

    def codegen_functions(self, fn_list, var_sizes_list):
        assert len(fn_list) == len(var_sizes_list)
        kernel_group = self.kernel_group
        group, reduction_group = max(var_sizes_list, key=lambda sizes: len(sizes[1]))

        self.set_ranges(group, reduction_group)

        def codegen_kernel(cls, *args):
            with kernel_group.new_kernel(cls, *args) as kernel:
                # Ugly hack to maintain the metrics kernel count since
                # we only count in CppKernelProxy, not those contained in it
                metrics.generated_kernel_count -= 1

                run(kernel)
                return kernel

        def run(kernel):
            vars, reduction_vars = kernel.set_ranges(group, reduction_group)
            in_suffix = False
            for fn, var_sizes in zip(fn_list, var_sizes_list):
                if var_sizes in [
                    (group, reduction_group),
                    (tuple(itertools.chain(group, reduction_group)), ()),
                ]:
                    assert not in_suffix
                    fn(vars, reduction_vars)
                else:
                    in_suffix = True
                    assert var_sizes == (
                        group,
                        (),
                    ), f"unexpected group: {var_sizes} != {group}, {reduction_group}"
                    # we can fuse in some extra pointwise into the suffix
                    with kernel.write_to_suffix():
                        fn(vars, ())

        scalar_kernel = codegen_kernel(CppKernel)
        V.graph.removed_buffers |= scalar_kernel.removed_buffers
        V.graph.inplaced_to_remove |= scalar_kernel.inplaced_to_remove
        self.loop_nest = LoopNest.build(scalar_kernel)

        if not self.picked_vec_isa or not self.itervars:
            self.kernels = [scalar_kernel]
            self.aggregate_reduction_buffers(False, None)
            self.loop_nest.set_kernel(self)
            return

        # Kernels share the same global contexts like V.graph.wrapper_code, V.kernel.args.
        # But the generated scalar kernel has updated these global contexts. Hence, the other kernels
        # should not do this again to avoid context conflict. By now, we only control the
        # config.inplace_buffers. In the future, we could maintain more contexts.
        with torch._inductor.config.patch(inplace_buffers=False):
            tiling_select = TilingSelect()
            tiling_factors, tiling_indices = tiling_select.select_tiling(
                fn_list, var_sizes_list
            )
            assert len(tiling_factors) == len(tiling_indices)
            # <TODO> This should be removed after full support for vectorization is implemented.
            could_masked_vec = True
            all_dtypes = _get_dtype_from_loopbodies(_get_loop_body(fn_list))
            if any(dtype not in MASKED_VECTORIZABLE_DTYPES for dtype in all_dtypes):
                # can be removed after masked vectorizable dtype are same with vectorizable dtype
                could_masked_vec = False

            _inner_loop_reduction_outer_not = False
            _outer_loop = None
            if tiling_indices:
                inner_loop_reduction = False
                outer_loop_level = tiling_indices[0]
                inner_loop_level = outer_loop_level + 1
                if len(self.loop_nest.loops) > inner_loop_level:
                    inner_loop_reduction = self.loop_nest.loops[
                        inner_loop_level
                    ].is_reduction
                    outer_loop_reduction = self.loop_nest.loops[
                        outer_loop_level
                    ].is_reduction
                    _inner_loop_reduction_outer_not = (
                        inner_loop_reduction and not outer_loop_reduction
                    )

            if len(tiling_indices) == 1:
                metrics.generated_cpp_vec_kernel_count += 1
                loop = self.loop_nest.tile(tiling_indices[0], factor=tiling_factors[0])
                vec_kernel = codegen_kernel(
                    CppVecKernel, tiling_factors[0], tiling_indices[0]
                )
                tail_size = loop.size - loop.tiled_size
                vec_kernel.active_ranges = {loop.var: (0, loop.tiled_size)}
                if config.cpp.enable_loop_tail_vec and could_masked_vec:
                    tail_kernel = codegen_kernel(
                        CppVecKernel,
                        tiling_factors[0],
                        tiling_indices[0],
                        tail_size,
                    )
                else:
                    tail_kernel = scalar_kernel
                    scalar_kernel.inner_itervars = [loop.var]
                tail_kernel.active_ranges = {loop.var: (loop.tiled_size, loop.size)}
                self.kernels = [vec_kernel, tail_kernel]
                _outer_loop = loop
            elif len(tiling_indices) == 2:
                assert (
                    tiling_indices[1] == len(self.itervars) - 1
                    and tiling_factors[0] == tiling_factors[1]
                )

                metrics.generated_cpp_vec_kernel_count += 2
                outer_loop = self.loop_nest.tile(
                    tiling_indices[0], factor=tiling_factors[0]
                )
                outer_ranges = {
                    "main": (0, outer_loop.tiled_size),
                    "tail": (outer_loop.tiled_size, outer_loop.size),
                }
                outer_tail_size = outer_loop.size - outer_loop.tiled_size
                inner_loop = self.loop_nest.tile(
                    tiling_indices[1], factor=tiling_factors[0]
                )
                inner_ranges = {
                    "main": (0, inner_loop.tiled_size),
                    "tail": (inner_loop.tiled_size, inner_loop.size),
                }
                inner_tail_size = inner_loop.size - inner_loop.tiled_size
                tile2d_kernel = codegen_kernel(
                    CppTile2DKernel,
                    tiling_factors[0],
                    tiling_indices,
                )
                tile2d_kernel.active_ranges = {
                    outer_loop.var: outer_ranges["main"],
                    inner_loop.var: inner_ranges["main"],
                }
                tail_kernel = []
                if config.cpp.enable_loop_tail_vec and could_masked_vec:
                    for outer_r, inner_r in (
                        ("main", "tail"),
                        ("tail", "main"),
                        ("tail", "tail"),
                    ):
                        _inner_tail_size = (
                            inner_tail_size if inner_r == "tail" else None
                        )
                        _outer_tail_size = (
                            outer_tail_size if outer_r == "tail" else None
                        )
                        kernel = codegen_kernel(
                            CppTile2DKernel,
                            tiling_factors[0],
                            tiling_indices,
                            _inner_tail_size,
                            _outer_tail_size,
                        )
                        kernel.active_ranges = {
                            outer_loop.var: outer_ranges[outer_r],
                            inner_loop.var: inner_ranges[inner_r],
                        }
                        tail_kernel.append(kernel)
                else:
                    vec_kernel = codegen_kernel(
                        CppVecKernel, tiling_factors[0], tiling_indices[0]
                    )
                    vec_kernel.active_ranges = {
                        outer_loop.var: outer_ranges["main"],
                        inner_loop.var: inner_ranges["tail"],
                    }
                    vec_kernel.inner_itervars = [inner_loop.var]
                    tail_kernel.append(vec_kernel)
                    scalar_kernel.active_ranges = {
                        outer_loop.var: outer_ranges["tail"],
                        inner_loop.var: (0, inner_loop.size),
                    }
                    scalar_kernel.inner_itervars = [inner_loop.var, outer_loop.var]
                    tail_kernel.append(scalar_kernel)
                self.kernels = [tile2d_kernel] + tail_kernel
                _outer_loop = outer_loop
            else:
                self.kernels = [scalar_kernel]
            self.aggregate_reduction_buffers(
                _inner_loop_reduction_outer_not, _outer_loop
            )
            self.loop_nest.set_kernel(self)

    def codegen_loop_bodies(self, loop_bodies, var_sizes_list):
        for body in loop_bodies:
            self.legalize_lowp_fp_dtype_loopbody(body)
            DataTypePropagation.propagate_loopbody(body)
        self.codegen_functions(loop_bodies, var_sizes_list)

    def codegen_nodes(self, nodes: List[SchedulerNode]):
        # Legalize BF16 node by adding to_dtype explicitly
        self.legalize_lowp_fp_dtype(nodes)
        self.data_type_propagation(nodes)
        assert len(nodes) >= 1

        def fn(node, *index_vars):
            node.decide_inplace_update()
            node.mark_run()
            if isinstance(V.kernel, NullKernelHandler):
                return node._body(*index_vars)
            else:
                return node.codegen(index_vars)

        fn_list = [functools.partial(fn, node) for node in nodes]

        if (
            isinstance(V.local_buffer_context, LocalBufferContext)
            and V.local_buffer_context.local_buffers
        ):

            def wrap_fn(fn):
                wrapped_fn = V.local_buffer_context.localize_function(
                    fn,
                )
                wrapped_fn.original_fn = fn
                return wrapped_fn

            fn_list = [wrap_fn(fn) for fn in fn_list]

        var_sizes_list = [node.group[1] for node in nodes]
        self.codegen_functions(fn_list, var_sizes_list)

    def codegen_loops(self, code, worksharing):
        self.codegen_loops_impl(self.loop_nest, code, worksharing)

    def update_stores_with_parallel_reduction(self):
        for kernel in self.kernels:
            kernel.update_stores_with_parallel_reduction()

    def gen_body(self, code: Optional[BracesBuffer] = None):
        assert code is not None
        if_prefix = "C10_LIKELY"
        for kernel in self.kernels:
            with contextlib.ExitStack() as stack:
                if kernel.codegen_conditions(code, if_prefix):
                    if_prefix = "C10_UNLIKELY"
                    stack.enter_context(code.indent())
                    code.splice(kernel.gen_body())

    def aggregate_reduction_buffers(
        self, inner_loop_reduction_outer_not: bool, outer_loop: Optional["LoopLevel"]
    ):
        # CppKernel/CppVecKernel/CppTile2dKernel have reduction buffers themselves.
        # Here, we decide how to aggregate them together and place new reduction buffers
        # under CppKernelProxy.
        def aggregate_reduction_prefix_suffix(outer_loop: "LoopLevel"):
            assert len(self.kernels) >= 2
            main_loop_kernel = self.kernels[0]
            tail_loop_kernel = self.kernels[-1]
            assert isinstance(main_loop_kernel, CppVecKernel)

            # Prefix
            if type(tail_loop_kernel) == CppKernel:
                # if tail loop kernel is a scalar kernel, we need to extend tmp_acc -> tmp_acc_arr[] to
                # hold the temporary inner loop acc result for outer tail loop
                tail_loop_kernel.finalize_reduction_prefix(
                    main_loop_kernel.tiling_factor
                )
                main_loop_kernel.finalize_reduction_prefix()
                self.reduction_prefix.splice(
                    tail_loop_kernel.reduction_prefix
                    + main_loop_kernel.reduction_prefix
                )
            else:
                main_loop_kernel.finalize_reduction_prefix()
                self.reduction_prefix.splice(main_loop_kernel.reduction_prefix)

            # Suffix
            suffix_buf = BracesBuffer()
            with contextlib.ExitStack() as stack:
                if main_loop_kernel.codegen_conditions(
                    suffix_buf, "C10_LIKELY", outer_loop.var
                ):
                    stack.enter_context(suffix_buf.indent())
                    suffix_buf.splice(main_loop_kernel.reduction_suffix)
            with contextlib.ExitStack() as stack:
                if tail_loop_kernel.codegen_conditions(
                    suffix_buf, "C10_UNLIKELY", outer_loop.var
                ):
                    stack.enter_context(suffix_buf.indent())
                    if type(tail_loop_kernel) == CppKernel:
                        reduction_vars = tail_loop_kernel.reduction_var_names
                        for name in reduction_vars:
                            new_name = f"{name}_arr[{outer_loop.var}_tail - {cexpr_index(outer_loop.tiled_size)}]"
                            replace_acc_name(tail_loop_kernel.stores, name, new_name)
                            replace_acc_name(
                                tail_loop_kernel.reduction_suffix, name, new_name
                            )
                        suffix_buf.splice(
                            move_code_under_inner_loop(
                                tail_loop_kernel.reduction_suffix,
                                outer_loop.var,
                                f"{outer_loop.var}_tail",
                                outer_loop.tiled_size,
                                outer_loop.size,
                            )
                        )
                    else:
                        suffix_buf.splice(tail_loop_kernel.reduction_suffix)
            self.reduction_suffix = suffix_buf

        main_kernel = self.kernels[0]
        if inner_loop_reduction_outer_not:
            assert outer_loop
            aggregate_reduction_prefix_suffix(outer_loop)
        else:
            main_kernel.finalize_reduction_prefix()
            self.reduction_prefix.splice(main_kernel.reduction_prefix)
            self.reduction_suffix.splice(main_kernel.reduction_suffix)
        self.parallel_reduction_prefix.splice(main_kernel.parallel_reduction_prefix)
        self.parallel_reduction_suffix.splice(main_kernel.parallel_reduction_suffix)
        self.local_reduction_init.splice(main_kernel.local_reduction_init)
        self.local_reduction_stores.splice(main_kernel.local_reduction_stores)
        self.non_parallel_reduction_prefix.splice(
            main_kernel.non_parallel_reduction_prefix
        )


class OuterLoopFusedKernel(CppKernel):
    def __init__(self, kernel_group):
        super().__init__(kernel_group.args, kernel_group.ws.num_threads)
        self.inner: List[LoopNest] = []

    def decide_parallel_depth(self, max_parallel_depth, threads) -> int:
        kernels_parallel_depth = []
        nested_kernels: List[CppKernel] = [
            loop_nest.get_kernel() for loop_nest in self.inner
        ]
        for kernel in nested_kernels:
            # For any ScalarKernel, VecKernel, or Tile2DKernel,
            # they should all have the same call_ranges
            call_ranges = kernel.call_ranges
            assert call_ranges is not None
            kernels_parallel_depth.append(
                kernel.decide_parallel_depth(len(call_ranges), threads)
            )
        return min(
            max_parallel_depth,
            max(kernels_parallel_depth),
        )


class ReasonFusedNodes(Enum):
    SAME_VARS_REDUCE = "same_vars_reduce"
    COMPATIBLE_REDUCTION = "compatible_reduction"
    COMPATIBLE_RANGES_NO_REDUCTION = "compatible_ranges_no_reduction"


class CppScheduling(BaseScheduling):
    # ctypes limits the number of args to 1024, refer to:
    # https://github.com/python/cpython/commit/a285af7e626d1b81cf09f8b2bf7656f100bc1237
    # We set a conservative threshold here.
    MAX_FUSED_KERNEL_ARGS_NUM = 500
    backend_features = dict.fromkeys(
        [
            BackendFeature.INPLACE_BUFFERS,
            BackendFeature.REDUCE_TO_SINGLE_ELEMENT,
        ]
    )

    @classmethod
    def get_backend_features(cls, device: torch.device):
        return cls.backend_features

    def __init__(self, scheduler):
        super().__init__()
        self.scheduler = scheduler
        if scheduler:
            self.reset_kernel_group()
        self._ready_to_flush = False

    def _set_flush_status(self, status: bool):
        self._ready_to_flush = status

    def group_fn(self, sizes):
        return tuple(tuple(map(V.graph.sizevars.simplify, s)) for s in sizes)

    def reset_kernel_group(self):
        from .cpp_wrapper_cpu import CppWrapperCpu

        self.kernel_group: Union[CppWrapperKernelGroup, KernelGroup]
        if isinstance(V.graph.wrapper_code, CppWrapperCpu):
            self.kernel_group = CppWrapperKernelGroup()
        else:
            self.kernel_group = KernelGroup()

    def fuse(self, node1, node2):
        if node1.is_foreach() or node2.is_foreach():
            return ForeachKernelSchedulerNode.fuse(node1, node2)
        elif node1.is_template():
            assert not node2.is_template()
            return FusedSchedulerNode.fuse(node1, node2)
        else:
            if (
                self._why_fuse_nodes(node1, node2)
                == ReasonFusedNodes.COMPATIBLE_RANGES_NO_REDUCTION
            ):
                assert isinstance(node1, (SchedulerNode, FusedSchedulerNode))
                assert isinstance(node2, (SchedulerNode, FusedSchedulerNode))

                _, (vars1, reduce1) = node1.group
                _, (vars2, reduce2) = node2.group
                assert reduce1 == () and reduce2 == (), (reduce1, reduce2)

                def get_indexing_ranges_exprs(node):
                    if isinstance(node, FusedSchedulerNode):
                        assert len(node.snodes) > 0, node.snodes
                        var_ranges = None
                        indexing_exprs = OrderedSet[Any]()
                        for snode in node.snodes:
                            v, exprs = get_indexing_ranges_exprs(snode)
                            if var_ranges is None:
                                var_ranges = v
                            assert var_ranges == v, (var_ranges, v, node.snodes)
                            indexing_exprs.update(exprs)
                        return var_ranges, list(indexing_exprs)
                    else:
                        assert isinstance(node, SchedulerNode)
                        comp_buffer = node.node
                        assert isinstance(comp_buffer, ir.ComputedBuffer)
                        _, body, _ = comp_buffer.get_default_sizes_body()
                        return body.var_ranges, list(body.indexing_exprs.values())

                node_to_recomp = node1 if len(vars1) < len(vars2) else node2
                assert isinstance(node_to_recomp, SchedulerNode)

                ref_node = node2 if len(vars1) < len(vars2) else node1

                ref_indexing_constraints = get_indexing_ranges_exprs(ref_node)

                node_to_recomp.recompute_size_and_body(
                    extra_indexing_constraints=ref_indexing_constraints
                )

                _, (vars1, _) = node1.group
                _, (vars2, _) = node2.group

                if vars1 == vars2:
                    return FusedSchedulerNode.fuse(node1, node2)

                # recompute ref_node if its ranges are also changed
                node_to_recomp_indexing_constraints = get_indexing_ranges_exprs(
                    node_to_recomp
                )
                if isinstance(ref_node, SchedulerNode):
                    ref_node.recompute_size_and_body(
                        extra_indexing_constraints=node_to_recomp_indexing_constraints
                    )
                else:
                    assert isinstance(ref_node, FusedSchedulerNode)
                    for snode in ref_node.snodes:
                        assert isinstance(snode, SchedulerNode)
                        snode.recompute_size_and_body(
                            extra_indexing_constraints=node_to_recomp_indexing_constraints
                        )
                    ref_node = FusedSchedulerNode(ref_node.scheduler, ref_node.snodes)

                _, (vars1, _) = node1.group
                _, (vars2, _) = node2.group
                assert vars1 == vars2, (vars1, vars2)
                return FusedSchedulerNode.fuse(node1, node2)
            elif self.can_fuse_vertical_outer_loop(node1, node2):
                return OuterLoopFusedSchedulerNode.fuse(
                    node1, node2, self._get_outer_loop_fusion_depth(node1, node2)
                )
            else:
                return FusedSchedulerNode.fuse(node1, node2)

    def _why_fuse_nodes(self, node1, node2) -> Optional[ReasonFusedNodes]:
        _, (vars1, reduce1) = node1.group
        _, (vars2, reduce2) = node2.group

        if vars1 == vars2 and reduce1 == reduce2:
            return ReasonFusedNodes.SAME_VARS_REDUCE
        if reduce1 == () and vars1 == vars2 + reduce2:
            return ReasonFusedNodes.COMPATIBLE_REDUCTION
        if self._can_fuse_nodes_with_compatible_ranges(node1, node2):
            return ReasonFusedNodes.COMPATIBLE_RANGES_NO_REDUCTION
        # TODO(jansel): allow fusion pointwise (vars1, ()) suffix?
        return None

    def _can_fuse_nodes_with_compatible_ranges(self, node1, node2):
        # Here we try to fuse SchedulerNode/FusedSchedulerNode with compatible ranges
        # e.g. (s0, s1, s2) and (s0 * s1 * s2)
        _, (vars1, reduce1) = node1.group
        _, (vars2, reduce2) = node2.group

        c1 = reduce1 == () and reduce2 == ()
        c2 = math.prod(vars1) == math.prod(vars2)
        c3 = len(vars1) == 1 or len(vars2) == 1
        if not (c1 and c2 and c3):
            return False

        node_to_recomp = node1 if len(vars1) < len(vars2) else node2
        ref_node = node2 if len(vars1) < len(vars2) else node1

        # We can not recompute sizes and body for nodes other than SchedulerNode
        # TODO: we can extend fusion support with compatible ranges for FusedSchedulerNode
        if isinstance(node_to_recomp, FusedSchedulerNode):
            return False

        # It may happen that node1 and node2 compatible number of elements
        # but different original ranges, for example:
        # {d0: s0, d1: s1, d2: s2} vs {d0: s0*s1*s2}
        # See https://github.com/pytorch/pytorch/pull/120077/files#r1500427848 for more details
        # TODO: we can fix if it allows us to CSE at least one of the variables

        assert isinstance(node_to_recomp, SchedulerNode)
        if isinstance(node_to_recomp.node, ir.TemplateBuffer):
            return False
        assert isinstance(node_to_recomp.node, ir.ComputedBuffer)
        # node.data.get_size() is a cheaper version of node.get_read_writes().var_ranges
        # but without variable name
        ranges2 = node_to_recomp.node.data.get_size()
        ranges1 = None
        if isinstance(ref_node, FusedSchedulerNode):
            ranges_set = OrderedSet[tuple[Any, ...]]()
            for snode in ref_node.snodes:
                if isinstance(snode.node, ir.TemplateBuffer):
                    break
                assert isinstance(snode.node, ir.ComputedBuffer)
                ranges_set.add(tuple(snode.node.data.get_size()))

            if len(ranges_set) != 1:
                return False

            ranges1 = list(next(iter(ranges_set)))
        else:
            assert isinstance(ref_node, SchedulerNode)
            assert isinstance(ref_node.node, ir.ComputedBuffer)
            ranges1 = ref_node.node.data.get_size()  # type: ignore[assignment]

        if ranges1 != ranges2:
            return False

        return True

    def _can_fuse_horizontal_impl(self, node1, node2):
        assert isinstance(node1, (FusedSchedulerNode, SchedulerNode))
        assert isinstance(node2, (FusedSchedulerNode, SchedulerNode))
        if any(
            isinstance(node, OuterLoopFusedSchedulerNode) for node in (node1, node2)
        ):
            return False
        return self._why_fuse_nodes(node1, node2) is not None

    def can_fuse_horizontal(self, node1, node2):
        if node1.is_template() or node2.is_template():
            return False
        if (
            len(node1.get_nodes()) + len(node2.get_nodes())
            > config.cpp.max_horizontal_fusion_size
        ):
            return False

        return self._can_fuse_horizontal_impl(node1, node2)

    def _get_outer_loop_fusion_depth(self, node1, node2):
        DISABLE_OUTER_LOOP_FUSION = 0
        if not all(
            type(node)
            in (OuterLoopFusedSchedulerNode, FusedSchedulerNode, SchedulerNode)
            for node in (node1, node2)
        ):
            return DISABLE_OUTER_LOOP_FUSION

        _node1 = (
            node1.get_outer_nodes()[-1]
            if isinstance(node1, OuterLoopFusedSchedulerNode)
            else node1
        )
        assert isinstance(_node1, (FusedSchedulerNode, SchedulerNode))
        _node2 = (
            node2.get_outer_nodes()[0]
            if isinstance(node2, OuterLoopFusedSchedulerNode)
            else node2
        )
        assert isinstance(_node2, (FusedSchedulerNode, SchedulerNode))

        _, (vars1, reduce1) = _node1.group
        _, (vars2, reduce2) = _node2.group
        if vars1 == () and vars2 == () and reduce1 != () and reduce2 != ():
            # Reduction only
            return DISABLE_OUTER_LOOP_FUSION
        if all(type(node) is OuterLoopFusedSchedulerNode for node in (node1, node2)):
            return (
                node1.outer_loop_fusion_depth
                if node1.outer_loop_fusion_depth == node2.outer_loop_fusion_depth
                else DISABLE_OUTER_LOOP_FUSION
            )
        outer_loop_fusion_depth = min(len(vars1), len(vars2))
        if (
            outer_loop_fusion_depth >= 1
            and vars1[:outer_loop_fusion_depth] == vars2[:outer_loop_fusion_depth]
        ):
            if any(
                type(node) is OuterLoopFusedSchedulerNode for node in (node1, node2)
            ):
                _compare_node = (
                    node1 if type(node1) is OuterLoopFusedSchedulerNode else node2
                )
                if _compare_node.outer_loop_fusion_depth == outer_loop_fusion_depth:
                    # Same outer loop fusion depth as prev nodes in OuterLoopFusedSchedulerNode
                    return outer_loop_fusion_depth
                else:
                    return DISABLE_OUTER_LOOP_FUSION
            else:
                # First 2 nodes to generate OuterLoopFusedSchedulerNode
                return outer_loop_fusion_depth
        return DISABLE_OUTER_LOOP_FUSION

    def can_fuse_vertical_outer_loop(self, node1, node2):
        return (
            not node1.is_template()
            and not node2.is_template()
            and node1.get_operation_names() & node2.ancestors
            and not (
                self._can_fuse_horizontal_impl(node1, node2)
                and not node1.is_reduction()
            )
            and self._get_outer_loop_fusion_depth(node1, node2) >= 1
        )

    def get_fusion_pair_priority(self, node1, node2):
        if self.can_fuse_vertical_outer_loop(node1, node2):
            # Outer loop fusion with lower priority
            return 1
        else:
            return 0

    def can_fuse_vertical(self, node1, node2):
        if node2.is_template():
            # TODO(jgong5): support pre-op fusion with template
            return False
        if node1.is_template():
            template_fusion_supported, _ = template_fusion_with_epilogues_supported(
                node1, [node2]
            )
            return not node2.is_reduction() and template_fusion_supported
        return (
            self._can_fuse_horizontal_impl(node1, node2) and not node1.is_reduction()
        ) or self.can_fuse_vertical_outer_loop(node1, node2)

    def try_loop_split(self, nodes: List[SchedulerNode]):
        """
        Apply loop split optimization.
        When one of the indexing_exprs contains a division, we eliminate the division by splitting the loop
        to avoid non-contiguous loads, subject to the following conditions:
            1. No reduction and no mudular index for all nodes.
            2. The indexing_exprs of all nodes contain only one (or more, but all the same) division,
               where the divisor is an integer and not too small (the divisor > 8), the dividend is
               one of the iter_vars, and this var, i.e. the dimension that needs to be split, is
               contiguous in all other indexing_exprs.

        For example, if the node's var_ranges: {z0: 2, z1: 9216, z2: 960} and indexing_exprs:
        {'index0': 8847360*z0 + 960*z1 + z2, 'index1': 32*z0 + (z2//30), 'index2': z2},
        we will split z2 -> 30*z2 + z3, then the node's var_ranges will be changed to
        {z0: 2, z1: 9216, z2: 32, z3: 30} and indexing_exprs will be changed to
        {'index0': 8847360*z0 + 960*z1 + 30*z2 + z3, 'index1': 32*z0 + z2, 'index2': 30*z2 + z3}.
        """

        # No reduction and no mudular
        if any(
            len(node.group[1][1]) != 0
            or any(
                expr.has(ModularIndexing) for expr in node._body.indexing_exprs.values()
            )
            for node in nodes
        ):
            return nodes

        split_var = None
        split_number = None
        num_div = 0
        div_expr_ = None
        match_div = False
        matched_node = None

        for node in nodes:
            assert isinstance(node.node, ir.ComputedBuffer)
            _, original_body, _ = node.node.get_default_sizes_body()
            for name, expr in original_body.indexing_exprs.items():
                for div_expr in expr.find(FloorDiv):
                    if (
                        any(div_expr.has(var) for var in original_body.iter_vars)
                        and div_expr != div_expr_
                    ):
                        div_expr_ = div_expr
                        num_div += 1
                    if num_div > 1:
                        return nodes
                    if (
                        isinstance(div_expr.args[1], sympy.core.numbers.Integer)
                        and div_expr.args[0] in original_body.iter_vars
                        and name is not None
                        and all(
                            stride_at_vec_range(expr_, div_expr.args[0]) in (0, 1)
                            for name_, expr_ in original_body.indexing_exprs.items()
                            if name_ != name
                        )
                        and div_expr.args[1] > 8
                    ):
                        split_var = div_expr.args[0]
                        split_number = div_expr.args[1]
                        match_div = True
                        matched_node = node

        # Only one node contains a division, and the split dimension is contiguous in all other indexing_exprs.
        if not match_div:
            return nodes

        extra_indexing_constraints = None

        def loop_split(sizes, body, vars):
            index_size, reduce_size = sizes
            index_vars, reduce_vars = vars
            split_idx = index_vars.index(split_var)
            new_index_size = index_size.copy()
            new_index_size[split_idx] = index_size[split_idx] // split_number
            new_index_size.insert(split_idx + 1, split_number)
            (new_index_vars, _), var_ranges = dependencies.index_vars_no_squeeze(
                new_index_size, reduce_size, prefix="y"
            )
            iter_vars = new_index_vars.copy()
            divisor_var = iter_vars.pop(split_idx + 1)
            iter_vars[split_idx] = split_number * iter_vars[split_idx] + divisor_var
            body = ir.LoopBody(
                body, [iter_vars, reduce_vars], var_ranges, new_index_vars, reduce_vars
            )
            nonlocal extra_indexing_constraints
            if not extra_indexing_constraints:
                extra_indexing_constraints = (
                    body.var_ranges,
                    list(body.indexing_exprs.values()),
                )
            return (
                (new_index_size, reduce_size),
                body,
                (new_index_vars, reduce_vars),
            )

        # Here decide the final loop order
        for node in nodes:
            if node == matched_node:
                node.recompute_size_and_body(recompute_sizes_body_func=loop_split)
        for node in nodes:
            if node != matched_node:
                node.recompute_size_and_body(
                    extra_indexing_constraints=extra_indexing_constraints,
                    recompute_sizes_body_func=loop_split,
                )

        return nodes

    def codegen_outer_loop_node(
        self,
        node: OuterLoopFusedSchedulerNode,
    ):
        """
        Generate the code for the outer loop fused scheduler node.
        1. Codegen with fused outer loop: depends on the analysis of
            the outer loop fused scheduler node, with or without the local buffer.
        2. If failed, fallback to standard codegen.
        """
        kernel_group = self.kernel_group
        generated_cpp_vec_kernel_count = metrics.generated_cpp_vec_kernel_count
        cpp_kernel_proxy_list: List[CppKernelProxy] = []
        nodes_list: List[List[SchedulerNode]] = []
        assert isinstance(node, OuterLoopFusedSchedulerNode)

        def try_outer_loop_fusion_with_local_buf(node: OuterLoopFusedSchedulerNode):
            """
            Codegen code with fused outer loop and local Buffer.
            """
            assert isinstance(node, OuterLoopFusedSchedulerNode)
            cpp_kernel_proxy_list.clear()
            nodes_list.clear()

            def get_call_ranges(node: BaseSchedulerNode):
                assert isinstance(node, (SchedulerNode, FusedSchedulerNode))
                nodes: List[SchedulerNode] = node.get_nodes()  # type: ignore[assignment]
                _, (group, reduction_group) = max(
                    nodes, key=lambda x: int(x.is_reduction())
                ).group
                call_ranges = tuple(group) + tuple(reduction_group)
                return call_ranges

            local_buffers: List[ir.Buffer] = []
            # Map local buffer name to a list of global buffers
            local_to_global_buffers: Dict[str, List[ir.Buffer]] = {}
            if all(
                len(get_call_ranges(_node)) == node.outer_loop_fusion_depth + 1
                for _node in node.get_outer_nodes()
            ):
                # Ref to the typical case of local buffer
                # in https://github.com/pytorch/pytorch/blob/
                # 1115a25c36340554442f28f9570abd42f0aface2/aten/src/ATen/native/cpu/SoftMaxKernel.cpp#L159
                # where the buffer is with size of last dim and contiguous.
                # Only support this typical case at first.
                visited_scheduler_nodes: OrderedSet[str] = OrderedSet()
                for scheduler_node in node.get_nodes():
                    # all users inside same OuterLoopFusedSchedulerNode
                    assert isinstance(scheduler_node, SchedulerNode)
                    visited_scheduler_nodes.add(scheduler_node.get_name())
                    if (
                        scheduler_node.is_reduction()
                        or len(scheduler_node.get_outputs()) != 1
                    ):
                        continue

                    scheduler_buffer = scheduler_node.get_outputs()[0]
                    if all(
                        user.node in node.get_nodes() for user in scheduler_buffer.users
                    ):
                        global_buffer = scheduler_buffer.node
                        assert isinstance(global_buffer, ir.ComputedBuffer)
                        global_buffer_layout = global_buffer.get_layout()
                        size_offset = node.outer_loop_fusion_depth - len(
                            get_call_ranges(scheduler_node)
                        )

                        def is_all_write_read_contiguous():
                            contiguous_index_expr = 0
                            stride = 1
                            for var, range in reversed(
                                scheduler_node._body.var_ranges.items()
                            ):
                                contiguous_index_expr += stride * var
                                stride *= range
                            write_index_expr = scheduler_node._body.get_write_expr(
                                scheduler_buffer.get_name()
                            )

                            def is_contiguous_index(x):
                                return x == contiguous_index_expr

                            return is_contiguous_index(write_index_expr) and all(
                                isinstance(user.node, SchedulerNode)
                                and is_contiguous_index(
                                    user.node._body.get_read_expr(
                                        scheduler_buffer.get_name()
                                    ),
                                )
                                for user in scheduler_buffer.users
                            )

                        if not (
                            global_buffer_layout.is_contiguous()
                            and is_all_write_read_contiguous()
                        ):
                            continue
                        # Local Buffer is a view of global buffer
                        local_buffer_layout = ir.FixedLayout(
                            global_buffer_layout.device,
                            global_buffer_layout.dtype,
                            global_buffer_layout.size[size_offset:],
                            global_buffer_layout.stride[size_offset:],
                        )

                        def try_share_local_buffer(local_buffer_layout, local_buffers):
                            for local_buf in local_buffers:
                                if local_buffer_layout == local_buf.layout and all(
                                    all(
                                        user.node.get_name() in visited_scheduler_nodes
                                        for user in V.graph.scheduler.name_to_buf[
                                            global_buffer.name
                                        ].users
                                    )
                                    for global_buffer in local_to_global_buffers[
                                        local_buf.name
                                    ]
                                    if global_buffer.name is not None
                                ):
                                    return local_buf
                            return None

                        local_buf_prefix = "local_buffer_data"
                        # Share existing local buffer
                        local_buffer_used = try_share_local_buffer(
                            local_buffer_layout, local_buffers
                        )
                        if not local_buffer_used:
                            # Create new local buffer
                            local_buffer_used = ir.Buffer(
                                name=f"{local_buf_prefix}_{len(local_buffers)}",
                                layout=local_buffer_layout,
                            )
                            local_buffers.append(local_buffer_used)
                            local_to_global_buffers[local_buffer_used.name] = []
                        local_to_global_buffers[local_buffer_used.name].append(
                            global_buffer,
                        )

            with LocalBufferContext(kernel_group.args) as scope:
                if len(local_buffers) > 0:
                    for local_buffer in local_buffers:
                        assert local_buffer.name is not None
                        scope.add_local_buffer(
                            local_buffer, local_to_global_buffers[local_buffer.name]
                        )
                for _node in node.get_outer_nodes():
                    assert isinstance(_node, (FusedSchedulerNode, SchedulerNode))
                    cpp_kernel_proxy = CppKernelProxy(kernel_group)
                    cpp_kernel_proxy.codegen_nodes(_node.get_nodes())  # type: ignore[arg-type]
                    cpp_kernel_proxy_list.append(cpp_kernel_proxy)
                    nodes_list.append(_node.get_nodes())  # type: ignore[arg-type]

                if not node.check_outer_fusion_loop_level_attr(
                    cpp_kernel_proxy_list, node.outer_loop_fusion_depth
                ):
                    return False
                metrics.cpp_outer_loop_fused_inner_counts.append(
                    metrics.CppOuterLoopFusedCount(
                        len(cpp_kernel_proxy_list),
                        local_buffer_number=len(scope.local_buffers),
                    )
                )
                outer_fusion_cpp_kernel_proxy = node.merge_outer_fusion_kernels(
                    cpp_kernel_proxy_list,
                )
                kernel_group.finalize_kernel(
                    outer_fusion_cpp_kernel_proxy,
                    [_node for _nodes in nodes_list for _node in _nodes],
                )

            return True

        if not try_outer_loop_fusion_with_local_buf(node):
            # Reset generated_cpp_vec_kernel_count to codegen again
            metrics.generated_cpp_vec_kernel_count = generated_cpp_vec_kernel_count
            cpp_kernel_proxy_list.clear()
            nodes_list.clear()
            # Similar as comment in
            # https://github.com/pytorch/pytorch/blob/469383755fe416eb1c41fa724762ad3eaecdff07/torch/_inductor/codegen/cpp.py#L3269-L3272
            # Kernels share the same global contexts like V.graph.wrapper_code, V.kernel.args.
            with torch._inductor.config.patch(inplace_buffers=False):
                for _node in node.get_outer_nodes():
                    assert isinstance(_node, (FusedSchedulerNode, SchedulerNode))
                    _nodes: List[SchedulerNode] = _node.get_nodes()  # type: ignore[assignment]
                    cpp_kernel_proxy = CppKernelProxy(kernel_group)
                    cpp_kernel_proxy.codegen_nodes(_nodes)
                    kernel_group.finalize_kernel(cpp_kernel_proxy, _nodes)

    def codegen_node(
        self,
        node: Union[OuterLoopFusedSchedulerNode, FusedSchedulerNode, SchedulerNode],
    ):
        """
        Turn an set of pre-fused nodes into a C++ kernel.
        """
        kernel_group = self.kernel_group

        if isinstance(node, OuterLoopFusedSchedulerNode):
            self.codegen_outer_loop_node(node)
        else:
            nodes: List[SchedulerNode] = node.get_nodes()  # type: ignore[assignment]
            nodes = self.try_loop_split(nodes)
            cpp_kernel_proxy = CppKernelProxy(kernel_group)
            cpp_kernel_proxy.codegen_nodes(nodes)
            kernel_group.finalize_kernel(cpp_kernel_proxy, nodes)

        args_num = self._get_scheduled_num_args()
        if args_num > CppScheduling.MAX_FUSED_KERNEL_ARGS_NUM:
            self._set_flush_status(True)

    def is_cpp_template(self, node: BaseSchedulerNode) -> bool:
        return isinstance(node, SchedulerNode) and isinstance(
            node.node, ir.CppTemplateBuffer
        )

    def codegen_template(
        self,
        template_node: BaseSchedulerNode,
        epilogue_nodes: Sequence[BaseSchedulerNode],
    ):
        """
        Codegen a CPP template, possibly with fused epilogues
        """
        counters["inductor"]["cpp_epilogue_fusion_counter"] += len(epilogue_nodes)
        assert self.is_cpp_template(
            template_node
        ), "Template node passed to CppScheduler.codegen_template must be a SchedulerNode that wraps a CppTemplateBuffer"
        template_node = cast(SchedulerNode, template_node)
        _, (_, rnumel) = template_node.group
        assert rnumel == ()
        ctb: ir.CppTemplateBuffer = cast(ir.CppTemplateBuffer, template_node.node)
        epilogue_ir_nodes: List[Optional[ir.Operation]] = [
            n.node for n in epilogue_nodes
        ]
        assert all(
            isinstance(n, ir.ComputedBuffer) for n in epilogue_ir_nodes
        ), "Epilogue nodes must all be instances of ir.ComputedBuffer"

        def template_buffer_has_other_users(
            template_buffer, outputs_by_name, epilogue_nodes
        ):
            if not epilogue_nodes:
                return False

            assert template_buffer.get_name() in outputs_by_name
            users = outputs_by_name[template_buffer.get_name()].users
            return not all(
                isinstance(user.node, BaseSchedulerNode)
                and user.node.node in epilogue_nodes
                for user in users
            )

        flag_template_buffer_has_other_users = template_buffer_has_other_users(
            ctb, template_node.outputs_by_name, epilogue_ir_nodes
        )
        kernel, render = ctb.make_kernel_render(
            ctb,
            flag_template_buffer_has_other_users=flag_template_buffer_has_other_users,
            epilogue_nodes=epilogue_ir_nodes,
        )
        with kernel:
            for node in [template_node, *epilogue_nodes]:
                node.mark_run()  # type: ignore[attr-defined]
            src_code = render()

        with V.set_kernel_handler(kernel):
            node_schedule = [template_node, *epilogue_nodes]
            kernel_name = self.define_kernel(src_code, node_schedule, kernel.args)
        kernel.call_kernel(kernel_name, ctb)
        V.graph.removed_buffers |= kernel.removed_buffers
        self.scheduler.free_buffers()

    def _get_scheduled_num_args(self):
        return self.kernel_group.get_num_args()

    def ready_to_flush(self):
        return self._ready_to_flush

    def codegen_sync(self):
        pass

    def define_kernel(self, src_code, nodes, kernel_args=None):
        wrapper = V.graph.wrapper_code
        fused_name = (
            get_fused_kernel_name(nodes, config.cpp.descriptive_names)
            if config.cpp.descriptive_names
            else ""
        )
        kernel_name = "_".join(["cpp", fused_name, wrapper.next_kernel_suffix()])
        kernel_decl_name = kernel_name if V.graph.cpp_wrapper else "kernel"
        src_code = src_code.replace(str(Placeholder.KERNEL_NAME), kernel_decl_name)
        src_code = src_code.replace(str(Placeholder.DESCRIPTIVE_NAME), kernel_name)
        # TODO(voz): Ostensibly, we should not need this. But there are cases where C++ codegen does
        # not use BracesBuffer, so we have no good indicator of a C++ buffer atm.
        src_code = src_code.replace("#pragma CMT", "//")

        compile_wrapper = IndentedBuffer()
        args = self.kernel_group.args if kernel_args is None else kernel_args
        _, _, arg_types = args.cpp_argdefs()
        if not V.graph.cpp_wrapper:
            compile_wrapper.writeline(f"async_compile.cpp_pybinding({arg_types!r}, '''")
        compile_wrapper.splice(src_code, strip=True)
        if not V.graph.cpp_wrapper:
            compile_wrapper.writeline("''')")
        wrapper.define_kernel(kernel_name, compile_wrapper.getvalue(), gpu=False)
        return kernel_name

    def flush(self):
        src_code = self.kernel_group.codegen_group()
        if src_code:
            kernel_name = self.define_kernel(
                src_code, self.kernel_group.scheduled_nodes
            )
            self.kernel_group.call_kernel(V.graph.wrapper_code, kernel_name)
        self.reset_kernel_group()
        self._set_flush_status(False)


class KernelGroup:
    def __init__(self):
        super().__init__()
        self.args = KernelArgs()
        self.loops_code = BracesBuffer()
        self.ws = WorkSharing(self.loops_code)
        self.stack = contextlib.ExitStack()
        self.stack.enter_context(self.ws)
        self.scheduled_nodes = []

    def new_kernel(self, cls, *args):
        return cls(self.args, parallel_num_threads(), *args)

    def finalize_kernel(self, new_kernel, nodes):
        self.scheduled_nodes += nodes
        code = self.loops_code
        ws = self.ws
        new_kernel.codegen_loops(code, ws)

    def get_num_args(self):
        arg_defs, call_args, arg_types = self.args.cpp_argdefs()
        args_num = len(arg_defs)
        return args_num

    def codegen_group(self, name=None) -> str:
        self.stack.close()
        if not self.scheduled_nodes:
            return ""
        code = BracesBuffer()
        # 1. Include header files
        # TODO: support kernel profile on other platforms
        enable_kernel_profile = config.cpp.enable_kernel_profile and sys.platform in [
            "linux",
            "win32",
        ]
        if enable_kernel_profile:
            code.writelines(["#include <ATen/record_function.h>"])
        code.writeline(codecache.cpp_prefix())

        # 2. Function definition
        kernel_decl_name = str(Placeholder.KERNEL_NAME) if name is None else name
        kernel_name = str(Placeholder.DESCRIPTIVE_NAME) if name is None else name
        arg_defs, _, _ = self.args.cpp_argdefs()
        arg_defs = ",\n".ljust(25).join(arg_defs)
        func_export_decl = get_export_declaration()
        code.writeline(
            f'extern "C" {func_export_decl} void {kernel_decl_name}({arg_defs})'
        )

        # 3. Function body
        with code.indent():
            if enable_kernel_profile:
                graph_id = V.graph.graph_id
                prefix = "graph_" + str(graph_id) + "_" if graph_id is not None else ""
                code.writelines(
                    [
                        f'RECORD_FUNCTION("{prefix + kernel_name}", c10::ArrayRef<c10::IValue>({{}}));'
                    ]
                )
            for old, new in self.args.aliases():
                code.writeline(f"auto {old} = {new};")
            code.splice(self.loops_code)
        return code.getvalue()

    def call_kernel(self, wrapper, kernel_name):
        _, call_args, arg_types = self.args.cpp_argdefs()
        wrapper.generate_kernel_call(
            kernel_name, call_args, gpu=False, triton=False, arg_types=arg_types
        )


class CppWrapperKernelGroup(KernelGroup):
    def __init__(self):
        super().__init__()
        self.args = CppWrapperKernelArgs()


class WorkSharing:
    def __init__(self, code):
        self.code = code
        self.in_parallel = False
        self.num_threads = None
        self.stack = contextlib.ExitStack()

    def parallel(self, threads):
        if self.in_parallel and threads != self.num_threads:
            # wrong number of threads
            self.close()
        if not self.in_parallel:
            self.num_threads = threads
            self.in_parallel = True
            if config.cpp.dynamic_threads:
                self.code.writeline("#pragma omp parallel")
            else:
                self.code.writeline(f"#pragma omp parallel num_threads({threads})")
            self.stack.enter_context(self.code.indent())
            self.code.writeline(
                "int tid = omp_get_thread_num();",
            )

    def single(self):
        if self.in_parallel:
            self.code.writeline("#pragma omp single")
        return self.in_parallel

    def close(self):
        self.stack.close()
        self.in_parallel = False

    def __enter__(self):
        self.stack.__enter__()
        return self

    def __exit__(self, exc_type, exc_val, exc_tb):
        self.stack.__exit__(exc_type, exc_val, exc_tb)


@dataclasses.dataclass
class LoopLevel:
    var: Optional[sympy.Expr] = None
    size: Optional[sympy.Expr] = None
    offset: sympy.Expr = sympy.S.Zero
    # Note [tiled_size]
    # We may do loop-tiling at this loop level.
    # When var is in [offset, tiled_size), we will perform the vectorization kernel.
    # When var is in [tiled_size, size), we will perform the scalar or masked vectorization kernel.
    # for (var = offset; var < size; var += steps) {
    #     if (var >= offset && var < tiled_size) vec_loop_body();
    #     if (var >= tiled_size && var < size) scalar_or_maskvec_loop_body();
    # }
    tiled_size: sympy.Expr = sympy.S.Zero
    steps: sympy.Expr = sympy.S.One
    parallel: int = 0
    simd_omp: bool = False
    simd_vec: bool = False
    collapsed: bool = False
    is_reduction: bool = False

    def __post_init__(self):
        # Regarding the C++/OpenMP backend, `cpu_vec_isa.pick_vec_isa()` to check
        # vectorization ISA is a time-consuming and one-shot operation. It leads
        # to taking a longer time to import `codegen.cpp` package because the
        # `LoopLevel` of the package is decorated by `@dataclasses.dataclass` while
        # the decorator will invoke `cpu_vec_isa.pick_vec_isa()` to initialize the
        # `simd_nelements` of the `LoopLevel`. It might introduce additional compilation
        # overhead to the Triton backend. Therefore, we moved the `simd_nelements` to
        # `__post_init__`
        picked_vec_isa: cpu_vec_isa.VecISA = cpu_vec_isa.pick_vec_isa()
        self.simd_nelements: int = picked_vec_isa.nelements() if picked_vec_isa else 0

    def tile(self, factor):
        sympy_factor = sympy.Integer(factor)
        loop = LoopLevel(self.var, self.size)
        loop.steps = sympy_factor
        loop.simd_vec = True
        loop.tiled_size = FloorDiv(loop.size, sympy_factor) * sympy_factor
        loop.parallel = self.parallel
        loop.collapsed = False
        loop.is_reduction = self.is_reduction
        return loop

    def lines(self):
        offset_expr = cexpr_index(self.offset)
        size_expr = cexpr_index(self.size)
        if config.cpp.no_redundant_loops and offset_expr == size_expr:
            return None
        simd = (
            f"simd simdlen({self.simd_nelements}) "
            if self.simd_omp and self.simd_nelements > 1
            else ""
        )
        if self.parallel:
            # TODO(jansel): look into chunk size and other schedules
            line1 = "#pragma omp for"
            if self.parallel > 1:
                line1 += f" collapse({self.parallel})"
            if self.simd_omp:
                line1 = line1.replace(" for ", f" for {simd}")
        elif self.simd_vec:
            line1 = ""
        elif self.simd_omp:
            line1 = f"#pragma omp {simd}"
        elif not self.is_reduction and cpp_builder.is_gcc():
            line1 = "#pragma GCC ivdep"
        else:
            line1 = ""
        offset_str = f"{INDEX_TYPE} {self.var}={offset_expr}"
        size_str = f"{self.var}<{size_expr}"
        if self.steps.is_number:
            steps_str = f"{self.var}+={cexpr_index(self.steps)}"
        else:
            # If the step size is 0, change it to 1 because a step size of 0
            # will cause floating point exception (core dump) during parallelization.
            steps_str = (
                f"{self.var}+=({cexpr_index(self.steps)} == 0 ? "
                f"1 : {cexpr_index(self.steps)})"
            )
        line2 = f"for({offset_str}; {size_str}; {steps_str})"
        if self.collapsed or not line1:
            return [line2]
        return [line1, line2]


@dataclasses.dataclass
class LoopNest:
    """
    A loop-nest-like structure. It is built with the `build` method
    as a loop nest and then will perform loop-tiling at some depth.

    A typical case is for vectorization, where we typically do loop-tiling
    at the innermost loop level. A more complicated case is when we do
    2D tiling at both the innermost and outer levels.
    """

    loops: Optional[List[LoopLevel]] = None
    kernel: Optional[CppKernel] = None

    @staticmethod
    def build(kernel: CppKernel):
        """Build a LoopNest with the given `kernel` as the leaf"""
        itervars = kernel.itervars
        ranges = kernel.ranges
        reduction_depth = kernel.reduction_depth
        assert reduction_depth is not None

        loops: Optional[List[LoopLevel]] = None
        for loop_idx, (var, size) in enumerate(zip(itervars, ranges)):
            loop = LoopLevel(var, size)
            if not loops:
                loops = [loop]
            else:
                loops.append(loop)
            if loop_idx >= reduction_depth:
                loop.is_reduction = kernel.is_reduction

        loop_nest = LoopNest(loops)
        return loop_nest

    def __bool__(self):
        return bool(self.loops)

    @cache_on_self
    def max_parallel_depth(self):
        """
        Maximal allowed depth for parallelism:
        1) Levels without splitting and
        2) All reduction or non-reduction levels
        When the loop is split at the top level, the max depth is 1.
        """
        if self.loops is None:
            return 0

        max_depth = 0
        is_reduction = self.loops[0].is_reduction
        for loop in self.loops:
            if loop.is_reduction != is_reduction:
                break
            max_depth += 1
        return max_depth

    def is_reduction_only(self):
        """
        Whether all the loops are for reduction. Reduction loops
        are always the inner most ones.
        """
        return self.loops is not None and self.loops[0].is_reduction

    def mark_parallel(self, par_depth):
        assert (
            par_depth <= self.max_parallel_depth()
        ), "Parallel depth cannot exceed the maximal allowed parallel depth"
        assert self.loops is not None
        assert len(self.loops) >= par_depth
        loop = self.loops[0]
        loop.parallel = par_depth
        for i in range(1, par_depth):
            self.loops[i].collapsed = True

    def tile(self, depth, factor):
        """
        Do loop-tiling at the `depth` level with `factor`.
            for (x0 = 0; x0 < x0_end; x0++)
            ->
            for (x0 = 0; x0 < x0_end; x0 += factor)
        See details in Note [tiled_size].
        """
        assert self.loops
        self.loops[depth] = self.loops[depth].tile(factor)
        return self.loops[depth]

    def get_kernel(self) -> CppKernel:
        assert self.kernel
        return self.kernel

    def set_kernel(self, kernel):
        self.kernel = kernel

    def from_loop_level(self, level: int):
        assert self.loops
        assert len(self.loops) >= level
        loops = None if level == len(self.loops) else self.loops[level:]
        return LoopNest(loops, self.kernel)<|MERGE_RESOLUTION|>--- conflicted
+++ resolved
@@ -8,11 +8,7 @@
 import sys
 import warnings
 from enum import Enum
-<<<<<<< HEAD
-from typing import Any, cast, Dict, List, Optional, Sequence, Tuple, Union
-=======
-from typing import Callable, cast, Dict, List, Optional, Sequence, Set, Tuple, Union
->>>>>>> 99151a34
+from typing import Any, Callable, cast, Dict, List, Optional, Sequence, Set, Tuple, Union
 
 import sympy
 
