--- conflicted
+++ resolved
@@ -1,15 +1,13 @@
 # mypy: allow-untyped-defs
+from __future__ import annotations
+
 import functools
 import math
 import os
 import sys
 from collections.abc import Sequence
 from itertools import count
-<<<<<<< HEAD
-from typing import Callable, Optional
-=======
-from typing import Callable, Dict, List, Optional, Sequence, Set, Tuple
->>>>>>> d166c588
+from typing import Callable
 
 import sympy
 from sympy import Expr
@@ -70,13 +68,8 @@
         self.scalar_to_tensor_id = count()
         self.custom_op_wrapper_loaded = False
         # For GEMM kernels that must be initialized and are resolved at linking.
-<<<<<<< HEAD
         self.initialized_kernels: dict[str, Kernel] = {}
-        self.expr_printer = cexpr
-=======
-        self.initialized_kernels: Dict[str, Kernel] = {}
         self.device_codegen = get_device_op_overrides(self.device)
->>>>>>> d166c588
 
     @staticmethod
     def create(
@@ -800,7 +793,7 @@
 
         with self.prefix.indent():
             # This is a mapping to the index of constant folding graph's output
-            const_index_mapping: list[Optional[tuple[int, str]]] = [None] * len(
+            const_index_mapping: list[tuple[int, str] | None] = [None] * len(
                 V.graph.const_output_index
             )
             for idx, (name, _) in enumerate(V.graph.constants.items()):
@@ -870,7 +863,7 @@
         self,
         kernel_name: str,
         kernel_body: str,
-        metadata: Optional[str] = None,
+        metadata: str | None = None,
         gpu=False,
     ):
         self.header.splice(f"\n{kernel_body}\n")
@@ -1107,7 +1100,7 @@
         self.generate_c_shim_fallback_kernel(fallback_kernel, args)
 
     def generate_extern_kernel_out(
-        self, kernel: str, out: str, out_view: Optional[str], args: list[str]
+        self, kernel: str, out: str, out_view: str | None, args: list[str]
     ):
         if out_view:
             out_name = f"{out}_as_strided"
@@ -1197,7 +1190,7 @@
             expr = V.graph.sizevars.inv_precomputed_replacements[sym]
             self.writeline(f"int64_t {sym} = {cexpr(expr)};")
 
-    def generate_numel_expr(self, kernel_name: str, tree, suffix: Optional[str] = None):
+    def generate_numel_expr(self, kernel_name: str, tree, suffix: str | None = None):
         expr = f"{kernel_name}_{tree.prefix}numel"
         if suffix is not None:
             expr += f"_{suffix}"
@@ -1681,8 +1674,8 @@
         self,
         op_overload,
         raw_args,
-        output_args: Optional[list[str]] = None,
-        raw_outputs: Optional[list[ir.Buffer]] = None,
+        output_args: list[str] | None = None,
+        raw_outputs: list[ir.Buffer] | None = None,
     ):
         arg_types = [x.real_type for x in op_overload._schema.arguments]
         return_types = [x.type for x in op_overload._schema.returns]
@@ -1823,7 +1816,7 @@
         python_kernel_name: str,
         cpp_kernel_name: str,
         codegen_args: list[str],
-        op_overload: Optional[torch._ops.OpOverload] = None,
+        op_overload: torch._ops.OpOverload | None = None,
         raw_args=None,
         outputs=None,
     ):
@@ -2031,10 +2024,10 @@
         python_kernel_name: str,
         cpp_kernel_name: str,
         codegen_args: list[str],
-        op_overload: Optional[torch._ops.OpOverload] = None,
+        op_overload: torch._ops.OpOverload | None = None,
         raw_args=None,
-        output_args: Optional[list[str]] = None,
-        raw_outputs: Optional[list[ir.Buffer]] = None,
+        output_args: list[str] | None = None,
+        raw_outputs: list[ir.Buffer] | None = None,
     ):
         # In the JIT mode, because of the ABI-compatible requirement, we can't directly call
         # c10::Dispatcher to find the custom op and call it. Instead, we go back to Python
@@ -2107,8 +2100,8 @@
         self,
         op_overload,
         raw_args,  # contains both args and flatten kwargs
-        output_args: Optional[list[str]] = None,
-        raw_outputs: Optional[list[ir.Buffer]] = None,
+        output_args: list[str] | None = None,
+        raw_outputs: list[ir.Buffer] | None = None,
     ):
         (
             tensor_call_args,
