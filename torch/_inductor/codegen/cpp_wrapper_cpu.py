--- conflicted
+++ resolved
@@ -910,13 +910,8 @@
                 f"if constexpr ({output_is_tensor_handle_expr}) {{"
             )
             with self.wrapper_call.indent():
-<<<<<<< HEAD
-                if arr_iface:
-                    cached_output_name = f"cached_output_{next(self.cached_output_id)}"
-=======
                 if is_constant_buffer:
                     # See NOTE(return_constant) above.
->>>>>>> 9395227a
                     self.wrapper_call.writeline(
                         f"aoti_torch_clone({output}, &output_handles[{idx}]);"
                     )
