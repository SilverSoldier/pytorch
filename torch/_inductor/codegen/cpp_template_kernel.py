# mypy: allow-untyped-defs
import itertools
from typing import Any, Callable, Dict, List, Optional, Tuple, Union

import sympy
from sympy.parsing.sympy_parser import parse_expr

import torch
from torch.utils._ordered_set import OrderedSet
from torch.utils._sympy.symbol import SymT

from .. import config, cpp_builder, ir, lowering as L
from ..autotune_process import CppBenchmarkRequest
from ..loop_body import LoopBody
from ..select_algorithm import PartialRender
from ..utils import sympy_index_symbol, sympy_index_symbol_with_prefix
from ..virtualized import V
from .common import CppWrapperKernelArgs
from .cpp import CppKernel, CppKernelProxy, KernelGroup
from .cpp_utils import cexpr_index, DTYPE_TO_CPP, LocalBufferContext
from .cpp_wrapper_cpu import CppWrapperCpu


def parse_expr_with_index_symbols(expr):
    if isinstance(expr, sympy.Expr):
        return expr
    elif isinstance(expr, (list, tuple)):
        return [parse_expr_with_index_symbols(e) for e in expr]
    else:
        expr = parse_expr(str(expr))
        int_symbols = {sym: sympy_index_symbol(sym.name) for sym in expr.free_symbols}
        return expr.subs(int_symbols)


def wrap_with_tensorbox(node) -> ir.TensorBox:
    return (
        ir.TensorBox.create(node) if isinstance(node, ir.Buffer) else ir.TensorBox(node)
    )


class CppTemplateKernel(CppKernel):
    def __init__(self, kernel_name, num_threads):
        super().__init__(None, num_threads)
        self.kernel_name = kernel_name
        self.render_hooks = {}
        self.local_buffers = {}
        if isinstance(V.graph.wrapper_code, CppWrapperCpu):
            self.args = CppWrapperKernelArgs()

    def render(self, template, **kwargs):
        return PartialRender(
            template.render(kernel=self, **kwargs), self.render_hooks
        ).finalize_all()

    def def_kernel(
        self,
        inputs: Dict[str, ir.Buffer],
        outputs: Dict[str, ir.Buffer],
        aliases: Optional[Dict[str, str]] = None,
        function_name: str = "",
        extra_sizevars: Optional[List[sympy.Expr]] = None,
        placeholder: str = "<DEF_KERNEL>",
    ) -> str:
        if len(function_name) == 0:
            function_name = str(self.kernel_name)
        for name, inp in inputs.items():
            if inp is not None:
                self.args.input_buffers[inp.get_name()] = name
        for name, out in outputs.items():
            self.args.output_buffers[out.get_name()] = name
        if aliases is not None:
            for alias, orig in aliases.items():
                if orig in self.args.input_buffers:
                    self.args.input_buffers[alias] = self.args.input_buffers[orig]
                if orig in self.args.output_buffers:
                    self.args.output_buffers[alias] = self.args.output_buffers[orig]

<<<<<<< HEAD
        unique_sizevars = OrderedSet(
            [
                s
                for input in inputs.values()
                if input is not None
                for sym in itertools.chain(input.get_size(), input.get_stride())
                if isinstance(sym, sympy.Expr)
                for s in sym.free_symbols
            ]
        )
        unique_sizevars |= OrderedSet(
            [
                s
                for output in outputs.values()
                for sym in itertools.chain(output.get_size(), output.get_stride())
                if isinstance(sym, sympy.Expr)
                for s in sym.free_symbols
            ]
        )
=======
        unique_sizevars = {
            s
            for input in inputs.values()
            if input is not None
            for sym in itertools.chain(input.get_size(), input.get_stride())
            if isinstance(sym, sympy.Expr)
            for s in sym.free_symbols
        }
        unique_sizevars |= {
            s
            for sym in extra_sizevars or []
            if isinstance(sym, sympy.Expr)
            for s in sym.free_symbols
        }
        unique_sizevars |= {
            s
            for output in outputs.values()
            for sym in itertools.chain(output.get_size(), output.get_stride())
            if isinstance(sym, sympy.Expr)
            for s in sym.free_symbols
        }
>>>>>>> 06fbd3ba
        sizevars = sorted(unique_sizevars, key=str)
        for sizevar in sizevars:
            self.args.sizevars[sizevar] = f"k{sizevar}"

        def hook():
            # remove all aliases before generate function definition
            if aliases is not None:
                for alias in aliases:
                    if alias in self.args.input_buffers:
                        self.args.input_buffers[alias] = "REMOVED"
                    if alias in self.args.output_buffers:
                        self.args.output_buffers[alias] = "REMOVED"
            cpp_argdefs, _, _ = self.args.cpp_argdefs()
            return f"void {function_name}({', '.join(cpp_argdefs)})"

        assert placeholder not in self.render_hooks
        self.render_hooks[placeholder] = hook
        return placeholder

    def call_kernel(self, name: str, node: ir.CppTemplateBuffer):
        wrapper = V.graph.wrapper_code
        _, call_args, arg_types = self.args.cpp_argdefs()
        wrapper.generate_kernel_call(
            name, call_args, triton=False, gpu=False, arg_types=arg_types
        )

    def dtype(self, node: ir.Buffer) -> str:
        return DTYPE_TO_CPP[node.get_dtype()]

    def acc_dtype(self, node: ir.Buffer) -> str:
        if node.get_dtype() in [torch.float32, torch.bfloat16, torch.half]:
            return "float"
        else:
            raise NotImplementedError(f"Unsupported dtype: {node.get_dtype()}")

    def size(self, node: ir.Buffer, dim: int) -> str:
        return cexpr_index(self.rename_indexing(node.get_size()[dim]))

    def stride(self, node: ir.Buffer, dim: int) -> str:
        return cexpr_index(self.rename_indexing(node.get_stride()[dim]))

    def index(self, node: ir.Buffer, indices: List[Any]) -> str:
        indexer = node.get_layout().as_fixed().make_indexer()
        index = indexer(parse_expr_with_index_symbols(indices))
        index = self.rename_indexing(index)
        outer_name = node.get_name()
        inner_name = (
            outer_name
            if outer_name in self.local_buffers
            else self.args.input(node.get_name())
        )
        return f"{inner_name}[{cexpr_index(index)}]"

    def slice_nd(self, node, ranges: List[Tuple[Any, Any]]) -> ir.ReinterpretView:
        """
        Slice the given node with a list of ranges (start and end) corresponding to its dims.
        The dim is not sliced if the corresponding range is empty.
        """
        assert len(ranges) == len(node.get_size()), f"{ranges=}, {node=}"
        sliced = wrap_with_tensorbox(node)
        for dim, _range in enumerate(ranges):
            if len(_range) == 0:
                continue
            assert len(_range) == 2
            start, end = parse_expr_with_index_symbols(_range)
            sliced = L.slice_(sliced, dim, start, end, clamp=False)
        assert isinstance(sliced.data, ir.ReinterpretView), sliced.data
        return sliced.data

    def select(self, node, dim: int, idx: int) -> ir.ReinterpretView:
        # We avoid using L.select here because we need clamp=False so the dim after slicing
        # is 1 instead of a sympy expression of symbol - dim_size.
        node = wrap_with_tensorbox(node)
        idx = ir.View.handle_negative_index(idx, node.get_size()[dim])
        sliced = L.squeeze(L.slice_(node, dim, idx, idx + 1, clamp=False), dim)
        assert isinstance(sliced.data, ir.ReinterpretView), sliced.data
        return sliced.data

    def view(self, node, sizes: List[Any]) -> ir.View:
        node = wrap_with_tensorbox(node)
        sizes = parse_expr_with_index_symbols(sizes)
        return L.view(node, sizes).data

    def permute(self, node, dims):
        node = wrap_with_tensorbox(node)
        permuted = L.permute(node, dims).data
        assert isinstance(permuted, ir.ReinterpretView)
        return permuted

    def maybe_codegen_profile(self) -> str:
        if config.cpp.enable_kernel_profile:
            graph_id = V.graph.graph_id
            prefix = "graph_" + str(graph_id) + "_" if graph_id is not None else ""
            return f'RECORD_FUNCTION("{prefix}{self.kernel_name}", c10::ArrayRef<c10::IValue>({{}}));'
        else:
            return ""

    def unroll_pragma(self, unroll):
        if cpp_builder.is_gcc():
            return f"#pragma GCC unroll {unroll}"
        else:
            return f"#pragma unroll {unroll}"

    def define_buffer(self, name, sizes: List[Any], dtype=torch.float) -> str:
        """Define kernel local buffer"""
        sizes = parse_expr_with_index_symbols(sizes)
        buf = ir.Buffer(
            name=name, layout=ir.FixedLayout(torch.device("cpu"), dtype, sizes)
        )
        self.local_buffers[name] = buf
        ctype = f"{DTYPE_TO_CPP[dtype]}"
        numel = f"{cexpr_index(buf.get_numel())}"
        return f"auto _{name} = std::make_unique<{ctype}[]>({numel}); auto {name} = _{name}.get();"

    def reinit_buffer_if_null(self, name):
        """Reinit the previously defined local buffer if it is null"""
        assert name in self.local_buffers
        buf = self.local_buffers[name]
        ctype = f"{DTYPE_TO_CPP[buf.layout.dtype]}"
        numel = f"{cexpr_index(buf.get_numel())}"
        return f"if (_{name} == nullptr) {{ _{name} = std::make_unique<{ctype}[]>({numel}); {name} = _{name}.get(); }}"

    def release_buffer(self, name):
        """Codegen the code to release the ownership of a local buffer to others"""
        assert name in self.local_buffers
        return f"_{name}.release()"

    def store_pointwise_nodes(
        self,
        dst: ir.Buffer,
        nodes: List[ir.IRNode],
        offsets: Optional[List[sympy.Expr]] = None,
        reindexers: Optional[List[Optional[Callable[[List[Any]], List[Any]]]]] = None,
    ) -> str:
        var_sizes = (tuple(dst.get_size()), ())
        var_ranges = {
            sympy_index_symbol_with_prefix(SymT.INDEX, i): sz
            for i, sz in enumerate(var_sizes[0])
        }
        if not offsets:
            offsets = [sympy.S.Zero] * len(var_sizes[0])
        if not reindexers:
            reindexers = [None] * len(nodes)
        assert len(offsets) == len(var_sizes[0])
        output_index = dst.get_layout().make_indexer()([*var_ranges.keys()])
        kernel_group = KernelGroup()
        kernel_group.args = self.args
        cpp_kernel_proxy = CppKernelProxy(kernel_group)
        bodies = []
        var_sizes_list = []
        for i, node in enumerate(nodes):
            output_name = node.get_name() if i < len(nodes) - 1 else dst.get_name()
            node = node.data if isinstance(node, ir.ComputedBuffer) else node
            assert isinstance(node, ir.Pointwise), node

            def fn(*args):
                assert len(args) == 2
                assert len(args[0]) == len(var_sizes[0])
                assert len(args[1]) == 0
                new_args = [arg + offset for arg, offset in zip(args[0], offsets)]  # type: ignore[arg-type]
                if reindexers[i] is not None:
                    new_args = reindexers[i](new_args)  # type: ignore[misc]
                V.ops.store(
                    output_name,
                    output_index,
                    node.make_loader()(new_args).value,
                )

            body = LoopBody(
                fn,
                (list(var_ranges.keys()), ()),
                var_ranges,
                list(var_ranges.keys()),
                tuple(),
            )
            bodies.append(body)
            var_sizes_list.append(var_sizes)

        cpp_kernel_proxy.codegen_loop_bodies(bodies, var_sizes_list)
        kernel_group.finalize_kernel(cpp_kernel_proxy, [])
        return kernel_group.loops_code.getvalue()

    def store_output(
        self,
        dst: ir.Buffer,
        src: ir.Buffer,
        orig_src: Optional[ir.Buffer] = None,
        epilogue_nodes: Optional[List[ir.IRNode]] = None,
        offsets: Optional[List[Any]] = None,
        reindexers: Optional[List[Optional[Callable[[List[Any]], List[Any]]]]] = None,
    ):
        """
        Store the `src` buffer to the `dst` buffer. The size of `src` and `dst` should match.
        If `epilogue_nodes` is provided, the `src` buffer is firstly computed with the epilogues
        before stored to `dst`. The `epilogues_nodes` are all pointwise.

        Notes:
        1. `src` and `dst` buffer could be the same buffer in which case we are doing in-place compute
           and stores. In case `epilogue_nodes` are not provided, we do nothing.
        2. The `epilogue_nodes`, if exist, have computations on `src` before storing to `dst` but since
           they come form the original Inductor IR, they might need to be adjusted before working with
           `src` and `dst` as outlined below:
           a) `src` or `dst` buffer could be a sub-slice of the ranges the `epilogue_nodes`work on.
              In this case, the `offsets` could be provided to adjust the indices passed to
              `epilogue_nodes` during codegen and the data ranges are also configured according to
              the sizes of `src` and `dst`.
           b) `dst` might be indexed in a different way as the `epilogue_nodes`, hence a `reindexer` is
              needed on the indices to `epilogue_nodes` to match the indexing of `dst`.
           c) If `src` is local, we need to add a local buffer for it and localize the `orig_src` buffer
              in `epilogue_nodes` with `src`.
        """
        assert dst.get_size() == src.get_size(), f"{dst=}, {src=}"
        if offsets:
            offsets = parse_expr_with_index_symbols(offsets)
        if epilogue_nodes:
            with LocalBufferContext(self.args) as scope:
                assert orig_src is not None
                if orig_src.get_name() != src.get_name():
                    scope.add_local_buffer(
                        src,
                        [
                            orig_src,
                        ],
                    )
                    epilogue_nodes = scope.localize_nodes(epilogue_nodes)
                return self.store_pointwise_nodes(
                    dst, epilogue_nodes, offsets, reindexers  # type: ignore[arg-type]
                )
        else:
            if dst.get_name() != src.get_name():
                # src is local
                copy = L.copy(dst, src).data.data
                with LocalBufferContext(self.args) as scope:
                    scope.add_local_buffer(src)
                    return self.store_pointwise_nodes(dst, [copy])
            else:
                assert dst.layout == src.layout, f"{dst=}, {src=}"
                return ""


class CppTemplateCaller(ir.ChoiceCaller):
    """
    CppTemplateCaller

    This class represents a caller for CPP template kernels. It is a subclass of ir.ChoiceCaller.
    Attributes:
        name (str): The name of the caller.
        category (str): The category of the caller.
        bmreq (CppBenchmarkRequest): The benchmark request for the caller.
        template_buffer (ir.CppTemplateBuffer): The template buffer for the caller.
    """

    def __init__(
        self,
        name: str,
        category: str,
        input_nodes: List[ir.Buffer],
        layout: ir.Layout,
        make_kernel_render: Callable[
            [
                ir.CppTemplateBuffer,
                bool,
                Optional[List[ir.IRNode]],
            ],
            str,
        ],
        bmreq: CppBenchmarkRequest,
        template: "CppTemplate",  # type: ignore[name-defined]  # noqa: F821
        info_kwargs: Optional[
            Dict[str, Union[ir.PrimitiveInfoType, List[ir.PrimitiveInfoType]]]
        ] = None,
    ):
        super().__init__(name, input_nodes, layout, description="")
        self.category = category
        self.make_kernel_render = make_kernel_render
        self.bmreq = bmreq
        self.template = template
        self.info_kwargs = info_kwargs

    def precompile(self) -> None:
        assert self.bmreq is not None
        self.bmreq.precompile()

    def benchmark(self, *args, out) -> float:
        assert self.bmreq is not None
        return self.bmreq.benchmark(*args, output_tensor=out)

    def hash_key(self) -> str:
        return "-".join(
            [
                self.category,
                self.bmreq.hash_key,
            ]
        )

    def info_dict(
        self,
    ) -> Dict[str, Union[ir.PrimitiveInfoType, List[ir.PrimitiveInfoType]]]:
        return {"backend": "CPP", "op_type": "unknown"}

    def output_node(self) -> ir.TensorBox:
        return ir.TensorBox.create(
            ir.CppTemplateBuffer(
                layout=self.layout,
                inputs=self.input_nodes,
                make_kernel_render=self.make_kernel_render,
                template=self.template,
                choice=self,
            )
        )<|MERGE_RESOLUTION|>--- conflicted
+++ resolved
@@ -75,49 +75,27 @@
                 if orig in self.args.output_buffers:
                     self.args.output_buffers[alias] = self.args.output_buffers[orig]
 
-<<<<<<< HEAD
         unique_sizevars = OrderedSet(
-            [
-                s
-                for input in inputs.values()
-                if input is not None
-                for sym in itertools.chain(input.get_size(), input.get_stride())
-                if isinstance(sym, sympy.Expr)
-                for s in sym.free_symbols
-            ]
-        )
-        unique_sizevars |= OrderedSet(
-            [
-                s
-                for output in outputs.values()
-                for sym in itertools.chain(output.get_size(), output.get_stride())
-                if isinstance(sym, sympy.Expr)
-                for s in sym.free_symbols
-            ]
-        )
-=======
-        unique_sizevars = {
             s
             for input in inputs.values()
             if input is not None
             for sym in itertools.chain(input.get_size(), input.get_stride())
             if isinstance(sym, sympy.Expr)
             for s in sym.free_symbols
-        }
-        unique_sizevars |= {
+        )
+        unique_sizevars |= OrderedSet(
             s
             for sym in extra_sizevars or []
             if isinstance(sym, sympy.Expr)
             for s in sym.free_symbols
-        }
-        unique_sizevars |= {
+        )
+        unique_sizevars |= OrderedSet(
             s
             for output in outputs.values()
             for sym in itertools.chain(output.get_size(), output.get_stride())
             if isinstance(sym, sympy.Expr)
             for s in sym.free_symbols
-        }
->>>>>>> 06fbd3ba
+        )
         sizevars = sorted(unique_sizevars, key=str)
         for sizevar in sizevars:
             self.args.sizevars[sizevar] = f"k{sizevar}"
