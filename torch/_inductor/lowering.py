--- conflicted
+++ resolved
@@ -2416,7 +2416,9 @@
             return arg
 
         meta_val = fx_arg.meta["val"]
-        meta_stride = meta_val.stride()
+        meta_stride = [
+            s.node.expr if isinstance(s, torch.SymInt) else s for s in meta_val.stride()
+        ]
 
         stride_order = ir.get_stride_order(meta_stride)
 
@@ -2454,51 +2456,33 @@
         if len(arg.get_size()) not in (3, 4):
             return arg
 
-<<<<<<< HEAD
-        def is_aligned_realized_tensor(x):
-            aligned_strides = all(
-                (V.graph.sizevars.size_hint(x.get_stride()[i]) % ALIGNMENT) == 0
-                for i in range(len(x.get_stride()) - 1)
+        if ir.is_aligned_realized_tensor(arg, ALIGNMENT):
+            return ir.try_match_insignificant_strides(
+                ir.ExternKernel.realize_input(arg), meta_stride
             )
-            # if the last dim size is <= 1, stride doesnt matter
-            aligned_last_dim = V.graph.sizevars.size_hint(x.get_stride()[-1]) == 1 or (
-                V.graph.sizevars.size_hint(x.get_size()[-1]) <= 1
-                and not effn_attn_fwd_bias
-            )
-            return aligned_last_dim and aligned_strides
 
         if (
             isinstance(arg, IRNode)
             and arg.maybe_get_stride() is not None
-            and is_aligned_realized_tensor(arg)
+            and ir.is_aligned_realized_tensor(arg, ALIGNMENT)
         ):
-            meta_strides_expr = [
-                s.node.expr if isinstance(s, torch.SymInt) else s for s in meta_stride
-            ]
             return ir.try_match_insignificant_strides(
-                ir.ExternKernel.realize_input(arg), meta_strides_expr
-=======
-        if ir.is_aligned_realized_tensor(arg, ALIGNMENT):
-            return V.graph.try_match_insignificant_strides(
                 ir.ExternKernel.realize_input(arg), meta_stride
->>>>>>> 43b2619f
             )
 
         if effn_attn_fwd_bias:
-            orig_size = list(arg.get_size())
             out_size = list(arg.get_size())
 
             expanded_dims = []
             if arg.maybe_get_stride() is not None:
                 # We require a dense last dimension, but the other strides
-                # can be expanded, which results in a smaller tensor that gets
-                # written out.
+                # can be expanded, which results in a smaller tensor
                 for i, s in enumerate(arg.get_stride()[0:-1]):
                     if V.graph.sizevars.statically_known_equals(s, 0):
                         expanded_dims.append(i)
 
             # Now, pad strides to alignment
-            out_strides = [-1 for _ in range(len(out_size))]
+            out_strides = [-1] * len(out_size)
             out_strides[-1] = 1
             stride = 1
             for i in range(len(out_size) - 2, -1, -1):
@@ -2526,10 +2510,6 @@
         if isinstance(arg.data, ir.BaseView):
             if not is_aligned(arg):
                 if is_aligned(arg.unwrap_view()):
-                    meta_strides_expr = [
-                        s.node.expr if isinstance(s, torch.SymInt) else s
-                        for s in meta_stride
-                    ]
                     return ir.try_match_insignificant_strides(
                         ir.ExternKernel.realize_input(arg), meta_stride
                     )
