# mypy: allow-untyped-defs
from __future__ import annotations

import collections
import contextlib
import dataclasses
import enum
import functools
import inspect
import io
import itertools
import logging
import math
import operator
import os
import platform
import re
import shutil
import sys
import tempfile
import textwrap
import time
import unittest
from datetime import datetime
from io import StringIO
from typing import (
    Any,
    Callable,
    Dict,
    Generic,
    Iterable,
    List,
    NamedTuple,
    Optional,
    Protocol,
    Sequence,
    Set,
    Tuple,
    TypeVar,
    Union,
    ValuesView,
)
from typing_extensions import Concatenate, dataclass_transform, ParamSpec
from unittest import mock

import sympy

import torch
from torch.utils._pytree import tree_map_only


GPU_TYPES = ["cuda", "xpu"]


# defines here before import torch._dynamo is for avoiding circular import
# when get_gpu_type is imported from dynamo
@functools.lru_cache(None)
def get_gpu_type():
    avail_gpus = [x for x in GPU_TYPES if getattr(torch, x).is_available()]
    assert len(avail_gpus) <= 1
    gpu_type = "cuda" if len(avail_gpus) == 0 else avail_gpus.pop()
    return gpu_type


from torch._dynamo.device_interface import get_interface_for_device
from torch._dynamo.utils import detect_fake_mode
from torch.autograd import DeviceType
from torch.autograd.profiler_util import EventList
from torch.fx.passes.graph_transform_observer import GraphTransformObserver
from torch.fx.passes.shape_prop import ShapeProp
from torch.utils._sympy.functions import (
    CeilDiv,
    CleanDiv,
    FloorDiv,
    Identity,
    ModularIndexing,
)
from torch.utils._sympy.symbol import make_symbol, SymT
from torch.utils._sympy.value_ranges import bound_sympy, ValueRanges

from . import config
from .runtime.runtime_utils import ceildiv as runtime_ceildiv


_IS_WINDOWS = sys.platform == "win32"

log = logging.getLogger(__name__)

_T = TypeVar("_T")
VarRanges = Dict[sympy.Expr, sympy.Expr]
InputType = Optional[Union[torch.Tensor, int, torch.SymInt]]


GPU_ALIGN_BYTES = 16
ALIGNMENT = 16

ALIGN_BYTES = 64
assert (ALIGN_BYTES & (ALIGN_BYTES - 1)) == 0 and ALIGN_BYTES >= 8, "must be power of 2"


def _align(nbytes):
    """Round up to the nearest multiple of ALIGN_BYTES"""
    return (nbytes + ALIGN_BYTES - 1) & -ALIGN_BYTES


def _is_aligned(v: sympy.Expr):
    """v can be statically proven to be a multiple of ALIGN_BYTES"""
    if isinstance(v, (sympy.Add, sympy.Max)):
        return all(map(_is_aligned, v.args))
    return isinstance(v, align) or sympy.gcd(v, ALIGN_BYTES) == ALIGN_BYTES


class align(sympy.Function):
    """Symbolically round up to the nearest multiple of ALIGN_BYTES"""

    nargs = (1,)
    is_integer = True

    @classmethod
    def eval(cls, value):
        if isinstance(value, (int, sympy.Integer)):
            return _align(int(value))
        if _is_aligned(value):
            return value


def do_bench_using_profiling(fn: Callable[[], Any], warmup=25, rep=100) -> float:
    """
    Returns benchmark results by examining torch profiler events.
    This could be more accurate as it doesn't count CPU side overhead.
    However, this also requires manually excluding irrelevant event, e.g.
    vectorized_elementwise_kernel which is used to fill L2 cache,
    various CUDA events, etc, so could also be fragile.
    """

    fn()
    torch.cuda.synchronize()
    cache = torch.empty(int(256e6 // 4), dtype=torch.int, device="cuda")

    # Estimate the runtime of the function
    start_event = torch.cuda.Event(enable_timing=True)
    end_event = torch.cuda.Event(enable_timing=True)
    start_event.record()
    for _ in range(5):
        cache.zero_()
        fn()
    end_event.record()
    torch.cuda.synchronize()
    estimate_ms = start_event.elapsed_time(end_event) / 5

    # compute number of warmup and repeat
    n_warmup = max(1, int(warmup / estimate_ms))
    n_repeat = max(1, int(rep / estimate_ms))

    # Warm-up
    for _ in range(n_warmup):
        fn()

    with torch.profiler.profile(
        activities=[
            torch.profiler.ProfilerActivity.CUDA,
        ]
    ) as p:
        # Benchmark
        for i in range(n_repeat):
            # we clear the L2 cache before each run
            cache.zero_()
            # record time of `fn`
            fn()
        # Record clocks
        torch.cuda.synchronize()

    log.debug("raw events")
    log.debug(p.key_averages().table(sort_by="self_device_time_total", row_limit=-1))

    filtered_events = EventList(
        [
            event
            for event in p.events()
            if event.device_type == DeviceType.CUDA and event.name != "Context Sync"
        ]
    )
    if len(filtered_events) % n_repeat != 0:
        raise RuntimeError(
            "Failed to divide all profiling events into #repeat groups. "
            "#CUDA events: %d, #repeats: %s",
            len(filtered_events),
            n_repeat,
        )
    num_event_per_group = len(filtered_events) / n_repeat
    actual_events = EventList(
        [
            event
            for i, event in enumerate(filtered_events)
            if i % num_event_per_group != 0
        ]
    )
    actual_events._build_tree()
    actual_events = actual_events.key_averages()

    log.debug("profiling time breakdown")
    log.debug(actual_events.table(row_limit=-1))

    res = sum(event.device_time_total for event in actual_events) / 1000.0 / n_repeat
    log.debug("profiling results: %s ms", res)
    return res


@functools.lru_cache(None)
def has_torchvision_roi_align() -> bool:
    try:
        from torchvision.ops import roi_align  # noqa: F401

        torch._C._dispatch_has_kernel_for_dispatch_key("torchvision::nms", "Meta")
        return roi_align is not None and hasattr(
            getattr(torch.ops, "torchvision", None), "roi_align"
        )
    except ImportError:
        return False
    except RuntimeError as e:
        assert "torchvision::nms does not exist" in str(e)
        return False


def decode_device(device: Union[Optional[torch.device], str]) -> torch.device:
    if device is None:
        return torch.tensor(0.0).device  # default device
    if isinstance(device, str):
        device = torch.device(device)
    if device.type not in ("cpu", "meta") and device.index is None:
        device_interface = get_interface_for_device(device.type)
        return torch.device(device.type, index=device_interface.Worker.current_device())
    return device


def sympy_product(it):
    return functools.reduce(operator.mul, it, sympy.Integer(1))


def sympy_dot(seq1, seq2):
    assert len(seq1) == len(seq2)
    return sympy.expand(sum(a * b for a, b in zip(seq1, seq2)))


def unique(it: Iterable[_T]) -> ValuesView[_T]:
    return {id(x): x for x in it}.values()


def ceildiv(
    numer: Union[int, sympy.Expr], denom: Union[int, sympy.Expr]
) -> Union[int, sympy.Expr]:
    if isinstance(numer, sympy.Expr) or isinstance(denom, sympy.Expr):
        return CeilDiv(sympy.sympify(numer), sympy.sympify(denom))
    # TODO: There is a bug in a call to this function, to repro:
    # python benchmarks/dynamo/huggingface.py --inductor -d cuda --accuracy
    # --amp --only YituTechConvBert --dynamic-shapes
    assert isinstance(numer, int) and isinstance(
        denom, int
    ), f"{numer}: {type(numer)}, {denom}: {type(denom)}"
    return runtime_ceildiv(numer, denom)


def _type_of(key):
    # Use the function here to get rid of dependencies on the Triton during the codegen.
    # Refer to Triton implementation here:
    # https://github.com/openai/triton/blob/98b5945d2aef679e00ebca8e07c35c3658ec76de/python/triton/runtime/jit.py#L238
    # `None` is nullptr.  Implicitly convert to *i8.
    if key is None:
        return "*i8"
    dtype_str = str(key).split(".")[-1]
    tys = {
        "bool": "i1",
        "float8e4nv": "fp8e4nv",
        "float8e5": "fp8e5",
        "float8e4b15": "fp8e4b15",
        "float8e4b15x4": "fp8e4b15x4",
        "float8_e4m3fn": "fp8e4nv",
        "float8_e5m2": "fp8e5",
        "float16": "fp16",
        "bfloat16": "bf16",
        "float32": "fp32",
        "float64": "fp64",
        "int8": "i8",
        "int16": "i16",
        "int32": "i32",
        "int64": "i64",
        "uint8": "u8",
        "uint16": "u16",
        "uint32": "u32",
        "uint64": "u64",
    }
    # reinterpret can create triton type
    for v in list(tys.values()):
        tys[v] = v
    return key if isinstance(key, str) else f"*{tys[dtype_str]}"


def convert_shape_to_inductor(
    lst: Iterable[Union[int, torch.SymInt]]
) -> List[sympy.Expr]:
    """
    Gets the shape and stride of a tensor. For non-symbolic tensors, this is
    trivial. But for symbolic tensors, we need to map from SymIntNode into
    sympy.Expr.
    """
    return [sympy.sympify(i) for i in lst]


def convert_shape_to_symint(
    lst: Iterable[Union[int, sympy.Expr]]
) -> List[Union[int, torch.SymInt]]:
    """
    Takes a list of shapes from Inductor and converts them into symints (or just
    ints if all shapes are static).
    """
    from .virtualized import V

    return [
        i
        if isinstance(i, int)
        else int(i)
        if isinstance(i, sympy.Integer)
        else V.graph.sizevars.shape_env.create_symintnode(i, hint=None)
        for i in lst
    ]


def is_view(op: torch._ops.OpOverload):
    """
    Does this op overload have aliasing
    """
    assert isinstance(op, torch._ops.OpOverload)
    return any(a.alias_info is not None for a in op._schema.arguments)


def is_pointwise_use(
    use, is_pointwise_fn: Optional[Callable[[torch._ops.OpOverload], bool]] = None
):
    """
    Do all uses of this op have torch.Tag.pointwise or return True for optional `is_pointwise_fn`

    Uses in views ops will follow the views uses
    """

    if not use.op == "call_function":
        return False

    if not (
        isinstance(use.target, torch._ops.OpOverload) or use.target is operator.getitem
    ):
        return False

    if use.target is operator.getitem or is_view(use.target):
        return all(is_pointwise_use(u, is_pointwise_fn) for u in use.users)

    return torch.Tag.pointwise in use.target.tags or (
        is_pointwise_fn is not None and is_pointwise_fn(use.target)
    )


def gen_gm_and_inputs(target, args, kwargs):
    g = torch.fx.Graph()
    graph_args = []

    def add_tensor_arg(arg):
        graph_args.append(arg)
        return g.placeholder(f"arg{len(graph_args)}")

    node = g.call_function(
        target, *tree_map_only(torch.Tensor, add_tensor_arg, (args, kwargs))
    )
    if (
        len(target._schema.returns) == 1
        and str(target._schema.returns[0].type) == "Tensor"
    ):
        node = (node,)  # type: ignore[assignment]
    g.output(node)

    gm = torch.fx.GraphModule({}, g)
    return gm, graph_args


def synchronize(device: str = "cuda"):
    if device == "cpu":
        return
    device_interface = get_interface_for_device(device)
    if device_interface.is_available():
        device_interface.synchronize()


def timed(
    model: Callable[..., Any], example_inputs, times: int = 1, device: str = "cuda"
) -> float:
    synchronize(device)
    torch.manual_seed(1337)
    t0 = time.perf_counter()
    for _ in range(times):
        result = model(*example_inputs)
        synchronize(device)
    t1 = time.perf_counter()
    # GC the result after timing
    assert result is not None  # type: ignore[possibly-undefined]
    return t1 - t0


def print_performance(
    fn, args=(), times=10, repeat=10, baseline=1.0, device: str = "cuda"
):
    timings = torch.tensor([timed(fn, args, times, device) for _ in range(repeat)])
    took = torch.median(timings) / times
    print(f"{took / baseline:.6f}")
    return took


def precompute_method(obj: Any, method: str):
    """Replace obj.method() with a new method that returns a precomputed constant."""
    result = getattr(obj, method)()
    setattr(obj, method, lambda: result)


def precompute_methods(obj: Any, methods: List[str]):
    """Replace methods with new methods that returns a precomputed constants."""
    for method in methods:
        precompute_method(obj, method)


def cmp(a, b) -> int:
    return int(a > b) - int(a < b)


def pad_listlike(x, size):
    if len(x) == 1:
        return type(x)([x[0]]) * size
    else:
        return x


# Used to ensure that iterating over a set is deterministic
def tuple_sorted(x):
    if len(x) == 0:
        return []

    def sort_func(elem):
        if isinstance(elem, str):
            return elem
        else:
            # We expect `elem` to be `scheduler.BaseSchedulerNode` type here,
            # but we are not able to do isinstance assert because of circular dependency
            return elem.get_name()

    return sorted(x, key=sort_func)


P = ParamSpec("P")
RV = TypeVar("RV", covariant=True)


class CachedMethod(Protocol, Generic[P, RV]):
    @staticmethod
    def clear_cache(self) -> None:
        ...

    def __call__(self, *args: P.args, **kwargs: P.kwargs) -> RV:
        ...


# See https://github.com/python/mypy/issues/13222#issuecomment-1193073470 to understand the type signature
def cache_on_self(fn: Callable[Concatenate[Any, P], RV]) -> CachedMethod[P, RV]:
    name = fn.__name__
    key = f"__{name}_cache"

    # wrapper is likely on the hot path, compile a specialized version of it
    ctx = {"fn": fn}
    exec(
        f"""\
        def {name}_cache_on_self(self):
            try:
                return self.{key}
            except AttributeError:
                rv = fn(self)
                object.__setattr__(self, "{key}", rv)
                return rv
        """.lstrip(),
        ctx,
    )
    wrapper = functools.wraps(fn)(ctx[f"{name}_cache_on_self"])

    def clear_cache(self):
        if hasattr(self, key):
            delattr(self, key)

    wrapper.clear_cache = clear_cache  # type: ignore[attr-defined]
    return wrapper  # type: ignore[return-value]


def aggregate_origins(node_schedule):
    from . import ir

    if isinstance(node_schedule, list):
        return functools.reduce(
            operator.or_,
            [
                node.node.origins
                for node in node_schedule
                if hasattr(node, "node") and node.node
            ],
            set(),
        )
    elif isinstance(node_schedule, ir.ExternKernel):
        return node_schedule.origins
    else:
        return set()


def get_fused_kernel_name(node_schedule, descriptive_names):
    all_origins = aggregate_origins(node_schedule)
    if descriptive_names == "original_aten":
        # Bases the kernel name off of the top-level aten operator (i.e. pre-decompositions)
        sources = [
            origin.meta["original_aten"]._overloadpacket.__name__
            for origin in all_origins
            if origin.op == "call_function"
            and "original_aten" in origin.meta
            and origin.meta["original_aten"] is not None
        ]
        sources = sorted(set(sources))
    elif descriptive_names == "torch":
        # Bases the kernel name off of the top-level "torch" operator (i.e. post-dynamo graph)
        sources = []
        for origin in all_origins:
            if origin.op == "call_function" and "source_fn_stack" in origin.meta:
                source_fn = origin.meta["source_fn_stack"][-1]
                if isinstance(source_fn[1], str):
                    sources.append(source_fn[1])
                else:
                    sources.append(source_fn[1].__name__)
        sources = sorted(set(sources))
    elif descriptive_names == "inductor_node":
        sources = [
            origin.name for origin in all_origins if origin.op == "call_function"
        ]
    else:
        raise NotImplementedError
    sources = sources
    return "_".join(["fused"] + sources)


def get_kernel_metadata(node_schedule, wrapper):
    all_origins = aggregate_origins(node_schedule)
    inductor_nodes = [origin for origin in all_origins if origin.op == "call_function"]

    from_node_dict = collections.defaultdict(list)
    original_aten_dict = collections.defaultdict(list)

    # Attempt to sort `inductor_nodes` topologically. Note that the case
    # where `inductor_nodes` contains nodes from multiple graph instances
    # is not supported. An example of this is conditional statements.
    single_graph = None
    if len(inductor_nodes):
        unique_graphs = {n.graph for n in inductor_nodes}
        if len(unique_graphs) == 1:
            single_graph = inductor_nodes[0].graph
            # create a map of idx -> node and cache it
            if not hasattr(single_graph, "_inductor_kernel_metadata_node_to_idx_map"):
                node_to_idx_map = {}
                for idx, n in enumerate(single_graph.nodes):
                    node_to_idx_map[n] = idx
                single_graph._inductor_kernel_metadata_node_to_idx_map = node_to_idx_map
            inductor_nodes.sort(
                key=lambda n: single_graph._inductor_kernel_metadata_node_to_idx_map[n]
            )

    for node in inductor_nodes:
        if "original_aten" in node.meta and node.meta["original_aten"] is not None:
            key = str(node.meta["original_aten"]._overloadpacket)
            original_aten_dict[key].append(node.name)
        if "from_node" in node.meta:
            key = node.meta["from_node"][0][0]
            from_node_dict[key].append(node.name)
    sort_str = "Topologically Sorted" if single_graph is not None else "Unsorted"
    metadata = (
        f"{wrapper.comment} {sort_str} Source Nodes: [{', '.join(from_node_dict.keys())}], "
        f"Original ATen: [{', '.join(original_aten_dict.keys())}]"
    )

    # trace back to original node here
    detailed_metadata = [f"{wrapper.comment} Source node to ATen node mapping:"]
    for original_node, nodes in sorted(from_node_dict.items()):
        detailed_metadata.append(
            f"{wrapper.comment}   {original_node} => {', '.join(sorted(nodes))}"
        )

    # print the aot_autograd graph fragment
    if single_graph is not None:
        detailed_metadata.append(f"{wrapper.comment} Graph fragment:")
        for n in inductor_nodes:
            # TODO(future): maybe refactor torch/fx/graph.py to make it easy to
            # generate python code for graph fragments
            detailed_metadata.append(f"{wrapper.comment}   {n.format_node()}")

    return metadata, "\n".join(detailed_metadata)


def dominated_nodes(
    initial_queue: Iterable[torch.fx.Node], skip_filter=None
) -> Set[torch.fx.Node]:
    """Returns the set of nodes whose values depend on those within initial_queue"""
    initial_queue = list(initial_queue)
    dominated_set = set(initial_queue)

    while initial_queue:
        node = initial_queue.pop()
        for user in node.users:
            if skip_filter and skip_filter(user):
                continue
            if user not in dominated_set:
                dominated_set.add(user)
                initial_queue.append(user)

    return dominated_set


def gather_origins(args, kwargs):
    import itertools

    from . import ir

    def is_unrealized_node(n):
        if isinstance(n, ir.TensorBox):
            return is_unrealized_node(n.data)
        if isinstance(n, ir.StorageBox):
            return is_unrealized_node(n.data)
        return isinstance(n, ir.IRNode) and isinstance(n, ir.Pointwise)

    kwarg_origins = [val.origins for val in kwargs.values() if is_unrealized_node(val)]
    arg_origins = [arg.origins for arg in args if is_unrealized_node(arg)]
    return set(itertools.chain(*arg_origins, *kwarg_origins))


def sympy_str(expr: sympy.Expr) -> str:
    """
    Normal sympy str is very slow, this is a lot faster.  The result are
    somewhat worse, as it doesn't do as much simplification.  So don't
    use this for final codegen.
    """
    if isinstance(expr, sympy.Symbol):
        return expr.name
    if isinstance(expr, sympy.Add):
        return " + ".join(map(sympy_str, expr.args))
    if isinstance(expr, sympy.Mul):
        return " * ".join(map(sympy_str, expr.args))

    if isinstance(expr, (ModularIndexing, CleanDiv, FloorDiv, Identity)):
        return f"{expr.func.__name__}({', '.join(map(sympy_str, expr.args))})"
    return str(expr)


def get_bounds_index_expr(index):
    from .virtualized import V

    # If this expression does not come from an FX node, we compute its bounds
    if (
        config.compute_all_bounds
        and (fx_node := getattr(V.interpreter, "current_node", None))
        and fx_node.target != "index_expr"
    ):
        return bound_sympy(index)
    else:
        return ValueRanges.unknown()


def sympy_index_symbol_with_prefix(prefix: SymT, idx: int) -> sympy.Symbol:
    """
    Used to generate an integer-nonnegative symbol.
    """
    # This should never be used for creating shape/stride symbols, as those
    # should all be allocated before Inductor.
    assert prefix != SymT.SIZE
    # NOTE: shape symbols are positive (> 0), but index variables are only
    # non-negative (>= 0).
    return make_symbol(prefix, idx, integer=True, nonnegative=True)


def generate_assert(check):
    return (check or config.debug_index_asserts) and config.assert_indirect_indexing


def sympy_index_symbol(name: str) -> sympy.Symbol:
    """
    Used to generate an integer-nonnegative symbol.
    """
    # This should never be used for creating shape/stride symbols, as those
    # should all be allocated before Inductor.
    assert name[0] != "s"
    # NOTE: shape symbols are positive (> 0), but index variables are only
    # non-negative (>= 0).
    return sympy.Symbol(name, integer=True, nonnegative=True)


def sympy_subs(expr: sympy.Expr, replacements: Dict[sympy.Expr, Any]) -> sympy.Expr:
    """
    When the passed replacement symbol v is a string, it is converted to a symbol with name v that
    have the same replaced expression integer and nonnegative properties.
    """

    def to_symbol(replaced, replacement):
        assert isinstance(replaced, sympy.Expr)
        if isinstance(replacement, str):
            return sympy.Symbol(
                replacement,
                integer=replaced.is_integer,  # type: ignore[attr-defined]
                nonnegative=replaced.is_nonnegative,  # type: ignore[attr-defined]
            )
        else:
            return replacement

    # xreplace is faster than subs, but is way more picky
    return sympy.sympify(expr).xreplace(
        {k: to_symbol(k, v) for k, v in replacements.items()}
    )


def is_symbolic(a: Any) -> bool:
    return isinstance(a, torch.SymInt) or (
        isinstance(a, torch.Tensor)
        and any(is_symbolic(x) for x in itertools.chain(a.size(), a.stride()))
    )


def any_is_symbolic(*args: Any) -> bool:
    return any(is_symbolic(a) for a in args)


def get_first_incompatible_cudagraph_node(
    gm: torch.fx.GraphModule,
) -> Optional[torch.fx.Node]:
    from torch.fx.experimental.symbolic_shapes import free_unbacked_symbols

    forbidden_set = {
        "aten._fused_moving_avg_obs_fq_helper.default",
        "aten._fused_moving_avg_obs_fq_helper_functional.default",
        "aten.multinomial.default",
        "fbgemm.dense_to_jagged.default",
        "fbgemm.jagged_to_padded_dense.default",
        "run_and_save_rng_state",
        "run_with_rng_state",
        "aten._local_scalar_dense",
        # Technically, it's not necessary to ban this, because an
        # assert_scalar with constant arguments can be validly run
        # with CUDA graphs, but the operator is also pointless with
        # constant arguments, so might as well ban
        "aten._assert_scalar",
    }
    if torch.are_deterministic_algorithms_enabled():
        forbidden_set.update(
            {
                "aten._unsafe_index_put.default",
                "aten._unsafe_masked_index_put_accumulate.default",
                "aten.index_put.default",
                "aten.index_put_.default",
                "aten.scatter.src",
                "aten.scatter.reduce",
                "aten.scatter.value_reduce",
                "aten.scatter_add_",
                "aten.scatter_add.default",
                "aten.scatter_reduce.two",
                "aten.scatter_reduce_.two",
                "aten.scatter_reduce.two_out",
            }
        )
    for node in gm.graph.nodes:
        if str(node.target) in forbidden_set:
            return node
        if (val := node.meta.get("val")) is not None and free_unbacked_symbols(val):
            return node
    return None


def output_node(gm: torch.fx.GraphModule):
    """Get the output node from an FX graph"""
    last_node = next(iter(reversed(gm.graph.nodes)))
    assert last_node.op == "output"
    return last_node


_registered_caches: List[Any] = []


def clear_on_fresh_inductor_cache(obj: Any):
    """
    Use this decorator to register any caches that should be cache_clear'd
    with fresh_inductor_cache().
    """
    if not hasattr(obj, "cache_clear") or not callable(obj.cache_clear):
        raise AttributeError(f"{obj} does not have a cache_clear method")

    _registered_caches.append(obj)
    return obj


def clear_inductor_caches():
    """
    Clear all registered caches.
    """
    for obj in _registered_caches:
        obj.cache_clear()


@contextlib.contextmanager
def fresh_inductor_cache(cache_entries=None, dir=None, delete=True):
    """
    Contextmanager that provides a clean tmp cachedir for inductor.

    Optionally, pass a dict as 'cache_entries' to get a list of filenames and sizes
    generated with this cache instance.
    """
    clear_inductor_caches()

    inductor_cache_dir = tempfile.mkdtemp(dir=dir)
    try:
        with mock.patch.dict(
            os.environ, {"TORCHINDUCTOR_CACHE_DIR": inductor_cache_dir}
        ):
            log.debug("Using inductor cache dir %s", inductor_cache_dir)
            triton_cache_dir = os.path.join(inductor_cache_dir, "triton")
            with mock.patch.dict(os.environ, {"TRITON_CACHE_DIR": triton_cache_dir}):
                yield
                if isinstance(cache_entries, dict):
                    assert len(cache_entries) == 0, "expected empty cache_entries dict"
                    if os.path.exists(triton_cache_dir):
                        files = os.listdir(triton_cache_dir)
                        cache_entries.update(
                            {
                                f: os.path.getsize(os.path.join(triton_cache_dir, f))
                                for f in files
                                if ".lock" not in f
                            }
                        )
        if delete:
            shutil.rmtree(inductor_cache_dir)
    except Exception:
        if not _IS_WINDOWS:
            """
            Windows can't delete the loaded modules, because the modules binaries are opened.
            TODO: discuss if have better solution to handle this issue.
            """
            log.warning("on error, temporary cache dir kept at %s", inductor_cache_dir)
            raise
    finally:
        clear_inductor_caches()


def argsort(seq) -> List[int]:
    # preserve original order for equal strides
    getter = seq.__getitem__
    a_r = range(len(seq))
    return list(reversed(sorted(a_r, key=getter, reverse=True)))  # noqa: C413


@functools.lru_cache(8)
def get_dtype_size(dtype):
    return torch.empty((), dtype=dtype).element_size()


class LineContext(NamedTuple):
    context: Any


class IndentedBuffer:
    tabwidth = 4

    def __init__(self, initial_indent=0):
        self._lines = []
        self._indent = initial_indent

    def getvaluewithlinemap(self) -> tuple[str, list[tuple[int, LineContext]]]:
        buf = StringIO()
        p = 1
        linemap = []
        for line in self._lines:
            if isinstance(line, DeferredLineBase):
                line = line()
                if line is None:
                    continue
            elif isinstance(line, LineContext):
                linemap.append((p, line.context))
                continue
            assert isinstance(line, str)
            buf.write(line)
            buf.write("\n")
            p += 1 + line.count("\n")
        return buf.getvalue(), linemap

    def getvalue(self) -> str:
        v, _ = self.getvaluewithlinemap()
        return v

    def getrawvalue(self) -> str:
        buf = StringIO()
        for line in self._lines:
            if isinstance(line, DeferredLineBase):
                line = line()
                if line is None:
                    continue
            elif isinstance(line, LineContext):
                continue
            assert isinstance(line, str)
            # backslash implies line continuation
            if line.endswith("\\"):
                buf.write(line[:-1])
            else:
                buf.write(line)
                buf.write("\n")
        return buf.getvalue()

    def clear(self):
        self._lines.clear()

    def __bool__(self):
        return bool(self._lines)

    def prefix(self):
        return " " * (self._indent * self.tabwidth)

    def newline(self):
        self.writeline("\n")

    def writeline(self, line):
        if isinstance(line, LineContext):
            self._lines.append(line)
        elif isinstance(line, DeferredLineBase):
            self._lines.append(line.with_prefix(self.prefix()))
        elif line.strip():
            self._lines.append(f"{self.prefix()}{line}")
        else:
            self._lines.append("")

    def writelines(self, lines):
        for line in lines:
            self.writeline(line)

    def indent(self, offset=1):
        @contextlib.contextmanager
        def ctx():
            self._indent += offset
            try:
                yield
            finally:
                self._indent -= offset

        return ctx()

    def do_indent(self, offset=1):
        self._indent += offset

    def do_unindent(self, offset=1):
        self._indent -= offset

    def splice(self, other_code, strip=False):
        if isinstance(other_code, IndentedBuffer):
            dedent = float("inf")
            for line in other_code._lines:
                if not isinstance(line, LineContext) and line:
                    dedent = min(dedent, len(line) - len(line.lstrip()))
            if math.isinf(dedent):
                dedent = 0
            for line in other_code._lines:
                if isinstance(line, LineContext):
                    self._lines.append(line)
                else:
                    IndentedBuffer.writeline(self, line[int(dedent) :])
        else:
            other_code = textwrap.dedent(other_code)
            if strip:
                other_code = other_code.lstrip()
            if not other_code:
                return
            other_code = other_code.rstrip()
            for line in other_code.split("\n"):
                self.writeline(line)

    def map(self, func: Callable[[Any], Any]) -> IndentedBuffer:
        res = IndentedBuffer(initial_indent=self._indent)
        res._lines = [func(line) for line in self._lines]
        return res

    def __repr__(self):
        return f"{type(self)}({self.getvalue()})"

    def __add__(self, other):
        assert self._indent == other._indent
        res = IndentedBuffer(initial_indent=self._indent)
        res.writelines(self._lines)
        res.writelines(other._lines)
        return res


class FakeIndentedBuffer(IndentedBuffer):
    def __init__(self) -> None:
        super().__init__()

    def __getattribute__(self, name):
        if name == "__class__":  # Allow access to the class attribute
            return object.__getattribute__(self, name)
        raise RuntimeError(
            f"Tried to call self.{name} on FakeIndentedBuffer. This buffer"
            "is currently used on TritonTemplateKernel to prevent actual"
            "writes to the body without explicitly specifying the body with"
            "`TritonTemplateKernel.set_subgraph_body(name)`"
        )


@contextlib.contextmanager
def restore_stdout_stderr(initial_stdout, initial_stderr):
    try:
        yield
    finally:
        sys.stdout = initial_stdout
        sys.stderr = initial_stderr


class DeferredLineBase:
    """A line that can be 'unwritten' at a later time"""

    def __init__(self, line):
        if not line.strip():
            line = ""
        self.line = line

    def __call__(self) -> Optional[str]:
        """Returns either self.line or None to indicate the line has been 'unwritten'"""
        raise NotImplementedError

    def _new_line(self, line: str) -> DeferredLineBase:
        """Returns a new deferred line with the same condition"""
        raise NotImplementedError

    def with_prefix(self, prefix):
        return self._new_line(f"{prefix}{self.line}")

    def lstrip(self):
        return self._new_line(self.line.lstrip())

    def __getitem__(self, index):
        return self._new_line(self.line[index])

    def __bool__(self):
        return bool(self.line)

    def __len__(self):
        return len(self.line)


@functools.lru_cache(None)
def is_big_gpu(index) -> bool:
    min_sms = 68  # 3080
    avail_sms = torch.cuda.get_device_properties(index).multi_processor_count
    if avail_sms < min_sms:
        log.warning(
            "Not enough SMs to use max_autotune_gemm mode",
            extra={"min_sms": min_sms, "avail_sms": avail_sms},
        )
        return False
    return True


def use_max_autotune() -> bool:
    return (
        config.max_autotune or config.max_autotune_gemm or config.search_autotune_cache
    )


def _use_template_for_cuda(layout, allowed_layout_dtypes: List[torch.dtype]) -> bool:
    return (
        layout.device.type == "cuda"
        and layout.dtype in allowed_layout_dtypes
        and is_big_gpu(layout.device.index or 0)
    )


def _use_autotune_backend(backend: str) -> bool:
    return backend.upper() in [
        x.strip() for x in config.max_autotune_gemm_backends.upper().split(",")
    ]


def _use_conv_autotune_backend(backend: str) -> bool:
    return backend.upper() in [
        x.strip() for x in config.max_autotune_conv_backends.upper().split(",")
    ]


def use_triton_template(layout, *, enable_int32=False, enable_float8=False):
    from .codegen.common import BackendFeature, has_backend_feature

    layout_dtypes = [torch.float16, torch.bfloat16, torch.float32]
    if enable_int32:
        layout_dtypes = [torch.float16, torch.bfloat16, torch.float32, torch.int32]
    if enable_float8:
        layout_dtypes.extend([torch.float8_e4m3fn, torch.float8_e5m2])
    return (
        (
            (
                layout.device.type == "cuda"
                and _use_template_for_cuda(layout, layout_dtypes)
            )
            or (layout.device.type == "cpu" and layout.dtype in layout_dtypes)
        )
        and use_max_autotune()
        and _use_autotune_backend("TRITON")
        and has_backend_feature(layout.device, BackendFeature.TRITON_TEMPLATES)
    )


def use_cutlass_template(layout, m, n, k):
    from .virtualized import V

    gemm_size = V.graph.sizevars.size_hint(m * n * k, fallback=-1)
    if gemm_size <= 0 or gemm_size < config.cuda.cutlass_backend_min_gemm_size:
        return False
    from .codegen.cuda.cutlass_utils import try_import_cutlass

    # Do not use cutlass template on ROCm
    if torch.version.hip:
        return False

    layout_dtypes = [torch.float16, torch.bfloat16, torch.float32, torch.int32]
    res = (
        _use_template_for_cuda(layout, layout_dtypes)
        and use_max_autotune()
        and _use_autotune_backend("CUTLASS")
    )

    if res:
        if not try_import_cutlass():
            log.warning(
                "Failed to import CUTLASS lib. Please check whether "
                "_inductor.config.cuda.cutlass_dir is set correctly. "
                "Skipping CUTLASS backend for now."
            )
            return False
    return res


@functools.lru_cache(None)
def _rocm_native_device_arch_name(device):
    return torch.cuda.get_device_properties(device).gcnArchName


@functools.lru_cache(None)
def try_import_ck_lib():
    try:
        import ck4inductor  # type: ignore[import]
        from ck4inductor.universal_gemm.gen_instances import (  # type: ignore[import]
            gen_ops_library,
            gen_ops_preselected,
        )
        from ck4inductor.universal_gemm.op import (  # type: ignore[import]
            CKGemmOperation,
        )

        package_dirname = os.path.dirname(ck4inductor.__file__)
    except ImportError:

        def gen_ops_library():
            return []

        def gen_ops_preselected():
            return []

        class CKGemmOperation:  # type: ignore[no-redef]
            pass

        package_dirname = None
    return package_dirname, gen_ops_library, gen_ops_preselected, CKGemmOperation


def use_ck_template(layout):
    # config knobs check 1
    if not use_max_autotune():
        return False
    # platform check
    if not torch.version.hip:
        return False
    # tensors must be on GPU
    if not layout.device.type == "cuda":
        return False
    # hardware check
    # if config arch list is not specified, get the native arch from the device properties
    native_arch = _rocm_native_device_arch_name(layout.device)
    requested_archs = {k.split(":")[0]: k for k in config.rocm.arch} or {
        native_arch.split(":")[0]: native_arch
    }
    requested_supported_archs = [
        requested_archs[k]
        for k in requested_archs.keys() & config.rocm.ck_supported_arch
    ]
    if not requested_supported_archs:
        return False
    # supported input dtypes
    if layout.dtype not in [torch.float16, torch.bfloat16, torch.float32]:
        return False

    ck_package_dirname, _, _, _ = try_import_ck_lib()

    if not ck_package_dirname:
        log.warning("Please pip install Composable Kernel package")
        return False

    if config.is_fbcode():
        config.rocm.ck_dir = ck_package_dirname

    if not config.rocm.ck_dir:
        log.warning("Please set TORCHINDUCTOR_CK_DIR env variable")
        return False

    if ck_package_dirname != config.rocm.ck_dir:
        log.warning("Invalid path to CK library")
        return False

    return True


def use_ck_gemm_template(layout, m, n, k):
    from .virtualized import V

    return (
        use_ck_template(layout)
        and _use_autotune_backend("CK")
        and V.graph.sizevars.size_hint(m * n * k, fallback=-1) > 0
    )


def use_ck_conv_template(layout):
    return use_ck_template(layout) and _use_conv_autotune_backend("CK")


def _use_template_for_cpu(layout):
    return use_max_autotune() and layout.device.type == "cpu"


def use_cpp_packed_gemm_template(layout, mat1, mat2, mat2_transposed=False):
    from . import ir
    from .codegen.cpp_micro_gemm import create_micro_gemm
    from .codegen.cpp_utils import get_gemm_template_output_and_compute_dtype
    from .kernel.mm_common import mm_args

    if not _use_template_for_cpu(layout) or not _use_autotune_backend("CPP"):
        return False

    if not config.cpp.weight_prepack:
        return False

    int8_gemm = mat1.get_dtype() == torch.uint8
    layout_dtypes = [torch.float32, torch.bfloat16, torch.half, torch.uint8]
    m, n, k, layout, mat1, mat2 = mm_args(
        mat1,
        mat2,
        out_dtype=layout.dtype if int8_gemm else None,
        mat2_transposed=mat2_transposed,
    )

    # TODO(jgong5): support dynamic shapes for n or k
    if has_free_symbols((n, k)):
        return False
    if isinstance(mat2, ir.BaseView):
        mat2 = mat2.unwrap_view()

    output_dtype, _ = get_gemm_template_output_and_compute_dtype(mat1.get_dtype())
    micro_gemm = create_micro_gemm(
        "micro_gemm",
        m,
        n,
        k,
        input_dtype=mat1.get_dtype(),
        input2_dtype=mat2.get_dtype(),
        output_dtype=output_dtype,
        num_threads=parallel_num_threads(),
    )

    def is_last_dim_stride1(x):
        x.freeze_layout()
        return x.get_stride()[-1] == 1

    return (
        layout.dtype in layout_dtypes
        and micro_gemm is not None
        and is_last_dim_stride1(mat1)  # TODO(jgong5): support transposed input
        and isinstance(mat2, ir.StorageBox)
        and mat2.is_module_buffer()
    )


def use_aten_gemm_kernels():
    return not use_max_autotune() or _use_autotune_backend("ATEN")


class DebugDirManager:
    counter = itertools.count(0)
    prev_debug_name: str

    def __init__(self) -> None:
        self.id = next(DebugDirManager.counter)

    def __enter__(self):
        self.prev_debug_name = torch._dynamo.config.debug_dir_root
        self.new_name = f"{self.prev_debug_name}_tmp_{self.id}"
        torch._dynamo.config.debug_dir_root = self.new_name

    def __exit__(self, *args):
        shutil.rmtree(self.new_name)
        torch._dynamo.config.debug_dir_root = self.prev_debug_name


def run_and_get_code(fn, *args, **kwargs) -> Tuple[Any, List[str]]:
    from .graph import GraphLowering

    source_codes: List[str] = []

    def save_output_code(code: str):
        source_codes.append(code)

    with mock.patch.object(GraphLowering, "save_output_code", save_output_code):
        torch._dynamo.reset()
        result = fn(*args, **kwargs)
    return result, source_codes


def run_fw_bw_and_get_code(fn):
    def run_with_backward():
        result = fn()
        result.sum().backward()
        return result

    return run_and_get_code(run_with_backward)


def get_code(fn, *args, **kwargs):
    """Get the inductor-generated code, but skip any actual compilation or running."""
    from .graph import GraphLowering

    source_codes: List[str] = []

    def save_output_code(code: str):
        source_codes.append(code)

    def patched_compile_to_module(self: GraphLowering):
        class DummyModule:
            """This is empty to replace the generated triton module"""

            def __init__(self) -> None:
                pass

            def call(self, *args, **kwargs):
                # Don't do anything when called
                pass

        code, _ = (
            self.codegen_with_cpp_wrapper() if self.cpp_wrapper else self.codegen()
        )
        # Skip all the actual compiling.
        nonlocal save_output_code
        save_output_code(code)

        return DummyModule()

    with mock.patch.object(
        GraphLowering, "compile_to_module", patched_compile_to_module
    ), mock.patch.object(GraphLowering, "save_output_code", save_output_code):
        torch._dynamo.reset()
        # Note the return here is None
        _ = fn(*args, **kwargs)

    return source_codes


def get_triton_code(fn, *args, **kwargs):
    source_codes = get_code(fn, *args, **kwargs)
    # Can have two outputs if backwards was eagerly compiled
    assert (
        1 <= len(source_codes) <= 2
    ), f"expected one or two code outputs got {len(source_codes)}"
    return source_codes[0]


def run_and_get_triton_code(fn, *args, **kwargs):
    _, source_codes = run_and_get_code(fn, *args, **kwargs)
    # Can have two outputs if backwards was eagerly compiled
    assert (
        1 <= len(source_codes) <= 2
    ), f"expected one or two code outputs got {len(source_codes)}"
    return source_codes[0]


def run_and_get_graph_lowering(fn, *args, **kwargs):
    from torch._inductor.codecache import CompiledFxGraph
    from torch._inductor.graph import GraphLowering

    real_init = CompiledFxGraph.__init__
    graph_lowerings = []

    def fake_init(*args, **kwargs):
        real_init(*args, **kwargs)
        graph = args[2]
        assert isinstance(graph, GraphLowering)
        graph_lowerings.append(graph)

    with mock.patch.object(CompiledFxGraph, "__init__", fake_init):
        result = fn(*args, **kwargs)

    return result, graph_lowerings


@contextlib.contextmanager
def override_lowering(aten_op, override_fn):
    """
    Override the lowering of aten_op with override_fn.
    The first argument of override_fn is the original lowering fn.
    """
    from torch._inductor import lowering

    orig_fn = lowering.lowerings[aten_op]
    try:
        lowering.lowerings[aten_op] = functools.partial(override_fn, orig_fn)
        yield
    finally:
        lowering.lowerings[aten_op] = orig_fn


def add_scheduler_init_hook(pre_fn, post_fn=None):
    """
    Add hook functions to be called at the beginning and end of Scheduler.__init__.
    Used for unit tests.
    """
    from torch._inductor.scheduler import Scheduler

    orig_fn = Scheduler.__init__

    def wrapper(scheduler, nodes):
        pre_fn(scheduler, nodes)
        out = orig_fn(scheduler, nodes)
        if post_fn:
            post_fn(scheduler, nodes)
        return out

    return unittest.mock.patch.object(Scheduler, "__init__", wrapper)


def developer_warning(msg):
    """
    Warnings that will be actionable for PyTorch developers, but not
    end users.  Allows us to easily disable them in stable releases but
    keep them on for nightly builds.
    """
    if config.developer_warnings:
        log.warning(msg)
    else:
        log.info(msg)


def get_benchmark_name():
    """
    An experimental API used only when config.benchmark_kernel is true.

    The benchmark name is only available at codegen time. So we can not
    directly call it in benchmark_all_kernels which is run after codegen.

    The function assumes the argument after --only is the benchmark name.
    It works for torchbench.py/hugginface.py/timm_models.py. But for ad-hoc
    scripts, this function may return None.

    There are 2 flavors of --only argument we need handle:
    1. --only model_name
    2. --only=model_name
    """
    try:
        idx = sys.argv.index("--only")
        if (
            idx + 1 < len(sys.argv)
            and len(sys.argv[idx + 1]) > 0
            and sys.argv[idx + 1][0] != "-"
        ):
            return sys.argv[idx + 1]
    except ValueError:
        pass

    for arg in sys.argv:
        if arg.startswith("--only="):
            return arg[len("--only=") :]


def is_ones(items):
    return all(x == 1 for x in items)


def is_zeros(items):
    return all(x == 0 for x in items)


def is_cpu_device(inputs):
    return all(
        item.device == torch.device("cpu")
        for item in inputs
        if isinstance(item, torch.Tensor)
    )


def get_sympy_Expr_dtype(val: sympy.Expr) -> torch.dtype:
    assert isinstance(
        val, sympy.Expr
    ), "only support sympy.Expr as input to get_sympy_Expr_dtype"
    if val.is_integer:  # type: ignore[attr-defined]
        return torch.int64
    else:
        return torch.float64


@contextlib.contextmanager
def maybe_profile(should_profile, *args, **kwargs):
    if should_profile:
        with torch.profiler.profile(*args, **kwargs) as p:
            yield p
    else:
        yield


def parallel_num_threads():
    threads = config.cpp.threads
    if threads < 1:
        threads = torch.get_num_threads()
    return threads


@functools.lru_cache(None)
def get_device_tflops(dtype):
    from triton.testing import get_max_simd_tflops, get_max_tensorcore_tflops

    assert dtype in (torch.float16, torch.bfloat16, torch.float32)

    if inspect.signature(get_max_simd_tflops).parameters.get("clock_rate"):
        # Triton API change in https://github.com/openai/triton/pull/2293
        from torch._utils_internal import max_clock_rate

        sm_clock = max_clock_rate()
        if dtype in (torch.float16, torch.bfloat16):
            return get_max_tensorcore_tflops(dtype, sm_clock)

        if torch.backends.cuda.matmul.allow_tf32:
            return get_max_tensorcore_tflops(torch.float32, sm_clock)
        else:
            return get_max_simd_tflops(torch.float32, sm_clock)
    else:
        if dtype in (torch.float16, torch.bfloat16):
            return get_max_tensorcore_tflops(dtype)

        if torch.backends.cuda.matmul.allow_tf32:
            return get_max_tensorcore_tflops(torch.float32)
        else:
            return get_max_simd_tflops(torch.float32)


@functools.lru_cache(None)
def get_gpu_dram_gbps():
    from triton.testing import get_dram_gbps

    return get_dram_gbps()


def get_gpu_shared_memory():
    from triton.runtime import driver

    return driver.active.utils.get_device_properties(0).get("max_shared_mem", 0)


def is_welford_reduction(reduction_type):
    return reduction_type.startswith("welford")


def reduction_num_outputs(reduction_type):
    return 3 if is_welford_reduction(reduction_type) else 1


def is_linux() -> bool:
    return platform.system() == "Linux"


def is_windows():
    return sys.platform == "win32"


def has_free_symbols(itr: Iterable[Any]):
    return any(isinstance(x, sympy.Expr) and not x.is_number for x in itr)


def is_dynamic(*args):
    from . import ir

    for t in args:
        if isinstance(t, ir.TensorBox):
            if has_free_symbols(t.data.get_size()) or (
                hasattr(t.data, "get_stride") and has_free_symbols(t.data.get_stride())
            ):
                return True
        elif isinstance(t, (ir.StorageBox, ir.BaseView, ir.ComputedBuffer)):
            assert hasattr(t, "get_size") and hasattr(t, "get_stride")
            if has_free_symbols(t.get_size()) or has_free_symbols(t.get_stride()):
                return True
        elif not isinstance(t, ir.IRNode):
            continue
        else:
            raise TypeError(f"unexpected type for is_dynamic {type(t)}")

    return False


# Placeholder strings used in triton codegen.
class Placeholder(enum.Enum):
    # The placeholder for the actual name of a triton kernel.
    # e.g. for "def triton_" it would be "triton_"
    KERNEL_NAME = "KERNEL_NAME"

    # The descriptive name of the triton kernel; when unique_kernel_names = False, this
    # placeholder will be replaced with a string with more information.
    DESCRIPTIVE_NAME = "DESCRIPTIVE_NAME"


def pass_execution_and_save(func, gm, inp, msg):
    from .pattern_matcher import stable_topological_sort

    with tempfile.NamedTemporaryFile(
        mode="w",
        encoding="utf-8",
        delete=False,
    ) as f:
        before_io = io.StringIO()
        after_io = io.StringIO()
        ShapeProp(gm=gm, fake_mode=detect_fake_mode(inp)).propagate(*inp)
        print(f"Before:\n{gm.graph}", file=f)
        print(gm.graph, file=before_io)
        start_time = datetime.now()
        with GraphTransformObserver(gm, msg, config.trace.log_url_for_graph_xform):
            func(gm.graph)
        time_elapsed = datetime.now() - start_time
        # recompile graph
        stable_topological_sort(gm.graph)
        gm.graph.lint()
        gm.recompile()

        print(f"After:\n{gm.graph}", file=f)
        print(gm.graph, file=after_io)
        t = before_io.getvalue() == after_io.getvalue()
        log.info(
            "%s, save before/after graph to %s, graph before/after are the same = %s, time elapsed = %s",
            msg,
            f.name,
            t,
            time_elapsed,
        )


def is_collective(node, op=None):
    from . import ir

    return type(node) == ir._CollectiveKernel and (op is None or node.op_overload is op)


def is_wait(node):
    from . import ir

    return type(node) == ir._WaitKernel


def contains_collective(snode):
    from torch._inductor.scheduler import BaseSchedulerNode, GroupedSchedulerNode

    assert isinstance(snode, BaseSchedulerNode)
    if isinstance(snode, GroupedSchedulerNode):
        return any(contains_collective(x) for x in snode.snodes)
    else:
        return is_collective(snode.node)


def contains_wait(snode):
    from torch._inductor.scheduler import BaseSchedulerNode, GroupedSchedulerNode

    assert isinstance(snode, BaseSchedulerNode)
    if isinstance(snode, GroupedSchedulerNode):
        return any(contains_wait(x) for x in snode.snodes)
    else:
        return is_wait(snode.node)


def is_fallback_op(node, op):
    from . import ir

    if isinstance(op, torch._ops.OpOverload):
        op = {op}
    return isinstance(node, ir.FallbackKernel) and node.op_overload in op


def buf_name_to_fused_snode(buf_name, name_to_buf, name_to_fused_node):
    return name_to_fused_node[name_to_buf[buf_name].defining_op.get_name()]


def find_recursive_deps_of_node(
    snode, collected_node_set, name_to_buf, name_to_fused_node, criteria_cb=None
):
    if criteria_cb and criteria_cb(snode):
        return
    collected_node_set.add(snode)
    for dep in snode.unmet_dependencies:
        defining_op_for_dep = buf_name_to_fused_snode(
            dep.name, name_to_buf, name_to_fused_node
        )
        if defining_op_for_dep in collected_node_set:
            continue
        find_recursive_deps_of_node(
            defining_op_for_dep,
            collected_node_set,
            name_to_buf,
            name_to_fused_node,
            criteria_cb=criteria_cb,
        )


def find_recursive_users_of_node(
    snode, collected_node_set, name_to_buf, name_to_fused_node, criteria_cb=None
):
    if criteria_cb and criteria_cb(snode):
        return
    collected_node_set.add(snode)
    for o in snode.get_outputs():
        for user in o.users:
            assert user.node is not None
            if user.node.get_name() == "OUTPUT":
                continue
            if user.node.get_name() not in name_to_fused_node:
                continue
            user_op = name_to_fused_node[user.node.get_name()]
            if user_op in collected_node_set:
                continue
            find_recursive_users_of_node(
                user_op,
                collected_node_set,
                name_to_buf,
                name_to_fused_node,
                criteria_cb=criteria_cb,
            )


def num_fw_fixed_arguments(dynamo_gm_num_inputs: int, aot_fw_gm_num_inputs: int):
    "Computes the number of inputs to the aot fw graph which have fixed addresses (params and buffers)"
    num_rng_seed_offset_inputs = (
        2 if torch._functorch.config.functionalize_rng_ops else 0
    )
    # AOT won't lift any parameters if we're inlining NN Modules
    # however desugaring subclasses will still add arguments
    # resulted in extra fixed inputs https://github.com/pytorch/pytorch/issues/130502
    if (
        torch._dynamo.config.inline_inbuilt_nn_modules
        and not torch._dynamo.utils.is_parameter_freezing()
    ):
        return 0

    return aot_fw_gm_num_inputs - dynamo_gm_num_inputs - num_rng_seed_offset_inputs


def count_tangents(fx_g: torch.fx.GraphModule):
    """
    Infers which inputs are static for a backwards graph
    """

    def is_saved_tensor(x):
        return (
            "tangents" not in x.name
            and "bwd_seed" not in x.name
            and "bwd_base_offset" not in x.name
        )

    arg_count = 0
    static_arg_idxs = []
    for n in fx_g.graph.nodes:
        if n.op == "placeholder":
            if is_saved_tensor(n):
                static_arg_idxs.append(arg_count)
            arg_count += 1

    assert static_arg_idxs == list(range(len(static_arg_idxs)))
    return len(static_arg_idxs)


@dataclasses.dataclass
class BoxedBool:
    value: bool

    def __bool__(self):
        return self.value

    @staticmethod
    def disable(obj):
        if isinstance(obj, BoxedBool):
            obj.value = False
            return obj
        return False


@contextlib.contextmanager
def collect_defined_kernels(kernel_list):
    from .codegen.wrapper import PythonWrapperCodegen

    orig_define_kernel = PythonWrapperCodegen.define_kernel

    def new_define_kernel(wrapper, name, kernel_code, metadata, *args, **kwargs):
        nonlocal kernel_list
        kernel_list.append(kernel_code)
        return orig_define_kernel(wrapper, name, kernel_code, metadata, *args, **kwargs)

    with unittest.mock.patch.object(
        PythonWrapperCodegen, "define_kernel", new_define_kernel
    ):
        yield


def get_cloned_parameter_buffer_name(name: str):
    return name + "__original__"


def is_gpu(device: str):
    assert isinstance(device, str) or device is None, device
    return device in GPU_TYPES


def device_need_guard(device: str):
    assert isinstance(device, str)
    return is_gpu(device)


def needs_fallback_due_to_atomic_add_limitations(dtype):
    # tl.atomic_add does NOT support the following types
    return dtype in {torch.int64, torch.bool, torch.bfloat16}


def use_scatter_fallback(
    op_overload: torch._ops.OpOverload,
    reduction_type,
    self_dtype,
    src_dtype,
    src_device_type,
    src_is_tensor,
):
    if (
        op_overload.overloadpacket
        in (torch.ops.aten.scatter_reduce_, torch.ops.aten.scatter_reduce)
        and reduction_type is None
    ):
        return False

    reduce_ty = (
        "add" if op_overload.overloadpacket == torch.ops.aten.scatter_ else "sum"
    )

    return (
        reduction_type not in {None, reduce_ty}
        or (
            src_is_tensor
            and is_gpu(src_device_type)
            and needs_fallback_due_to_atomic_add_limitations(src_dtype)
        )
        or (
            op_overload.overloadpacket == torch.ops.aten.scatter_reduce_
            and reduction_type == "sum"
            and src_is_tensor
            and src_device_type == "cpu"
            and config.cpp.fallback_scatter_reduce_sum
            and (config.cpp.dynamic_threads or parallel_num_threads() != 1)
        )
        or (reduction_type == reduce_ty and self_dtype in {torch.bool, torch.int64})
        or torch.are_deterministic_algorithms_enabled()
    )


def dump_node_schedule(node_schedule):
    """
    An API that can be used in pdb to dump a node_schedule.
    Right mainly dump the read/write dependencies but can add more as needed.
    """
    from torch._inductor.codegen.simd import DisableReduction, EnableReduction
    from torch._inductor.scheduler import SchedulerNode

    print(f"Node schedule with {len(node_schedule)} nodes")
    for idx, node in enumerate(node_schedule):
        print(f" {idx:3}:")
        if node is EnableReduction:
            print("enable reduction")
        elif node is DisableReduction:
            print("disable reduction")
        elif isinstance(node, SchedulerNode):
            is_red = node.is_reduction()
            print(f"{'red' if is_red else 'pw'} scheduler node")
            if is_red:
                assert node.node is not None
                print(f"original reduction hint {node.node.data.reduction_hint}")  # type: ignore[attr-defined]
            print("ReadDep:")
            for dep in node.read_writes.reads:
                print(dep)
            print("WriteDep:")
            for dep in node.read_writes.writes:
                print(dep)
        else:
            raise RuntimeError(f"Unrecognized node type: {type(node)}")


def tensor_is_aligned(tensor: torch.Tensor):
    # See Note: [Input Alignment handling in Inductor]
    # Right now, we don't try to guard on the alignment of the storage offset.
    # When this comment was written, non-symbolic storage_offsets are not guarded on
    # but symbolic storage_offsets are. For consistency, we suppress guard creation
    # upon performing this check: that ensures that we don't add recompiles when we
    # add this logic.
    from torch.fx.experimental.symbolic_shapes import statically_known_true

    return statically_known_true(
        (tensor.storage_offset() * get_dtype_size(tensor.dtype)) % GPU_ALIGN_BYTES == 0
    )


def should_assume_input_aligned(example_input: torch.Tensor):
    # See Note: [Input Alignment handling in Inductor]

    # right now, we only care about alignment for cuda tensors.
    if not is_gpu(example_input.device.type):
        return False
    return config.assume_aligned_inputs or tensor_is_aligned(example_input)


def maybe_get_suppress_shape_guards_ctx():
    # Try to get TracingContext.try_get().fake_mode.shape_env.suppress_guards()
    # If it's not available, return a nullcontext.

    # If we're dealing with cudagraphs, we might not have a tracing_context
    tracing_context = torch._guards.TracingContext.try_get()
    if not tracing_context:
        return contextlib.nullcontext()

    # In standalone inductor compile mode, we might not have a shape_env attached to the fake mode
    shape_env = tracing_context.fake_mode.shape_env
    if not shape_env:
        return contextlib.nullcontext()

    return shape_env.suppress_guards()


def run_and_get_cpp_code(fn, *args, **kwargs):
    # We use the patch context manager instead of using it as a decorator.
    # In this way, we can ensure that the attribute is patched and unpatched correctly
    # even if this run_and_get_cpp_code function is called multiple times.
    with unittest.mock.patch.object(config, "debug", True):
        torch._dynamo.reset()
        import io
        import logging

        log_capture_string = io.StringIO()
        ch = logging.StreamHandler(log_capture_string)
        from torch._inductor.codecache import output_code_log

        output_code_log.addHandler(ch)
        prev_level = output_code_log.level
        output_code_log.setLevel(logging.DEBUG)
        result = fn(*args, **kwargs)
        s = log_capture_string.getvalue()
        output_code_log.setLevel(prev_level)
        output_code_log.removeHandler(ch)
    return result, s


<<<<<<< HEAD
def shape_env_from_inputs(inputs: List[torch.Tensor]):
=======
def shape_env_from_inputs(inputs: Sequence[InputType]):
    shape_env = None
>>>>>>> 9395227a
    fake_mode = detect_fake_mode(inputs)

    # TODO(voz): It would be nice to enable this assert, but there are lots of tests that
    # pass in real inputs for now.
    # if len(inputs) > 0:
    # assert fake_mode is not None, breakpoint()

    if fake_mode is not None:
        return fake_mode.shape_env

    # When there are no tensor inputs, get shape_env from the first SymInt.
    for input in inputs:
        if isinstance(input, torch.SymInt):
            return input.node.shape_env

    # TODO(voz): Should we always have one anyway?
    return None


def align_inputs_from_check_idxs(
    model: Callable[[List[InputType]], Any],
    inputs_to_check: Sequence[int],
) -> Callable[[List[InputType]], Any]:
    if len(inputs_to_check) == 0:
        return model

    def run(new_inputs: List[InputType]):
        copy_misaligned_inputs(new_inputs, inputs_to_check)
        return model(new_inputs)

    return run


def clone_preserve_strides(x: torch.Tensor):
    needed_size = (
        sum((shape - 1) * stride for shape, stride in zip(x.size(), x.stride())) + 1
    )
    buffer = torch.as_strided(x, (needed_size,), (1,)).clone()
    return torch.as_strided(buffer, x.size(), x.stride())


def copy_misaligned_inputs(
    new_inputs: List[InputType], check_inputs_idxs: Sequence[int]
) -> None:
    for i in check_inputs_idxs:
        _inp = new_inputs[i]
        assert isinstance(_inp, torch.Tensor)
        if _inp.data_ptr() % ALIGNMENT:
            new_inputs[i] = clone_preserve_strides(_inp)


def remove_unaligned_input_idxs(
    inputs: Sequence[InputType],
    static_input_idxs: Sequence[int],
) -> Sequence[int]:
    """
    We require all inputs to be aligned, so introduce a copy for any
    that aren't.
    """
    aligned_static_input_idxs = []
    for idx in static_input_idxs:
        input = inputs[idx]
        if isinstance(input, torch.Tensor) and (input.data_ptr() % ALIGNMENT) == 0:
            aligned_static_input_idxs.append(idx)
    if len(aligned_static_input_idxs) != len(static_input_idxs):
        return aligned_static_input_idxs
    return static_input_idxs


def expr_fits_within_32bit(e: sympy.Expr):
    from .virtualized import V

    int_max = torch.iinfo(torch.int32).max
    size_hint = V.graph.sizevars.size_hint
    has_hint = V.graph.sizevars.shape_env.has_hint

    # Allow for unhinted e as long as we can still statically prove
    # (e.g., via ValueRanges) that it is still in bounds
    if V.graph.sizevars.is_expr_static_and_true(e <= int_max):
        return True
    # Otherwise, the hint MUST exist and be in range
    return has_hint(e) and size_hint(e) <= int_max


def set_tracing_context_output_strides(example_inputs, compiled_graph):
    # Return the output strides to the caller via TracingContext
    context = torch._guards.TracingContext.try_get()
    if context is not None and context.output_strides is not None:
        assert len(context.output_strides) == 0
        shape_env = shape_env_from_inputs(example_inputs)
        for exprs in compiled_graph.output_strides:
            if exprs is None:
                context.output_strides.append(None)
            else:
                context.output_strides.append(
                    tuple(
                        (
                            shape_env.evaluate_symexpr(e)
                            if shape_env is not None
                            else int(e)
                        )
                        for e in exprs
                    )
                )


def should_use_remote_fx_graph_cache():
    if config.fx_graph_remote_cache is not None:
        return config.fx_graph_remote_cache
    if not config.is_fbcode():
        return False

    if torch._utils_internal.is_fb_unit_test():
        return False

    try:
        from torch._inductor.fb.remote_cache import REMOTE_CACHE_VERSION
    except ModuleNotFoundError:
        return False

    return REMOTE_CACHE_VERSION >= torch._utils_internal.justknobs_getval_int(
        "pytorch/remote_cache:fx_graph_memcache_version"
    )


def normalize_name(name: str) -> str:
    return re.sub(r"[^a-zA-Z0-9_]", "_", name)


def is_same_tensor(data: torch.Tensor, value: torch.Tensor):
    return (
        not data.is_mkldnn
        and data.size() == value.size()
        and data.stride() == value.stride()
        and data.dtype == value.dtype
        and data.device == value.device
        and data.untyped_storage().data_ptr() == value.untyped_storage().data_ptr()
        and data.storage_offset() == value.storage_offset()
    )


def is_same_mkldnn_tensor(data: torch.Tensor, value: torch.Tensor):
    return (
        data.is_mkldnn
        and data.size() == value.size()
        and data.dtype == value.dtype
        and data.device == value.device
        and torch.ops.mkldnn.data_ptr(data) == torch.ops.mkldnn.data_ptr(value)
    )


@dataclass_transform(frozen_default=True)
def ir_dataclass(cls=None, /, *, frozen: bool = True):
    def wrap(cls: _T) -> _T:
        if sys.version_info >= (3, 10):
            return dataclasses.dataclass(cls, kw_only=True, frozen=frozen)  # type: ignore[call-overload]
        else:
            # Polyfill for python=3.9. kw_only simply introduces an extra check
            # that only kwargs are used (and is not available on 3.9)
            return dataclasses.dataclass(cls, frozen=frozen)

    if cls is None:
        return wrap
    return wrap(cls)<|MERGE_RESOLUTION|>--- conflicted
+++ resolved
@@ -1973,12 +1973,7 @@
     return result, s
 
 
-<<<<<<< HEAD
-def shape_env_from_inputs(inputs: List[torch.Tensor]):
-=======
 def shape_env_from_inputs(inputs: Sequence[InputType]):
-    shape_env = None
->>>>>>> 9395227a
     fake_mode = detect_fake_mode(inputs)
 
     # TODO(voz): It would be nice to enable this assert, but there are lots of tests that
