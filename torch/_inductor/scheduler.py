--- conflicted
+++ resolved
@@ -1034,11 +1034,7 @@
         """
         keep_sizes, ignore_sizes = self._sizes if pointwise else reversed(self._sizes)
         return dependencies.extract_read_writes(
-<<<<<<< HEAD
-            self._body, keep_sizes, hidden_args=[[sympy.Integer(0)] * len(ignore_sizes)]
-=======
-            self._body, sizes, hidden_args=[[sympy.S.Zero] * len(reduction_sizes)]
->>>>>>> 52446d7f
+            self._body, keep_sizes, hidden_args=[[sympy.S.Zero] * len(ignore_sizes)]
         )
 
     @cache_on_self
