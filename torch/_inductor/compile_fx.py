from __future__ import annotations

import asyncio
import contextlib
import functools
import io
import itertools
import json
import logging
import os
import queue
import sys
import time
import warnings
from abc import ABC, abstractmethod
from dataclasses import dataclass
from itertools import count
from typing import (
    Any,
    Callable,
    ContextManager,
    Dict,
    Generator,
    List,
    Mapping,
    Optional,
    Sequence,
    Tuple,
    Type,
    TYPE_CHECKING,
    TypeVar,
    Union,
)
from typing_extensions import Never, override, ParamSpec, Protocol, TypedDict, Unpack
from unittest import mock

import torch._inductor.async_compile  # noqa: F401 required to warm up AsyncCompile pools
import torch.fx
import torch.utils._pytree as pytree
from functorch.compile import min_cut_rematerialization_partition
from torch import fx
from torch._dispatch.python import enable_python_dispatcher
from torch._dynamo import (
    compiled_autograd,
    config as dynamo_config,
    logging as dynamo_logging,
    utils as dynamo_utils,
)
from torch._dynamo.device_interface import get_interface_for_device
from torch._dynamo.repro.after_aot import wrap_compiler_debug
from torch._dynamo.utils import (
    counters,
    detect_fake_mode,
    dynamo_timed,
    flatten_graph_inputs,
    get_chromium_event_logger,
    lazy_format_graph_code,
    set_feature_use,
)
from torch._functorch import config as functorch_config
from torch._functorch.aot_autograd import aot_export_module, make_boxed_func
<<<<<<< HEAD
from torch._inductor.codecache import (
    _StrideExprStr,
    BypassFxGraphCache,
    code_hash,
=======
from torch._inductor.codecache import code_hash, FxGraphCache, output_code_log
from torch._inductor.cudagraph_utils import BoxedDeviceIndex, PlaceholderInfo
from torch._inductor.debug import save_args_for_compile_fx_inner
from torch._inductor.output_code import (
    CompiledAOTI,
>>>>>>> e37fd557
    CompiledFxGraph,
    get_expanded_dims,
    index_expanded_dims,
    OutputCode,
)
<<<<<<< HEAD
from torch._inductor.debug import save_args_for_compile_fx_inner
from torch._inductor.metrics import CachedMetricsDeltas, CachedMetricsHelper
=======
>>>>>>> e37fd557
from torch._inductor.runtime.runtime_utils import cache_dir
from torch._inductor.utils import (
    BoxedBool,
    clear_inductor_caches,
    count_tangents,
    fresh_inductor_cache,
    InputType,
    is_gpu,
    should_assume_input_aligned,
    should_use_fx_graph_async_compile,
    should_use_remote_fx_graph_cache,
    tensor_is_aligned,
)
from torch._logging import trace_structured
from torch._utils_internal import compile_time_strobelight_meta
from torch.fx import GraphModule
from torch.fx.experimental.symbolic_shapes import free_unbacked_symbols, SymExprPrinter
from torch.fx.passes.fake_tensor_prop import FakeTensorProp
from torch.monitor import _WaitCounter
from torch.testing._internal.common_utils import DeterministicGuard
from torch.utils._ordered_set import OrderedSet

from .._dynamo.backends.common import aot_autograd
from ..fx._lazy_graph_module import _use_lazy_graph_module
from ..fx.graph import _PyTreeCodeGen
from . import config, metrics
from .debug import DebugContext
from .decomposition import select_decomp_table
from .fx_passes.joint_graph import joint_graph_passes
from .fx_passes.post_grad import post_grad_passes, view_to_reshape
from .fx_passes.pre_grad import pre_grad_passes
from .graph import GraphLowering
from .ir import get_device_type, IRNode
from .output_code import complex_memory_overlap as complex_memory_overlap  # noqa: F401
from .triton_bundler import TritonBundler
from .utils import (
    align_inputs_from_check_idxs,
    clone_preserve_strides,
    copy_misaligned_inputs,
    get_cloned_parameter_buffer_name,
    get_first_incompatible_cudagraph_node,
    maybe_get_suppress_shape_guards_ctx,
    output_node,
    remove_unaligned_input_idxs,
    shape_env_from_inputs,
)
from .virtualized import V


if TYPE_CHECKING:
<<<<<<< HEAD
    import types

=======
    from torch._inductor.output_code import _StrideExprStr
>>>>>>> e37fd557
    from torch._ops import OpOverload

    from .ir import ExternKernelNode


_P = ParamSpec("_P")
_T = TypeVar("_T")

if TYPE_CHECKING or not config.is_fbcode():
    # no-op decorator
    def time_and_log(attr: str) -> Callable[[Callable[_P, _T]], Callable[_P, _T]]:
        return dynamo_utils.identity

    def log_optimus_to_scuba(*args: object, **kwargs: object) -> None:
        pass

else:
    from torch._inductor.fb.utils import log_optimus_to_scuba, time_and_log

if TYPE_CHECKING:
    from torch._functorch._aot_autograd.schemas import (
        FQN,
        GraphInputName,
        GraphSignature,
    )


log = logging.getLogger(__name__)
perf_hint_log = torch._logging.getArtifactLogger(__name__, "perf_hints")
post_grad_graphs_log = torch._logging.getArtifactLogger(__name__, "post_grad_graphs")
static_inputs_log = torch._logging.getArtifactLogger(
    __name__, "cudagraph_static_inputs"
)


def get_static_input_idxs(num_fixed: int) -> List[int]:
    # If we are inlining NNModules, we treat all torch.nn.Parameters as static for the purposes
    # of cudagraphs. Rather than copying these into cudagraph-owned memory
    # like we do for normal inputs on each run, we will re-record a cudagraph if these
    # parameter locations change.
    context = torch._guards.TracingContext.try_get()
    fixed = list(range(num_fixed))
    if not context or not context.fw_metadata:
        return fixed

    return fixed + context.fw_metadata.static_input_indices


def record_original_output_strides(gm: GraphModule) -> None:
    output_node = gm.graph.find_nodes(op="output")[0]
    output_strides = []
    for output in output_node.args[0]:
        if (
            isinstance(output, torch.fx.Node)
            and (val := output.meta.get("val")) is not None
            and isinstance(val, torch.Tensor)
        ):
            output_strides.append(val.stride())
        else:
            output_strides.append(None)
    output_node.meta["original_output_strides"] = output_strides


@functools.lru_cache(None)
def _step_logger() -> Callable[..., None]:
    return dynamo_logging.get_step_logger(log)


@functools.lru_cache(None)
def _warn_tf32_disabled() -> None:
    if (
        torch.cuda.is_available()
        and not torch.backends.cuda.matmul.allow_tf32
        and torch.cuda.get_device_capability() >= (8, 0)
    ):
        # TODO: re-enable
        # warnings.warn(
        #    "TensorFloat32 tensor cores for float32 matrix multiplication available but not enabled. "
        #    "Consider setting `torch.set_float32_matmul_precision('high')` for better performance."
        # )
        pass


def _unlift_graph(
    mod: GraphModule, gm: GraphModule, graph_signature: GraphSignature
) -> GraphModule:
    from torch.export.unflatten import _assign_attr, _AttrKind

    state_dict: Dict[str, Union[torch.nn.parameter.Parameter, torch.Tensor]] = {}
    for name, param in mod.named_parameters(remove_duplicate=False):
        state_dict[name] = param
        _assign_attr(
            param,
            gm,
            name,
            attr_kind=_AttrKind.PARAMETER,
        )
    for name, buffer in mod.named_buffers(remove_duplicate=False):
        state_dict[name] = buffer
        _assign_attr(
            buffer,
            gm,
            name,
            attr_kind=_AttrKind.BUFFER,
        )

    placeholder_nodes = gm.graph.find_nodes(op="placeholder")
    lifted_inputs: List[Optional[FQN]] = []

    # In AOTI, module parameters and buffers are not lifted as graph inputs.
    # As a result, mutation to buffers has side effect which makes their initial
    # values different from Eager. So we clone them here as a copy.
    # We are not cloning for parameters, although it will be needed if we want to
    # support training.
    for node in placeholder_nodes:
        node_name = node.name
        if node_name in graph_signature.inputs_to_parameters:
            parameter_name = graph_signature.inputs_to_parameters[node_name]
            lifted_inputs.append(parameter_name)
        elif node_name in graph_signature.inputs_to_buffers:
            buffer_name = graph_signature.inputs_to_buffers[node_name]
            lifted_inputs.append(buffer_name)
            gm.meta[
                get_cloned_parameter_buffer_name(buffer_name)
            ] = clone_preserve_strides(state_dict[buffer_name])
        else:
            assert node_name in graph_signature.user_inputs
            lifted_inputs.append(None)

    from torch.export._unlift import _unlift

    outputs = list(gm.graph.nodes)[-1].args[0]
    mutated_outputs = []
    buffer_mutations = graph_signature.buffers_to_mutate
    user_input_mutations = graph_signature.user_inputs_to_mutate
    output_tokens = graph_signature.output_tokens
    for idx, out in enumerate(outputs):
        value: Optional[Union[FQN, GraphInputName]] = None

        if idx < len(buffer_mutations) + len(user_input_mutations) + len(output_tokens):
            if out.name in buffer_mutations:
                value = buffer_mutations[out.name]
            elif out.name in user_input_mutations:
                value = user_input_mutations[out.name]

        mutated_outputs.append(value)

    unlifted_gm = _unlift(
        gm,
        lifted_inputs,
        mutated_outputs,
        pytree.LeafSpec(),
        None,
        state_dict,
        {},
    )
    return unlifted_gm


def _get_subgraph_names(gm: GraphModule) -> Generator[str, None, None]:
    for node in sorted(
        itertools.chain(
            gm.graph.find_nodes(op="call_function", target=torch.ops.higher_order.cond),
            gm.graph.find_nodes(
                op="call_function", target=torch.ops.higher_order.while_loop
            ),
        )
    ):
        if node.target == torch.ops.higher_order.cond:
            true_subgraph_name = node.args[1].name
            false_subgraph_name = node.args[2].name
            yield true_subgraph_name
            yield false_subgraph_name
        elif node.target == torch.ops.higher_order.while_loop:
            cond_subgraph_name = node.args[0].name
            body_subgraph_name = node.args[1].name
            yield cond_subgraph_name
            yield body_subgraph_name


def _recursive_pre_grad_passes(
    gm: GraphModule, example_inputs: Sequence[InputType]
) -> GraphModule:
    with dynamo_timed(
        "_recursive_pre_grad_passes",
        log_pt2_compile_event=True,
        dynamo_compile_column_us="pre_grad_pass_time_us",
    ):
        for subgraph_name in _get_subgraph_names(gm):
            subgraph = getattr(gm, subgraph_name)
            # as we don't have recursive example inputs, passing empty set here
            new_subgraph = _recursive_pre_grad_passes(subgraph, ())
            setattr(gm, subgraph_name, new_subgraph)
        return pre_grad_passes(gm, example_inputs)


def _recursive_joint_graph_passes(gm: GraphModule) -> None:
    with dynamo_timed(
        "_recursive_joint_graph_passes",
        log_pt2_compile_event=True,
        dynamo_compile_column_us="joint_graph_pass_time_us",
    ):
        for subgraph_name in _get_subgraph_names(gm):
            subgraph = getattr(gm, subgraph_name)
            _recursive_joint_graph_passes(subgraph)
        joint_graph_passes(gm)


def _recursive_post_grad_passes(gm: GraphModule, is_inference: bool = False) -> None:
    with dynamo_timed(
        "_recursive_post_grad_passes",
        log_pt2_compile_event=True,
        dynamo_compile_column_us="post_grad_pass_time_us",
    ):
        for subgraph_name in _get_subgraph_names(gm):
            subgraph = getattr(gm, subgraph_name)
            _recursive_post_grad_passes(subgraph, is_inference)
        post_grad_passes(gm, is_inference)


def split_const_gm(
    gm: GraphModule,
    skip_constructor: bool = True,
    lifted_constant_names: Optional[List[str]] = None,
    skip_folding_node_fn: Optional[Callable[[torch.fx.Node], bool]] = None,
) -> Tuple[GraphModule, Dict[str, int]]:
    """
    This function takes an GraphModule input "gm".
    The gm will be split into 2 components,
      1) const_gm, which consists the subgraph of gm that can be constant folded.
      2) gm (being inplace modified,) which returns the graph after constant folding.

    If an additional "lifted_constants" argument is passed in, we will assume the gm has
    been lifted and run the transformation accordingly.

    When a "skip_folding_node_fn" callback is passed, we will skip constant folding on
    the nodes for which the callback returns True.

    const_output_index is a mapping of corresponding node name from gm to the
    output index of const_gm.
    Returns (const_gm, const_output_index)
    """
    from torch._inductor.constant_folding import (
        CONST_MODULE_TAG,
        META_TAG,
        MODULE_TAG,
        replace_node_with_constant,
        run_and_get_constant_graph,
    )

    const_gm = run_and_get_constant_graph(
        gm, skip_constructor, lifted_constant_names, skip_folding_node_fn
    )
    const_result = const_gm() if lifted_constant_names is None else None

    const_outputs = {
        x.name: idx for idx, x in enumerate(tuple(const_gm.graph.nodes)[-1].args[0])
    }

    to_erase_node = []
    to_replace_node = []
    const_output_index = {}
    for node in gm.graph.nodes:
        if node.name in const_outputs:
            to_replace_node.append(node)
        elif node.meta[META_TAG] == CONST_MODULE_TAG and node.op != "placeholder":
            to_erase_node.append(node)

    for node in to_replace_node:
        new_const_name = "_FOLDED_CONST_" + node.name
        replace_node_with_constant(
            gm,
            node,
            (
                const_result[const_outputs[node.name]]  # type:ignore[index]
                if lifted_constant_names is None
                else None
            ),
            new_const_name,
        )
        const_output_index[new_const_name] = const_outputs[node.name]
    for node in to_erase_node[::-1]:
        if node.users:
            for n in node.users:
                assert n.meta[META_TAG] == MODULE_TAG, f"node: {node} user not empty."
        else:
            gm.graph.erase_node(node)
    gm.recompile()

    return const_gm, const_output_index


def is_tf32_warning_applicable(gm: GraphModule) -> bool:
    aten = torch.ops.aten
    tf32_ops = {
        aten.mm.default,
        aten.addmm.default,
        aten.bmm.default,
        aten.baddbmm.default,
    }
    for target in tf32_ops:
        for node in gm.graph.find_nodes(op="call_function", target=target):
            if (
                isinstance(node.meta.get("val", None), torch.Tensor)
                and node.meta["val"].dtype == torch.float32
                and node.meta["val"].device.type == "cuda"
            ):
                return True
    return False


def maybe_disable_comprehensive_padding(
    example_inputs: Sequence[InputType],
) -> contextlib.AbstractContextManager[None, None]:
    """
    For CPU backend, enable comprehensive padding causes some unit tests
    fail due to changing number of generated kernels. Skip for now.
    """
    has_gpu = any(
        is_gpu(t.device.type) for t in example_inputs if isinstance(t, torch.Tensor)
    )

    if config.disable_padding_cpu and config.comprehensive_padding and not has_gpu:
        perf_hint_log.info("Skip comprehensive padding on CPU")
        return config.patch(comprehensive_padding=False)
    elif config.aot_inductor.use_runtime_constant_folding:
        perf_hint_log.info(
            "Skip comprehensive padding for use_runtime_constant_folding"
        )
        return config.patch(comprehensive_padding=False)
    else:
        return contextlib.nullcontext()


def fake_tensor_prop(
    gm: GraphModule,
    example_inputs: Sequence[InputType],
    force_allow_non_fake_inputs: bool = False,
) -> torch._subclasses.FakeTensorMode:
    """
    If we can not detect fake mode from the context of inputs, create one.

    The created fake mode will be returned.
    """
    # Ensure that decomps that support symbolic shapes are used
    with enable_python_dispatcher():
        fake_mode = detect_fake_mode(example_inputs)
        if not fake_mode:
            fake_mode = torch._subclasses.FakeTensorMode(allow_non_fake_inputs=True)
            FakeTensorProp(gm, mode=fake_mode).propagate(*example_inputs)
        else:
            ctx = (
                contextlib.nullcontext()
                if not force_allow_non_fake_inputs
                else mock.patch.object(fake_mode, "allow_non_fake_inputs", True)
            )
            with ctx:  # type: ignore[attr-defined]
                FakeTensorProp(gm, mode=fake_mode).propagate_dont_convert_inputs(
                    *example_inputs
                )

    return fake_mode


# pass config dict back to user
def get_patched_config_dict(
    config_patches: Optional[Union[str, Dict[str, Any]]] = None
) -> Dict[str, Any]:
    with config.patch(config_patches):
        return config.get_config_copy()


@contextlib.contextmanager
def with_fresh_cache_if_config() -> Generator[None, None, None]:
    if config.force_disable_caches:
        # Don't delete the cache dir because it has to survive beyond the
        # compile_fx call. Let's put the temp dirs under the default cache
        # dir so they're easier to locate.
        with fresh_inductor_cache(dir=cache_dir(), delete=False):
            yield
    else:
        yield


class _CompileFxKwargs(TypedDict, total=False):
    cudagraphs: Optional[BoxedBool]
    static_input_idxs: Sequence[int]
    is_backward: bool
    graph_id: Optional[int]
    cpp_wrapper: bool
    aot_mode: bool
    is_inference: bool
    layout_opt: Optional[bool]
    extern_node_serializer: Optional[Callable[[List[ExternKernelNode]], Any]]
    boxed_forward_device_index: Optional[BoxedDeviceIndex]


class _CompileFxCallable(Protocol):
    def __call__(
        self,
        gm: GraphModule,
        example_inputs: Sequence[InputType],
        **kwargs: Unpack[_CompileFxKwargs],
    ) -> OutputCode:
        ...


def compile_fx_inner(
    gm: GraphModule,
    example_inputs: Sequence[InputType],
    **kwargs: Unpack[_CompileFxKwargs],
) -> OutputCode:
    kwargs.setdefault("cudagraphs", None)
    kwargs.setdefault("static_input_idxs", ())
    kwargs.setdefault("is_backward", False)
    kwargs.setdefault("graph_id", None)
    kwargs.setdefault("cpp_wrapper", False)
    kwargs.setdefault("aot_mode", False)
    kwargs.setdefault("is_inference", False)
    kwargs.setdefault("boxed_forward_device_index", None)
    kwargs.setdefault("layout_opt", None)
    kwargs.setdefault("extern_node_serializer", None)

    # Need with_fresh_cache_if_config for compile_fx_inner even if we already have one for
    # compile_fx. The reason is the compilation for backward graph may happen after
    # compile_fx return and we may want to use the _LazyGraphModule for compiling
    # the backward graph as well.
    with contextlib.ExitStack() as stack:
        stack.enter_context(torch.utils._python_dispatch._disable_current_modes())
        stack.enter_context(_use_lazy_graph_module(dynamo_config.use_lazy_graph_module))
        stack.enter_context(
            dynamo_utils.dynamo_timed(
                "compile_fx_inner",
                phase_name="inductor_compile",
                log_pt2_compile_event=True,
                dynamo_compile_column_us="inductor_cumulative_compile_time_us",
            )
        )
        # NB: Why is this the dynamo_compile counter?  The rule here is that
        # if it gets an entry in the dynamo_compile table, we also want to
        # tick up the wait counter.  We have to displeasingly manually trigger
        # the counter here because we may dropped into compile_fx directly
        # from lazy backwards compilation.
        stack.enter_context(_WaitCounter("pytorch.wait_counter.dynamo_compile").guard())
        stack.enter_context(with_fresh_cache_if_config())
        stack.enter_context(DebugContext())

        get_chromium_event_logger().add_event_data(
            "inductor_compile",
            is_backward=kwargs["is_backward"],
        )

        return wrap_compiler_debug(_compile_fx_inner, compiler_name="inductor")(
            gm,
            example_inputs,
            **kwargs,
        )


@time_and_log(attr="compilation time (in seconds)")
def _compile_fx_inner(
    gm: GraphModule,
    example_inputs: Sequence[InputType],
    **graph_kwargs: Unpack[_CompileFxKwargs],
) -> OutputCode:
    """
    Inductor API that compiles a single graph.

    If you change the argument list for this function, make sure you
    also update the call to save_args_for_compile_fx_inner below accordingly.
    """
    aot_mode: bool = graph_kwargs.setdefault("aot_mode", False)

    if dynamo_utils.count_calls(gm.graph) == 0 and not aot_mode:
        # trigger the real recompilation for _LazyGraphModule before returning
        # the forward method.
        from torch.fx._lazy_graph_module import _LazyGraphModule

        _LazyGraphModule.force_recompile(gm)
        return make_boxed_func(gm.forward)

    static_input_idxs: Sequence[int] = graph_kwargs.setdefault("static_input_idxs", ())
    static_inputs_log.debug("static input idxs compile_fx_inner: %s", static_input_idxs)
    inputs_to_check = get_input_idxs_to_check(example_inputs, static_input_idxs)

    assert isinstance(
        next(iter(reversed(gm.graph.nodes))).args[0], (tuple, list)
    ), f"inductor can only compile FX graphs which return a tuple/list, but got {gm.graph}"

    if (cudagraphs := graph_kwargs.get("cudagraphs")) is None:
        graph_kwargs["cudagraphs"] = cudagraphs = BoxedBool(config.triton.cudagraphs)
    if config.save_args:
        save_args_for_compile_fx_inner(
            gm,
            example_inputs,
            **graph_kwargs,
        )

    boxed_forward_device_index = graph_kwargs.get("boxed_forward_device_index")

    start = time.time()

    fx_graph_remote_cache = should_use_remote_fx_graph_cache()

    with _WaitCounter("pytorch.wait_counter.fx_codegen_and_compile").guard() as _:
        use_cache = (
            not config.force_disable_caches
            and (config.fx_graph_cache or fx_graph_remote_cache)
            and not aot_mode
        )
        local = config.fx_graph_cache
        remote = fx_graph_remote_cache
        set_feature_use("pytorch/remote_cache:fx_graph_memcache_version", use_cache)

        # TODO: This is a hack purely to get some info to extract_tensor_metadata_for_cache_key,
        # figure out how to not have to modify example inputs
        for i, input in enumerate(example_inputs):
            if (
                isinstance(input, torch.Tensor)
                and input.device.type == "cuda"
                and i in static_input_idxs
            ):
                input._is_inductor_static = True  # type: ignore[attr-defined]

        mb_compiled_graph: Optional[OutputCode] = None
        key_info = None
        cache_info = None
        remote_cache = None

        # TODO: this time will be slightly inconsistent with the one computed
        # in prepare_key/load_with_key, dump those settings of "cache_event_time"
        start_time = time.time_ns()

        if use_cache:
            (key_info, cache_info) = FxGraphCache.prepare_key(
                gm, example_inputs, graph_kwargs, inputs_to_check, remote
            )

            # Attempt a cache lookup
            if key_info is not None:
                key, debug_lines = key_info
                if remote:
                    remote_cache = FxGraphCache.get_remote_cache()
                mb_compiled_graph, cache_info = FxGraphCache.load_with_key(
                    key,
                    debug_lines,
                    example_inputs,
                    local,
                    remote_cache,
                    is_backward=graph_kwargs.get("is_backward", False),
                    gm=gm,
                )

        # CACHE BYPASS: Compile the graph, don't save it to the cache
        # (this can happen either because cache was disabled, or we
        # determined the input is uncacheable)
        if cache_info is None or cache_info["cache_state"] == "bypass":
            assert mb_compiled_graph is None
            mb_compiled_graph = fx_codegen_and_compile(
                gm, example_inputs, inputs_to_check, **graph_kwargs
            )

        # CACHE MISS: Compile the graph and save to cache
        elif cache_info["cache_state"] == "miss":
            assert mb_compiled_graph is None
            assert key_info is not None
            TritonBundler.begin_compile()
            try:
                mb_compiled_graph = fx_codegen_and_compile(
                    gm, example_inputs, inputs_to_check, **graph_kwargs
                )
                assert mb_compiled_graph is not None
                mb_compiled_graph._time_taken_ns = time.time_ns() - start_time
                cache_key = key_info[0]
                mb_compiled_graph._fx_graph_cache_key = cache_key
                (
                    triton_bundle,
                    triton_bundler_meta,
                ) = TritonBundler.collect()
                mb_compiled_graph.set_triton_bundle(triton_bundle)
            finally:
                TritonBundler.end_compile()
            if triton_bundler_meta is not None:
                cache_info["triton_bundler_meta"] = str(triton_bundler_meta)
            cache_info["time_taken_ns"] = mb_compiled_graph._time_taken_ns
            FxGraphCache._save_graph(
                cache_key,
                mb_compiled_graph,
                example_inputs,
                local,
                remote_cache,
            )

        # CACHE HIT: not much to really do, just make sure the cache key
        # is recorded on the graph
        else:
            assert cache_info["cache_state"] == "hit"
            assert mb_compiled_graph is not None
            assert key_info is not None
            cache_key = key_info[0]
            mb_compiled_graph._fx_graph_cache_key = cache_key

        assert mb_compiled_graph is not None
        compiled_graph = mb_compiled_graph

        # Logging and observability: we log a single chromium event
        # and a tlparse log for every cache action.
        # In the event of a bypass, we also logged to the remote table earlier
        # with log_cache_bypass.
        chromium_log = get_chromium_event_logger()
        cache_state = (
            cache_info["cache_state"] if cache_info is not None else "disabled"
        )
        # Here for grepping:
        # fx_graph_cache_hit
        # fx_graph_cache_miss
        # fx_graph_cache_bypass
        # fx_graph_cache_disabled
        chromium_log.log_instant_event(
            f"fx_graph_cache_{cache_state}",
            start_time,
            metadata=cache_info,
        )
        # Add event data about cache hits/miss
        # TODO: add remote cache get/put timings here too
        chromium_log.add_event_data(
            "inductor_compile",
            cache_state=cache_state,
            cache_event_time=start_time,
            key=cache_info.get("key") if cache_info else None,
            components=cache_info.get("components") if cache_info else None,
            cache_bypass_reason=cache_info.get("cache_bypass_reason")
            if cache_info
            else "cache not enabled",
            remote_cache_enabled=remote,
            local_cache_enabled=local,
        )

        # Don't clog up the main tlparse output with disabled cache
        if cache_info is not None:
            torch._logging.trace_structured(
                "artifact",
                metadata_fn=lambda: {
                    "name": f"fx_graph_cache_{cache_state}",
                    "encoding": "json",
                },
                payload_fn=lambda: json.dumps(cache_info),
            )

        compiled_graph.post_compile(example_inputs, cudagraphs, gm)

    log.debug("FX codegen and compilation took %.3fs", time.time() - start)

    _step_logger()(
        logging.INFO,
        "torchinductor done compiling "
        f"{'BACKWARDS' if graph_kwargs['is_backward'] else 'FORWARDS'} "
        f"graph {graph_kwargs['graph_id']}",
    )
    return compiled_graph


<<<<<<< HEAD
class FxCompile(ABC):
    @abstractmethod
    async def codegen_and_compile(
        self,
        gm: GraphModule,
        example_inputs: Sequence[InputType],
        **kwargs: Unpack[_CompileFxKwargs],
    ) -> Union[CompiledFxGraph, str]:
        ...


class _FxCompileSync(FxCompile):
    @override
    async def codegen_and_compile(
        self,
        gm: GraphModule,
        example_inputs: Sequence[InputType],
        **kwargs: Unpack[_CompileFxKwargs],
    ) -> Union[CompiledFxGraph, str]:
        return self.codegen_and_compile_sync(gm, example_inputs, **kwargs)
=======
def fx_codegen_and_compile(
    gm: GraphModule,
    example_inputs: Sequence[InputType],
    # This is derivable from the other inputs to this function, but we pass it
    # in explicitly because it's nontrivial to compute
    inputs_to_check: Sequence[int],
    **graph_kwargs: Unpack[_CompileFxKwargs],
) -> OutputCode:
    # Sorry about the mess, we need graph_kwargs to continue to be able
    # to propagate it further on
    # TODO: _CompileFxKwargs actually has stronger types than in the
    # signature, need to tighten it up
    assert "cudagraphs" in graph_kwargs and graph_kwargs["cudagraphs"] is not None
    cudagraphs: BoxedBool = graph_kwargs["cudagraphs"]
    static_input_idxs: Sequence[int] = graph_kwargs.get("static_input_idxs", ())
    is_backward: bool = graph_kwargs.get("is_backward", False)
    graph_id: Optional[int] = graph_kwargs.get("graph_id", None)
    cpp_wrapper: bool = graph_kwargs.get("cpp_wrapper", False)
    aot_mode: bool = graph_kwargs.get("aot_mode", False)
    is_inference: bool = graph_kwargs.get("is_inference", False)
    layout_opt: Optional[bool] = graph_kwargs.get("layout_opt", None)
    extern_node_serializer: Optional[
        Callable[[List[ExternKernelNode]], Any]
    ] = graph_kwargs.get("extern_node_serializer", None)
    boxed_forward_device_index: Optional[BoxedDeviceIndex] = graph_kwargs.get(
        "boxed_forward_device_index", None
    )

    with _WaitCounter(
        "pytorch.wait_counter.actual_codegen_and_compile"
    ).guard(), dynamo_utils.preserve_rng_state():
        if (sleep_sec := config.sleep_sec_TESTING_ONLY) is not None:
            import time

            log.warning(
                "Sleeping for %s since sleep_sec_TESTING_ONLY is set", sleep_sec
            )
            time.sleep(sleep_sec)

        if is_tf32_warning_applicable(gm):
            _warn_tf32_disabled()
>>>>>>> e37fd557

    @abstractmethod
    def codegen_and_compile_sync(
        self,
        gm: GraphModule,
        example_inputs: Sequence[InputType],
        **kwargs: Unpack[_CompileFxKwargs],
    ) -> Union[CompiledFxGraph, str]:
        ...


class _InProcessFxCompile(_FxCompileSync):
    @override
    def codegen_and_compile_sync(
        self,
        gm: GraphModule,
        example_inputs: Sequence[InputType],
        *,
        cudagraphs: Optional[BoxedBool] = None,
        static_input_idxs: Sequence[int] = (),
        is_backward: bool = False,
        graph_id: Optional[int] = None,
        cpp_wrapper: bool = False,
        aot_mode: bool = False,
        is_inference: bool = False,
        layout_opt: Optional[bool] = None,
        extern_node_serializer: Optional[
            Callable[[List[ExternKernelNode]], Any]
        ] = None,
    ) -> Union[CompiledFxGraph, str]:
        if (sleep_sec := config.sleep_sec_TESTING_ONLY) is not None:
            import time

            log.warning(
                "Sleeping for %s since sleep_sec_TESTING_ONLY is set", sleep_sec
            )
            time.sleep(sleep_sec)

        record_original_output_strides(gm)

        with dynamo_utils.preserve_rng_state():
            if is_tf32_warning_applicable(gm):
                _warn_tf32_disabled()

            inductor_counters = counters["inductor"].copy()

            # lift the maximum depth of the Python interpreter stack
            # to adapt large/deep models
            sys.setrecursionlimit(max(sys.getrecursionlimit(), 2000))

            _step_logger()(
                logging.INFO,
                "torchinductor compiling "
                f"{'BACKWARDS' if is_backward else 'FORWARDS'} "
                f"graph {graph_id}",
            )

            def log_graph_runnable() -> str:
                fd = io.StringIO()
                torch._dynamo.repro.after_aot.save_graph_repro(
                    fd, gm, example_inputs, "inductor", save_dir=None
                )
                return fd.getvalue()

            torch._logging.trace_structured(
                "artifact",
                metadata_fn=lambda: {
                    "name": "fx_graph_runnable",
                    "encoding": "string",
                },
                payload_fn=lambda: log_graph_runnable(),
            )

            V.debug.fx_graph(gm, example_inputs)
            # TODO: Should we actually dump this?  It should be redundant with the aot
            # structured logs...
            # trace_structured("inductor_input_graph", payload_fn=lambda: gm.print_readable(print_output=False))

            shape_env = shape_env_from_inputs(example_inputs)

            # Convert view to reshape in the graph. This is necessary primarily for
            # layout optimization. Do it unconditionally for uniformity.
            #
            # It's needed because when we do layout optimization, an contiguous tensor
            # in eager mode may becomes a channels last tensor. A view op previously
            # can be applied to the contiguous tensor may not be able to be applied
            # on the channels tensor any more. An error like
            #   RuntimeError: view size is not compatible with input tensor's size and stride
            #   (at least one dimension spans across two contiguous subspaces). Use .reshape(...) instead.
            # will be printed.
            #
            # Replace view op to reshape op in this case.
            # As an example, timm_resnest/botnet26t_256/convnext_base etc. will fail if we don't do this.
            #
            # Also this has to be done before FakeTensorProp below to avoid the failed
            # .view() call.
            view_to_reshape(gm)

            # It is safe to run FakeTensorProp under no_grad because by the time
            # we're in inductor, we assume that AOTAutograd has already "taken care"
            # of autograd, so there should be no more autograd-related API's in the
            # graph.
            with torch.no_grad():
                fake_mode = fake_tensor_prop(gm, example_inputs)

            # pattern matcher passes might not preserve striding information
            # on node.meta["val"]. if in the future we rely on these being
            # correct we will need to fix.

            with V.set_fake_mode(fake_mode):
                # has some issues with memory in training
                cuda_context = get_cuda_device_context(gm)
                with cuda_context:
                    _recursive_post_grad_passes(gm, is_inference=is_inference)
                V.debug.fx_graph_transformed(gm, example_inputs)
                post_grad_graphs_log.debug(
                    "%s",
                    lazy_format_graph_code(
                        "AFTER POST GRAD",
                        gm,
                        include_stride=True,
                        include_device=True,
                        colored=True,
                    ),
                )
                trace_structured(
                    "inductor_post_grad_graph",
                    payload_fn=lambda: gm.print_readable(
                        print_output=False, include_stride=True, include_device=True
                    ),
                )
                if config.is_fbcode():
                    log_optimus_to_scuba(
                        extra_logging={"pt2_configs": str(get_patched_config_dict())}
                    )

            with V.set_fake_mode(fake_mode), maybe_disable_comprehensive_padding(
                example_inputs
            ):
                const_output_index = None
                const_graph = None
                const_code = None

                if aot_mode and config.aot_inductor.use_runtime_constant_folding:
                    const_gm, const_output_index = split_const_gm(gm)

                    const_graph = GraphLowering(
                        const_gm,
                        example_inputs=[],
                        shape_env=shape_env,
                        graph_id=graph_id,
                        cpp_wrapper=cpp_wrapper,
                        aot_mode=aot_mode,
                        extern_node_serializer=extern_node_serializer,
                        is_inference=is_inference,
                        is_backward=is_backward,
                        is_const_graph=True,
                    )
                    with V.set_graph_handler(const_graph):
                        assert cpp_wrapper, "AOT mode only supports C++ wrapper"
                        const_graph.run()

                        const_code, _ = const_graph.codegen_with_cpp_wrapper()

                graph = GraphLowering(
                    gm,
                    # example_inputs will be used by AOTInductor to dry-run the generated code for Triton kernel tuning.
                    # For the forward pass, we have the real inputs to be used as example_inputs. For the backward pass,
                    # we currently use fake tensors and defake them later.
                    example_inputs=example_inputs,
                    shape_env=shape_env,
                    graph_id=graph_id,
                    cpp_wrapper=cpp_wrapper,
                    aot_mode=aot_mode,
                    extern_node_serializer=extern_node_serializer,
                    is_inference=is_inference,
                    is_backward=is_backward,
                    const_output_index=const_output_index,
                    const_code=const_code,
                    const_module=const_graph,
                )
                metrics_helper = metrics.CachedMetricsHelper()
                with V.set_graph_handler(graph):
                    graph.run(*example_inputs)
                    output_strides: List[Optional[Tuple[_StrideExprStr, ...]]] = []
                    if graph.graph_outputs is not None:
                        # We'll put the output strides in the compiled graph so we
                        # can later return them to the caller via TracingContext
                        p = SymExprPrinter()
                        for out in graph.graph_outputs:
                            if (
                                isinstance(out, IRNode)
                                and out.has_tensor_output()
                                and len(free_unbacked_symbols(out.get_stride())) == 0
                            ):
                                # Convert to string for eval on the load path
                                output_strides.append(
                                    tuple(p.doprint(s) for s in out.get_layout().stride)
                                )
                            else:
                                output_strides.append(None)

                    _check_triton_bf16_support(graph)
                    compiled_fn = graph.compile_to_fn()
                    num_bytes, nodes_num_elem, node_runtimes = graph.count_bytes()
                    metrics.num_bytes_accessed += num_bytes
                    metrics.node_runtimes += node_runtimes
                    metrics.nodes_num_elem += nodes_num_elem

                    if (
                        cudagraphs
                        and config.triton.cudagraph_skip_dynamic_graphs
                        and not V.graph.disable_cudagraphs_reason
                        and torch._inductor.utils.any_is_symbolic(*example_inputs)
                    ):
                        stack_trace = None
                        for node in gm.graph.nodes:
                            meta_val = node.meta.get("val", None)
                            if (
                                node.op == "placeholder"
                                or not isinstance(meta_val, torch.Tensor)
                                or not torch._inductor.utils.any_is_symbolic(meta_val)
                            ):
                                continue

                            if stack_trace := node.meta.get("stack_trace", None):
                                break
                        disable = "graph with symbolic shapes inputs and config.triton.cudagraph_skip_dynamic_graphs=True."
                        if stack_trace:
                            disable = f"{disable} Found from {stack_trace}\n"
                        else:
                            disable = f"{disable}\n"
                        V.graph.disable_cudagraphs_reason = disable

                    if cudagraphs and not V.graph.disable_cudagraphs_reason:
                        maybe_incompat_node = get_first_incompatible_cudagraph_node(gm)
                        if maybe_incompat_node:
                            disable = f"disabling cudagraphs due to incompatible op {maybe_incompat_node.target}"
                            if stack_trace := maybe_incompat_node.meta.get(
                                "stack_trace", None
                            ):
                                disable = f"{disable} Found from {stack_trace}\n"
                            V.graph.disable_cudagraphs_reason = disable

                    if V.aot_compilation is True:
                        return compiled_fn

                    if cudagraphs and not V.graph.disable_cudagraphs_reason:
                        from torch._inductor.cudagraph_utils import (
                            check_lowering_disable_cudagraph,
                        )

                        V.graph.disable_cudagraphs_reason = (
                            check_lowering_disable_cudagraph(
                                V.graph.device_node_mapping
                            )
                        )

                    compiled_graph = CompiledFxGraph(
                        compiled_fn,
                        graph,
                        gm,
                        output_strides,
                        V.graph.disable_cudagraphs_reason,
                        metrics_helper.get_deltas(),
                        counters["inductor"] - inductor_counters,
                    )

            return compiled_graph


def _current_fake_mode() -> torch._subclasses.FakeTensorMode:
    fake_mode = None
    if context := torch._guards.TracingContext.try_get():
        fake_mode = context.fake_mode
    if fake_mode is not None:
        return fake_mode

    shape_env = torch.fx.experimental.symbolic_shapes.ShapeEnv()
    return torch._subclasses.FakeTensorMode(shape_env=shape_env)


# From parent -> subprocess
@dataclass
class _WireProtocolInput:
    gm: torch.fx.GraphModule
    example_inputs: Sequence[InputType]
    kwargs: _CompileFxKwargs
    # aot_graph_name: Optional[str] = dataclasses.field(default=None)
    tracing_context: Optional[torch._guards.TracingContext]
    config: Dict[str, object]
    # TODO: Ugh - what other random state are we missing?
    deterministic_guard: DeterministicGuard
    logger_state: _LoggerState

    def serialize(self) -> _WireProtocolPickledInput:
        from torch.fx._graph_pickler import _SubprocPickler

        return _WireProtocolPickledInput(_SubprocPickler.dumps(self))


@dataclass
class _WireProtocolPickledInput:
    value: bytes

    def deserialize(self) -> _WireProtocolInput:
        from torch.fx._graph_pickler import _SubprocUnpickler, _UnpickleState

        fake_mode = _current_fake_mode()
        state = _UnpickleState(fake_mode)
        result = _SubprocUnpickler.loads(self.value, state)
        assert isinstance(result, _WireProtocolInput)
        return result


# From subprocess -> parent
@dataclass
class _WireProtocolOutput:
    graph: Union[CompiledFxGraph, str]
    metrics: CachedMetricsDeltas
    logs: List[logging.LogRecord]

    def serialize(self) -> _WireProtocolPickledOutput:
        from torch.fx._graph_pickler import _SubprocPickler

        if isinstance(self.graph, CompiledFxGraph):
            self.graph.prepare_for_serialization()
        return _WireProtocolPickledOutput(_SubprocPickler.dumps(self))


@dataclass
class _WireProtocolPickledOutput:
    value: bytes

    def deserialize(self, gm: Optional[GraphModule]) -> _WireProtocolOutput:
        from torch.fx._graph_pickler import _SubprocUnpickler, _UnpickleState

        fake_mode = _current_fake_mode()
        state = _UnpickleState(fake_mode)
        result = _SubprocUnpickler.loads(self.value, state)
        assert isinstance(result, _WireProtocolOutput)
        if isinstance(result.graph, CompiledFxGraph):
            # NOTE: This is kind of slow in the async case. Check that it's
            # just the first time - probably from loading torch itself in
            # the subprocess.
            result.graph.after_deserialization(gm)
        return result


class _LoggerState:
    loggers: Dict[str, int]
    # This should be None outside of enter/exit
    _cap: Optional[_CapturedLogs] = None

    def __init__(self) -> None:
        # Mapping from logger name to level.
        self.loggers = {}

        # logging.getHandlerNames()/getHandlerByName() doesn't exist until 3.12
        root = logging.getLogger("torch._inductor")
        logging._acquireLock()  # type: ignore[attr-defined]
        try:
            for name, handler in root.manager.loggerDict.items():
                # We only want to track torch._inductor logging
                if not name.startswith("torch._inductor"):
                    continue
                # If this handler propagates then assume we'll track its parent
                if not isinstance(handler, logging.Logger):
                    # Assume that Placeholders propagate
                    continue
                if handler.propagate:
                    continue
                self.loggers[name] = handler.level
        finally:
            logging._releaseLock()  # type: ignore[attr-defined]

    def __enter__(self) -> _CapturedLogs:
        assert self._cap is None
        self._cap = _CapturedLogs(self)
        self._cap.apply()
        return self._cap

    def __exit__(
        self,
        exc_type: Optional[Type[BaseException]],
        exc_value: Optional[BaseException],
        traceback: Optional[types.TracebackType],
    ) -> None:
        assert self._cap is not None
        self._cap.remove()


class _CapturedLogs:
    state: _LoggerState
    queue: queue.Queue[logging.LogRecord]
    handlers: Optional[Dict[str, logging.Handler]]

    def __init__(self, state: _LoggerState) -> None:
        self.state = state
        # A queue of the log entries
        # TODO: For memory purposes should we log to a file and then respond with that?
        self.queue = queue.Queue(-1)
        # Mapping from name to handler (only valid when applied)
        self.handlers = None

    def remove(self) -> None:
        assert self.handlers is not None
        handlers, self.handlers = self.handlers, None
        for name, handler in handlers.items():
            logger = logging.getLogger(name)
            logger.removeHandler(handler)

    def apply(self) -> None:
        from logging.handlers import QueueHandler

        assert self.handlers is None
        self.handlers = {}
        for name, level in self.state.loggers.items():
            logger = logging.getLogger(name)
            handler = QueueHandler(self.queue)
            self.handlers[name] = handler
            logger.addHandler(handler)
            if level != logging.NOTSET:
                logger.setLevel(level)


class _FxCompileSerialized(FxCompile):
    @override
    async def codegen_and_compile(
        self,
        gm: GraphModule,
        example_inputs: Sequence[InputType],
        **kwargs: Unpack[_CompileFxKwargs],
    ) -> Union[CompiledFxGraph, str]:
        context = torch._guards.TracingContext.try_get()
        deterministic_guard = DeterministicGuard._current_state()
        logger_state = _LoggerState()

        try:
            input = _WireProtocolInput(
                gm,
                example_inputs,
                kwargs,
                context,
                config.save_config_portable(),
                deterministic_guard,
                logger_state,
            ).serialize()
        except (AttributeError, BypassFxGraphCache):
            # For example: AttributeError: Can't pickle local object
            # 'make_opaque_unary_fn.<locals>.OpaqueUnaryFn'

            # TODO: scuba record about not being able to do this?
            log.debug("Unable to pickle input graph or example inputs", exc_info=True)

            # Fallback to in-process
            return _InProcessFxCompile().codegen_and_compile_sync(
                gm, example_inputs, **kwargs
            )

<<<<<<< HEAD
        output = (await self._send_to_child(input)).deserialize(gm)
=======
                _check_triton_bf16_support(graph)

                # TODO: The switching between AOT mode and not here is a bit
                # messy, but it's localized to the block of code below so I'm
                # not going to touch it for now

                compiled_fn: Any

                with dynamo_timed(
                    "GraphLowering.compile_to_fn", log_pt2_compile_event=True
                ):
                    if graph.aot_mode:
                        from .codecache import AotCodeCompiler

                        assert graph.cpp_wrapper, "AOT mode only supports C++ wrapper"
                        code, linemap = graph.codegen_with_cpp_wrapper()
                        output_code_log.debug("Output code: \n%s", code)

                        serialized_extern_kernel_nodes = None
                        if graph.extern_kernel_nodes:
                            serialized_extern_kernel_nodes = (
                                graph.extern_node_serializer(graph.extern_kernel_nodes)
                            )
                            output_code_log.debug(
                                "Serialized Extern Kernel Nodes: \n%s",
                                serialized_extern_kernel_nodes,
                            )

                        additional_files = graph.wrapper_code.additional_files

                        with dynamo_timed(
                            "AotCodeCompiler.compile", log_pt2_compile_event=True
                        ):
                            # Directly return the file path with the compiled code
                            compiled_fn = AotCodeCompiler.compile(
                                graph,
                                code,
                                serialized_extern_kernel_nodes,
                                device_type=graph.device_type,
                                additional_files=additional_files,
                            )
                    else:
                        compiled_fn = graph.compile_to_module().call

                num_bytes, nodes_num_elem, node_runtimes = graph.count_bytes()
                metrics.num_bytes_accessed += num_bytes
                metrics.node_runtimes += node_runtimes
                metrics.nodes_num_elem += nodes_num_elem
>>>>>>> e37fd557

        self._postprocess(output)

<<<<<<< HEAD
        # TODO: Do we need to figure out what changed in TracingContext in the child and plumb that back up to the parent?

        return output.graph
=======
                if V.aot_compilation is True:
                    assert isinstance(compiled_fn, (str, list))
                    return CompiledAOTI(compiled_fn)

                # TODO: Hoist this above V.aot_compilation
                if cudagraphs and not V.graph.disable_cudagraphs_reason:
                    from torch._inductor.cudagraph_utils import (
                        check_lowering_disable_cudagraph,
                    )
>>>>>>> e37fd557

    @abstractmethod
    async def _send_to_child(
        self, pickled_input: _WireProtocolPickledInput
    ) -> _WireProtocolPickledOutput:
        # The implementation of this should transfer `input` to the child, call
        # `_run_in_child(input)` and transfer the result back.
        ...

<<<<<<< HEAD
    def _postprocess(self, output: _WireProtocolOutput) -> None:
        pass

    @classmethod
    def _run_in_child(
        cls,
        pickled_input: _WireProtocolPickledInput,
        extra_env: Optional[Mapping[str, str]] = None,
    ) -> _WireProtocolPickledOutput:
        metrics = CachedMetricsHelper()

        with contextlib.ExitStack() as stack:
            if extra_env is not None:
                import unittest

                stack.enter_context(unittest.mock.patch.dict("os.environ", extra_env))

            # TODO: Should we split the input into multiple sections where each
            # section sets up state for the previous section? (i.e. a Config section
            # which we decode and apply, followed by a FakeTensorMode section which
            # we decode and apply, etc)
            input = pickled_input.deserialize()

            stack.enter_context(config.patch(input.config))
            captured_logs = stack.enter_context(input.logger_state)
            stack.enter_context(input.deterministic_guard)
            stack.enter_context(torch._guards.tracing(input.tracing_context))
            stack.enter_context(DebugContext())

            output_graph = _InProcessFxCompile().codegen_and_compile_sync(
                input.gm, input.example_inputs, **input.kwargs
            )

        logs = []
        try:
            while True:
                logs.append(captured_logs.queue.get_nowait())
        except queue.Empty:
            pass

        return _WireProtocolOutput(output_graph, metrics.get_deltas(), logs).serialize()


class _DebugFxCompile(_FxCompileSerialized):
    @override
    async def _send_to_child(
        self, pickled_input: _WireProtocolPickledInput
    ) -> _WireProtocolPickledOutput:
        # For debugging just serde the input and output but don't run in a subprocess.
        return self._run_in_child(pickled_input)


class _OutOfProcessFxCompile(_FxCompileSerialized):
    def _postprocess(self, output: _WireProtocolOutput) -> None:
        # Since our metrics were gathered in a subprocess make sure to add them
        # here.
        CachedMetricsHelper.apply_deltas(output.metrics)

        # And forward our collected logs. The cache is cleared when the outer
        # function exits.
        @functools.lru_cache(None)
        def getLogger(name: str) -> logging.Logger:
            return logging.getLogger(name)

        for record in output.logs:
            logger = getLogger(record.name)
            logger.handle(record)


class _SubprocessFxCompile(_OutOfProcessFxCompile):
    @override
    async def _send_to_child(
        self, input: _WireProtocolPickledInput
    ) -> _WireProtocolPickledOutput:
        # TODO: Do we need to copy across some kind of logging IDs? (ChromiumEventLogger)

        pool = torch._inductor.async_compile.AsyncCompile.process_pool()

        # TODO: This is the wrong thing to do long-term - but for now let's
        # share the cache so we can identify tests broken by this later.
        env_vars = ["TORCHINDUCTOR_CACHE_DIR", "TRITON_CACHE_DIR"]
        extra_env = {v: os.environ[v] for v in env_vars if v in os.environ}

        start = time.time()
        f = pool.submit(_SubprocessFxCompile._run_in_child_subprocess, input, extra_env)
        last = time.time()
        while not f.done():
            # DEBUG: To print status updates...
            # print("tick...")
            time.sleep(0.125)
            now = time.time()
            if now - last > 1:
                last = now
        output = f.result()
        end = time.time()

        return output

    @classmethod
    def _run_in_child_subprocess(
        cls,
        pickled_input: _WireProtocolPickledInput,
        extra_env: Optional[Mapping[str, str]],
    ) -> _WireProtocolPickledOutput:
        # TODO: In subprocess mode we need to clear the inductor caches.
        # The problem:
        #   1. We compile in worker A which fills stuff in tmpdir
        #   2. parent clears inductor caches which deletes tmpdirs and tells
        #      cpp_prefix_path() to clear its LRU cache
        #   3. We compile a second time in subproc A - but since we never told
        #      cpp_prefix_path() in worker A to clear its LRU it thinks the
        #      tmpdir still exists and fails to compile.
        #
        # TODO: We probably should be using a separate tmpdir in the worker
        # anyway... but we should probably still respect clear_inductor_caches()
        # in the parent... maybe?
        #
        # TODO: We could be less aggressive by keeping a clock which gets
        # incremented when we clear the cache, send the clock to the worker and
        # only clear caches if the clock changed since last time.
        #
        clear_inductor_caches()
        torch._inductor.metrics.reset()

        # TODO: turn off config.fx_graph_async_compile

        result = cls._run_in_child(pickled_input, extra_env)
        return result


# For debugging - create a _FxCompile which writes the serialized data to a file
# and then exits.
#
# TODO: make this an envvar?
#
# The "child runner" should look something like this:
#
#     import torch
#     from torch._inductor import compile_fx
#     idx = 0
#     with open(f"/tmp/pytorch_compile_fx_tmp_input_{idx}.bin", "rb") as f:
#         input = compile_fx._WireProtocolPickledInput(f.read())
#     result = compile_fx._SubprocessFxCompile._run_in_child(input)
#     with open(f"/tmp/pytorch_compile_fx_tmp_output_{idx}.bin", "wb") as f:
#         f.write(result.value)
#
class _DebugFileFxCompile(_OutOfProcessFxCompile):
    file_index = 0

    @override
    async def _send_to_child(
        self, pickled_input: _WireProtocolPickledInput
    ) -> _WireProtocolPickledOutput:
        idx = _DebugFileFxCompile.file_index
        _DebugFileFxCompile.file_index += 1

        name = f"/tmp/aorenste/pytorch_compile_fx_tmp_input_{idx}.bin"
        with open(name, "wb") as f:
            f.write(pickled_input.value)
        print(f"Wrote to {name}")

        if False:
            name = f"/tmp/aorenste/pytorch_compile_fx_tmp_actual_{idx}.bin"
            actual = self._run_in_child(pickled_input)
            with open(name, "wb") as f:
                f.write(actual.value)
            return actual
        elif False:
            name = f"/tmp/aorenste/pytorch_compile_fx_tmp_output_{idx}.bin"
            with open(name, "rb") as f:
                result = _WireProtocolPickledOutput(f.read())
                print(f"Read from {name}")
            return result
        else:
            os._exit(-1)


def fx_codegen_and_compile(
    gm: GraphModule,
    example_inputs: Sequence[InputType],
    cudagraphs: Optional[BoxedBool] = None,
    static_input_idxs: Optional[Sequence[int]] = None,
    is_backward: bool = False,
    graph_id: Optional[int] = None,
    cpp_wrapper: bool = False,
    aot_mode: bool = False,
    is_inference: bool = False,
    layout_opt: Optional[bool] = None,
    extern_node_serializer: Optional[Callable[[List[ExternKernelNode]], Any]] = None,
) -> Union[CompiledFxGraph, str]:
    static_input_idxs = static_input_idxs or ()

    scheme: FxCompile = _InProcessFxCompile()
    if should_use_fx_graph_async_compile():
        try:
            FxGraphCache._check_for_hop(gm)

            if aot_mode:
                # TODO: For now skip aot_mode. To handle this we need to detect
                # the output being a filename which we need to transfer back on
                # output.
                raise BypassFxGraphCache("aot_mode not supported for async compile")

            # TODO: For remote could use some heuristics to determine if we
            # think the overhead of sending the graph to a remote worker will be
            # more than just compiling ourselves.

            # scheme = _DebugFileFxCompile()
            # scheme = _DebugFxCompile()
            scheme = _SubprocessFxCompile()
        except BypassFxGraphCache as e:
            log.debug("Skipping async compile: %s", e)

    if isinstance(scheme, _FxCompileSync):
        return scheme.codegen_and_compile_sync(
            gm,
            example_inputs,
            cudagraphs=cudagraphs,
            static_input_idxs=static_input_idxs,
            is_backward=is_backward,
            graph_id=graph_id,
            cpp_wrapper=cpp_wrapper,
            aot_mode=aot_mode,
            is_inference=is_inference,
            layout_opt=layout_opt,
            extern_node_serializer=extern_node_serializer,
        )
    else:
        future = scheme.codegen_and_compile(
            gm,
            example_inputs,
            cudagraphs=cudagraphs,
            static_input_idxs=static_input_idxs,
            is_backward=is_backward,
            graph_id=graph_id,
            cpp_wrapper=cpp_wrapper,
            aot_mode=aot_mode,
            is_inference=is_inference,
            layout_opt=layout_opt,
            extern_node_serializer=extern_node_serializer,
        )
        # TODO: do we need to worry about them already having an event loop? Add
        # a test for calling this from within an async function?
        return asyncio.run(future)

=======
                return CompiledFxGraph(
                    compiled_fn,
                    graph,
                    gm,
                    output_strides,
                    V.graph.disable_cudagraphs_reason,
                    metrics_helper.get_deltas(),
                    counters["inductor"] - inductor_counters,
                    cudagraphs,
                    example_inputs,
                    static_input_idxs,
                    graph_kwargs,
                    inputs_to_check,
                    boxed_forward_device_index,
                )

>>>>>>> e37fd557

def get_input_idxs_to_check(
    inputs: Sequence[InputType],
    static_input_idxs: Sequence[int],
) -> Sequence[int]:
    """
    This function runs at compile time, and generates a list of indices for which we
    might need to do a copy to preserve alignment requirements.
    """
    ids_to_check = []

    for i, input in enumerate(inputs):
        if not isinstance(input, torch.Tensor):
            # non-tensors don't need alignment
            continue
        if not is_gpu(input.device.type):
            # right now we only care for gpu tensors
            continue
        with maybe_get_suppress_shape_guards_ctx():
            # suppress guards so that tensor_is_aligned and should_assume_input_aligned
            # do not add guards on input's storage offset
            if i in static_input_idxs and tensor_is_aligned(input):
                continue
            if not should_assume_input_aligned(input):
                continue

        # if we get here, then
        # (a) our triton code assumes that the input is aligned
        # (b) we can't be sure ahead of time that the input will actually be aligned.
        # therefore, at runtime, we'll need to check that the input is aligned
        # (and if not, clone it to make it aligned.)
        ids_to_check.append(i)

    return ids_to_check


def cudagraphify(
    model: Callable[..., Any],
    static_input_idxs: Sequence[int] = (),
    *,
    device_index: int,
    stack_traces: List[Optional[str]],
    is_backward: bool,
    is_inference: bool,
    constants: Tuple[torch.Tensor, ...] = (),
    placeholders: Sequence[PlaceholderInfo] = (),
    mutated_input_idxs: Tuple[int, ...] = (),
) -> Callable[..., Any]:
    from torch._inductor.cudagraph_trees import (
        cudagraphify_impl as new_cudagraphify_impl,
    )

    cudagraphify_fn: Callable[..., Any]
    if config.triton.cudagraph_trees:
        cudagraphify_fn = functools.partial(
            new_cudagraphify_impl,
            device_index=device_index,
            stack_traces=stack_traces,
            is_backward=is_backward,
            is_inference=is_inference,
            constants=constants,
            placeholders=placeholders,
            mutated_input_idxs=mutated_input_idxs,
        )
    else:
        cudagraphify_fn = cudagraphify_impl

    compiled_fn = None

    def run(new_inputs: Sequence[InputType]) -> Any:
        nonlocal compiled_fn
        if compiled_fn is None:
            with dynamo_utils.dynamo_timed(
                "cudagraphify",
                log_pt2_compile_event=True,
            ), dynamo_utils.preserve_rng_state():
                compiled_fn = cudagraphify_fn(model, new_inputs, static_input_idxs)
        return compiled_fn(new_inputs)

    return run


def static_input(x: torch.Tensor) -> torch.Tensor:
    """
    Copy and input while preserving strides
    """
    return torch.empty_strided(x.size(), x.stride(), dtype=x.dtype, device=x.device)


def index_expanded_dims_and_copy_(
    dst: torch.Tensor,
    src: torch.Tensor,
    expanded_dims: List[int],
) -> None:
    "Index into expanded dimensions of both dst and src then copy_"
    dst = index_expanded_dims(dst, expanded_dims)
    src = index_expanded_dims(src, expanded_dims)
    dst.copy_(src)


def cudagraphify_impl(
    model: Callable[..., Any],
    inputs: List[torch.Tensor],
    static_input_idxs: Sequence[int] = (),
) -> Callable[[List[InputType]], Any]:
    """
    Assumes inputs[static_input_idxs[i]] are always the same memory address
    """
    check_input_idxs = get_input_idxs_to_check(inputs, static_input_idxs)  # type: ignore[arg-type]
    static_input_idxs: OrderedSet[int] = OrderedSet(
        remove_unaligned_input_idxs(inputs, static_input_idxs)  # type: ignore[arg-type]
    )
    copy_misaligned_inputs(inputs, check_input_idxs)  # type: ignore[arg-type]

    assert isinstance(inputs, list)

    inps_expanded_dims = [
        get_expanded_dims(x) if idx not in static_input_idxs else []
        for idx, x in enumerate(inputs)
    ]

    # allocate static tensor inputs
    static_inputs = [
        x
        if not isinstance(x, torch.Tensor)
        else static_input(x)
        if idx not in static_input_idxs
        else x.detach()
        for idx, x in enumerate(inputs)
    ]

    # copy over input values for fresh allocations
    for idx, (x, expanded_dims) in enumerate(zip(inputs, inps_expanded_dims)):
        if isinstance(x, torch.Tensor) and idx not in static_input_idxs:
            index_expanded_dims_and_copy_(static_inputs[idx], x, expanded_dims)

    # warmup
    torch.cuda.synchronize()
    stream = torch.cuda.Stream()
    stream.wait_stream(torch.cuda.current_stream())
    # copy static_inputs because it will be cleared in model
    with torch.cuda.stream(stream):
        model(list(static_inputs))
    stream.synchronize()
    torch.cuda.current_stream().wait_stream(stream)
    torch.cuda.synchronize()

    # record
    graph = torch.cuda.CUDAGraph()
    with torch.cuda.graph(graph, stream=stream, capture_error_mode="thread_local"):
        static_outputs = model(list(static_inputs))
    if not isinstance(static_outputs, (list, tuple)):
        static_outputs = (static_outputs,)

    if config.size_asserts:

        def run(new_inputs: List[InputType]) -> Callable[[List[InputType]], Any]:
            assert len(static_inputs) == len(new_inputs)
            for idx, (dst, src, expanded_dims) in enumerate(
                zip(static_inputs, new_inputs, inps_expanded_dims)
            ):
                if not isinstance(dst, torch.Tensor):
                    continue
                assert isinstance(src, torch.Tensor)
                if idx in static_input_idxs:
                    assert dst.data_ptr() == src.data_ptr()
                else:
                    # TODO - could make one single op of multiple slices
                    # and avoid dispatch.
                    # Could also pre-index the `dst` tensors
                    index_expanded_dims_and_copy_(dst, src, expanded_dims)
            new_inputs.clear()
            graph.replay()
            return static_outputs

    else:
        copy_indices = [
            idx for idx in range(len(static_inputs)) if idx not in static_input_idxs
        ]

        def run(new_inputs: List[InputType]) -> Callable[[List[InputType]], Any]:
            for idx in copy_indices:
                expanded_dims = inps_expanded_dims[idx]
                src = new_inputs[idx]
                assert isinstance(src, torch.Tensor)
                index_expanded_dims_and_copy_(static_inputs[idx], src, expanded_dims)
            new_inputs.clear()
            graph.replay()
            return static_outputs

    return align_inputs_from_check_idxs(run, check_input_idxs)


def compile_fx_aot(
    model_: GraphModule,
    example_inputs_: List[InputType],
    inner_compile: _CompileFxCallable = compile_fx_inner,
    config_patches: Optional[Dict[str, str]] = None,
) -> Union[List[str], str]:
    assert isinstance(model_, GraphModule), model_

    config_patches: Dict[str, Any] = (
        {"cpp_wrapper": True}
        if config_patches is None
        else {**config_patches, "cpp_wrapper": True}
    )

    output_path = config_patches.get(
        "aot_inductor.output_path", config.aot_inductor.output_path
    )

    if output_path:
        assert not output_path.endswith(".pt2"), (
            "The output path for aot_compile should not have an extension with .pt2 "
            "this is for specifying the output path for the .so in AOTInductor. "
            "If you would like to package the AOTInductor generated files "
            "into a pt2, please call `torch._inductor.aoti_compile_and_package`."
        )
    else:
        config_patches = {
            **config_patches,
            "aot_inductor.output_path": code_hash(model_.code),
        }

    extern_node_serializer = config_patches.pop("extern_node_serializer", None)
    saved_compile_id = model_.meta.get("dynamo_compile_id", None)
    saved_compile_context = torch._guards.CompileContext(saved_compile_id)
    with V.set_aot_compilation(True), torch._guards.compile_context(
        saved_compile_context
    ):
        compiled_artifacts = compile_fx(
            model_,
            example_inputs_,
            inner_compile=functools.partial(
                inner_compile,
                aot_mode=True,
                extern_node_serializer=extern_node_serializer,
            ),
            config_patches=config_patches,
        )

        assert isinstance(compiled_artifacts, CompiledAOTI)

        return compiled_artifacts.filename


_graph_counter = count(0)


def fw_compiler_freezing(
    aot_autograd_model: GraphModule,
    aot_example_inputs: Sequence[InputType],
    dynamo_model: GraphModule,
    num_example_inputs: int,
    inner_compile: Callable[..., Any],
    cudagraphs: BoxedBool,
    graph_id: int,
    forward_device: BoxedDeviceIndex,
) -> Callable[[List[object]], Sequence[torch.Tensor]]:
    from torch._inductor.freezing import convert_conv_weights_to_channels_last, freeze

    # partition_fn won't be called
    _recursive_joint_graph_passes(aot_autograd_model)

    layout_opt = GraphLowering.decide_layout_opt(aot_autograd_model, is_inference=True)
    if layout_opt:
        # make sure meta['val'] is properly setup
        fake_tensor_prop(aot_autograd_model, aot_example_inputs, True)
        convert_conv_weights_to_channels_last(aot_autograd_model)

    opt_model, preserved_arg_indices = freeze(
        dynamo_model,
        aot_autograd_model,
        aot_example_inputs,  # type: ignore[arg-type]
    )

    setattr(opt_model, "_has_frozen_params", True)  # noqa: B010

    aot_example_inputs = [aot_example_inputs[ind] for ind in preserved_arg_indices]
    num_fixed = len(preserved_arg_indices) - num_example_inputs

    fake_mode = detect_fake_mode(aot_example_inputs)

    # for freezing, all graph outputs should be user visible
    *_, model_outputs_node = opt_model.graph.nodes
    model_outputs = model_outputs_node.args[0]
    model_outputs_node.meta["user_visible_output_idxs"] = [
        idx for idx, n in enumerate(model_outputs) if isinstance(n, torch.fx.Node)
    ]

    static_input_idxs = list(range(num_fixed))
    wrapper_new_args_unwrapped_indices: List[int] = []
    # constant params will be real tensors, not fake
    tracing_context = torch._guards.TracingContext.try_get()
    unwrapped_args_offsets = [0]
    max_offset_idx = 0
    if tracing_context is not None:
        assert tracing_context.params_flat_unwrap_subclasses is not None
        params_flat_unwrap = tracing_context.params_flat_unwrap_subclasses
        max_offset_idx = max(0, len(params_flat_unwrap) - 1)
        preserved_indices_params_flat = set()
        unwrapped_idxs = tracing_context.params_unwrapped_to_flat_index
        assert unwrapped_idxs is not None
        current_offset = 0
        if len(params_flat_unwrap) > 0:
            unwrapped_args_offsets = []

        for i in range(len(params_flat_unwrap)):
            if i not in preserved_arg_indices:
                params_flat_unwrap[i] = None
                if i > 0 and unwrapped_idxs[i] == unwrapped_idxs[i - 1]:
                    current_offset += 1
            else:
                preserved_indices_params_flat.add(unwrapped_idxs[i])
            unwrapped_args_offsets.append(current_offset)

        # Deallocate wrapped params, if all subelements were deallocated
        assert tracing_context.params_flat is not None
        for i in range(len(tracing_context.params_flat)):
            if i not in preserved_indices_params_flat:
                tracing_context.params_flat[i] = None

        if tracing_context.fw_metadata:
            static_input_idxs += tracing_context.fw_metadata.static_input_indices

    with mock.patch.object(fake_mode, "allow_non_fake_inputs", True):
        optimized_function = inner_compile(
            opt_model,
            aot_example_inputs,
            static_input_idxs=static_input_idxs,
            cudagraphs=cudagraphs,
            graph_id=graph_id,
            is_inference=True,
            boxed_forward_device_index=forward_device,
            layout_opt=layout_opt,
        )

    # aot_inductor codegens a call that takes in just the inputs, so we don't return a wrapper
    # that drops constant-ified params
    if V.aot_compilation is True:
        return optimized_function

    def wrapper(args: List[object]) -> Sequence[torch.Tensor]:
        args_new = [
            args[i - unwrapped_args_offsets[min(i, max_offset_idx)]]
            for i in preserved_arg_indices
        ]
        args.clear()
        return optimized_function(args_new)

    wrapper._boxed_call = True  # type: ignore[attr-defined]

    return wrapper


def get_cpp_wrapper_config() -> Dict[str, object]:
    return {
        # Set autotune_at_compile_time to True as default if the option is not explicitly set
        "triton.autotune_at_compile_time": config.triton.autotune_at_compile_time
        if config.triton.autotune_at_compile_time is not None
        else True,
        "triton.autotune_cublasLt": False,
        "triton.cudagraphs": False,  # TODO: to be removed
        "triton.store_cubin": True,
    }


def get_cuda_device_context(gm: torch.fx.GraphModule) -> ContextManager[None]:
    """
    Returns a cuda device context manager if there is a single device in the graph
    """
    if not torch.cuda.is_available():
        return contextlib.nullcontext()

    placeholder_nodes = gm.graph.find_nodes(op="placeholder")
    input_devices: OrderedSet[torch.device] = OrderedSet(
        node.meta["val"].device
        for node in placeholder_nodes
        if isinstance(node.meta.get("val"), torch.Tensor)
    )

    out_devices: OrderedSet[torch.device] = OrderedSet(
        arg.meta["val"].device
        for arg in output_node(gm).args[0]
        if isinstance(arg, fx.Node) and isinstance(arg.meta.get("val"), torch.Tensor)
    )
    cuda_devices: OrderedSet[torch.device] = OrderedSet(
        device for device in (input_devices | out_devices) if device.type == "cuda"
    )

    return (
        torch.cuda.device(next(iter(cuda_devices)))  # type: ignore[return-value]
        if len(cuda_devices) == 1
        else contextlib.nullcontext()
    )


def compile_fx(
    model_: GraphModule,
    example_inputs_: Sequence[InputType],
    inner_compile: Callable[..., OutputCode] = compile_fx_inner,
    config_patches: Optional[Dict[str, Any]] = None,
    decompositions: Optional[Dict[OpOverload, Callable[..., Any]]] = None,
) -> Union[Callable[[List[object]], Sequence[torch.Tensor]], str, List[str]]:
    """
    Main entry point for compiling given FX graph.  Despite the fact that this
    lives in :mod:`torch._inductor`, this function is responsible for calling
    into AOT Autograd (and we will eventually get a callback to
    ``inner_compile`` to perform actual compilation.  In other words, this
    function orchestrates end-to-end compilation for the inductor backend when
    you use :func:`torch.compile`.

    NB: This function TAKES OWNERSHIP of the input ``model_`` and can potentially
    mutate it!  Make a copy if you need to preserve the original GraphModule.
    """

    # Some arguments trigger a recursive call to compile_fx.  Handle these
    # short circuits first, before anything else

    if config_patches:
        with config.patch(config_patches):
            return compile_fx(
                model_,
                example_inputs_,
                # need extra layer of patching as backwards is compiled out of scope
                inner_compile=config.patch(config_patches)(inner_compile),
                decompositions=decompositions,
            )

    # TODO: This probably shouldn't be a recursive call
    if config.cpp_wrapper:
        with config.patch(
            {
                "cpp_wrapper": False,  # reset to break recursive call to compile_fx
                **get_cpp_wrapper_config(),
            }
        ), V.set_real_inputs(example_inputs_):
            inputs_: Sequence[InputType] = example_inputs_

            if isinstance(model_, GraphModule):
                fake_inputs = [
                    node.meta.get("val")
                    for node in model_.graph.nodes
                    if node.op == "placeholder"
                ]
                # Replace non-tensor (constant) inputs with Nones, since these are not being
                # used anyways by the graph
                fake_inputs = [
                    inp if isinstance(inp, torch.Tensor) else None
                    for inp in fake_inputs
                ]

                if any(v is not None for v in fake_inputs):
                    # Validate devices before switching to fake tensors.
                    for idx, fi, i in zip(count(), fake_inputs, inputs_):
                        if fi is not None:
                            assert isinstance(i, torch.Tensor)
                            if fi.device != i.device:
                                raise ValueError(
                                    f"Device mismatch between fake input and example input at position #{idx}: "
                                    f"{fi.device} vs {i.device}. If the model was exported via torch.export(), "
                                    "make sure torch.export() and torch.aot_compile() run on the same device."
                                )
                    inputs_ = fake_inputs  # type: ignore[assignment]
            return compile_fx(
                model_,
                inputs_,
                inner_compile=functools.partial(inner_compile, cpp_wrapper=True),
                decompositions=decompositions,
            )

    recursive_compile_fx = functools.partial(
        compile_fx,
        inner_compile=inner_compile,
        decompositions=decompositions,
    )

    if not graph_returns_tuple(model_):
        return make_graph_return_tuple(
            model_,
            example_inputs_,
            recursive_compile_fx,
        )

    if isinstance(model_, GraphModule) and isinstance(
        model_.graph._codegen, _PyTreeCodeGen
    ):
        # this graph is the result of dynamo.export()
        return handle_dynamo_export_graph(
            model_,
            example_inputs_,
            recursive_compile_fx,
        )

    # Do the actual work

    with _use_lazy_graph_module(
        dynamo_config.use_lazy_graph_module
    ), enable_python_dispatcher():
        # Pre-grad passes cannot be run if we weren't given a GraphModule.
        # Dynamo will always produce a GraphModule, but this handles cases
        # where a user directly passes a plain Module with the intention of
        # having AOTAutograd trace it.
        # TODO: Get rid of this?
        if isinstance(model_, GraphModule):
            model_ = _recursive_pre_grad_passes(model_, example_inputs_)

        # TODO: Move this before recursive pre-grad passes
        # NB: This short circuit never occurs for Dynamo produced graphs
        # (which are pre-flattened)
        if any(isinstance(x, (list, tuple, dict)) for x in example_inputs_):
            return flatten_graph_inputs(
                model_,
                example_inputs_,
                recursive_compile_fx,
            )

        assert not config._raise_error_for_testing

        num_example_inputs = len(example_inputs_)

        # Although cudagraphs may have been enabled via config, various
        # conditions (which are tested within the bowels of Inductor) may
        # force cudagraphs to be disabled.  This mutable box lets us retrieve
        # the final determination if cudagraphs actually can be used or not.
        cudagraphs = BoxedBool(config.triton.cudagraphs)

        # See [Backward Generation Handling]
        forward_device = BoxedDeviceIndex(None)

        # TODO: The modern style is to use CompileId from TracingContext to
        # identify Inductor compilation.  However, this CompileId cannot
        # uniquely identify multiple Inductor compilations that arise from
        # DDPOptimizer
        graph_id = next(_graph_counter)

        decompositions = (
            decompositions if decompositions is not None else select_decomp_table()
        )

        def fw_compiler_base(
            model: GraphModule,
            example_inputs: List[InputType],
            is_inference: bool,
        ) -> OutputCode:
            with dynamo_utils.dynamo_timed("compile_fx.<locals>.fw_compiler_base"):
                if is_inference:
                    # partition_fn won't be called
                    _recursive_joint_graph_passes(model)

                fixed = torch._inductor.utils.num_fw_fixed_arguments(
                    num_example_inputs, len(example_inputs)
                )

                model_outputs_node = output_node(model)
                if config.keep_output_stride:
                    model_outputs = pytree.arg_tree_leaves(*model_outputs_node.args)
                    num_model_outputs = len(model_outputs)

                    context = torch._guards.TracingContext.try_get()
                    # See Note [User Outputs in the inductor graph]
                    if context is not None and context.fw_metadata and not is_inference:
                        original_output_start_index = (
                            context.fw_metadata.num_mutated_inp_runtime_indices
                        )
                    else:
                        original_output_start_index = 0

                    if isinstance(model_, GraphModule):
                        *_, orig_model_outputs_node = model_.graph.nodes
                        assert orig_model_outputs_node.op == "output"
                        orig_model_outputs, _ = pytree.tree_flatten(
                            orig_model_outputs_node.args
                        )
                        num_orig_model_outputs = len(orig_model_outputs)
                    else:
                        num_orig_model_outputs = num_model_outputs

                    assert num_orig_model_outputs <= num_model_outputs

                    # Note [User Outputs in the inductor graph]
                    # We makes the following assumption
                    # For inference
                    #   len(orig_model_outputs) == len(model_outputs)
                    # For training
                    #   len(orig_model_outputs) <= len(model_outputs)
                    # During training, most of the time the model_outputs starts with
                    # original module's outputs followed by saved activations.
                    # But this can be not true if the model have inplace updated tensors.
                    # AOTAutograd will make those tensors being returned before the original
                    # module's output.
                    # To make things safe, we'll use original_output_start_index field
                    # set by AOTAutograd to decide where the original module outputs start.
                    orig_output_end_idx = (
                        original_output_start_index + num_orig_model_outputs
                    )
                    # Sanity check: we are about to splice out the "user" outputs from the full set
                    # of "graph" outputs. Make sure we're within bounds.
                    assert orig_output_end_idx <= num_model_outputs

                    model_outputs_node.meta["user_visible_output_idxs"] = [
                        idx
                        for idx in range(
                            original_output_start_index, orig_output_end_idx
                        )
                        if isinstance(model_outputs[idx], torch.fx.Node)
                    ]
                else:
                    model_outputs_node.meta["user_visible_output_idxs"] = []

                return inner_compile(
                    model,
                    example_inputs,
                    static_input_idxs=get_static_input_idxs(fixed),
                    cudagraphs=cudagraphs,
                    graph_id=graph_id,
                    is_inference=is_inference,
                    boxed_forward_device_index=forward_device,
                )

        fw_compiler = functools.partial(fw_compiler_base, is_inference=False)

        if config.freezing and not torch.is_grad_enabled():
            inference_compiler: Callable[..., Any] = functools.partial(
                fw_compiler_freezing,
                dynamo_model=model_,
                num_example_inputs=num_example_inputs,
                inner_compile=inner_compile,
                cudagraphs=cudagraphs,
                graph_id=graph_id,
                forward_device=forward_device,
            )
        else:
            inference_compiler = functools.partial(fw_compiler_base, is_inference=True)

        def partition_fn(
            gm: GraphModule,
            joint_inputs: Sequence[object],
            **kwargs: object,
        ) -> Tuple[GraphModule, GraphModule]:
            cuda_context = get_cuda_device_context(gm)
            with cuda_context:
                _recursive_joint_graph_passes(gm)
            return min_cut_rematerialization_partition(
                gm, joint_inputs, **kwargs, compiler="inductor"
            )

        @compile_time_strobelight_meta(phase_name="backward")
        def bw_compiler(
            model: GraphModule, example_inputs: List[InputType]
        ) -> OutputCode:
            from torch._dynamo.convert_frame import compile_lock

            with dynamo_utils.dynamo_timed(
                "compile_fx.<locals>.bw_compiler"
            ), compile_lock:
                model_outputs_node = output_node(model)
                if config.bw_outputs_user_visible:
                    model_outputs = pytree.arg_tree_leaves(*model_outputs_node.args)
                    model_outputs_node.meta["user_visible_output_idxs"] = [
                        idx
                        for idx, n in enumerate(model_outputs)
                        if isinstance(n, torch.fx.Node)
                    ]
                else:
                    model_outputs_node.meta["user_visible_output_idxs"] = []

                fixed = count_tangents(model)
                with config.patch(
                    get_cpp_wrapper_config()
                ) if config.cpp_wrapper else contextlib.nullcontext():
                    return inner_compile(
                        model,
                        example_inputs,
                        static_input_idxs=list(range(fixed)),
                        cudagraphs=cudagraphs,
                        is_backward=True,
                        graph_id=graph_id,
                        boxed_forward_device_index=forward_device,
                    )

        fake_mode = detect_fake_mode(
            example_inputs_
        ) or torch._subclasses.FakeTensorMode(allow_non_fake_inputs=True)
        tracing_context = (
            torch._guards.TracingContext.try_get()
            or torch._guards.TracingContext(fake_mode)
        )

        if V.aot_compilation is True:
            with functorch_config.patch(unlift_effect_tokens=True):
                gm, graph_signature = aot_export_module(
                    model_,
                    example_inputs_,
                    trace_joint=False,
                    decompositions=decompositions,
                )
            unlifted_gm = _unlift_graph(model_, gm, graph_signature)
            if "dynamo_flat_name_to_original_fqn" in model_.meta:
                unlifted_gm.meta["dynamo_flat_name_to_original_fqn"] = model_.meta[
                    "dynamo_flat_name_to_original_fqn"
                ]

            if "dynamo_compile_id" in model_.meta:
                unlifted_gm.meta["dynamo_compile_id"] = model_.meta["dynamo_compile_id"]

            # Disable amp as in aot_dispatch_autograd (https://github.com/pytorch/pytorch/pull/86515)
            # In inference_compiler (fw_compiler_base), _recursive_joint_graph_passes will call into
            # _sfdp_init() to register patterns.
            # When fallback_random is set to True, the sdpa patterns will be traced during runtime.
            # If amp is turned on, the traced FP32 patterns will have prims.convert_element_type which
            # will be the same as the generated FP16 patterns.
            disable_amp = torch._C._is_any_autocast_enabled()
            context = (
                torch._C._DisableAutocast if disable_amp else contextlib.nullcontext
            )
            with V.set_fake_mode(fake_mode), compiled_autograd._disable(), context():
                return inference_compiler(unlifted_gm, example_inputs_)

        with V.set_fake_mode(fake_mode), torch._guards.tracing(
            tracing_context
        ), compiled_autograd._disable(), functorch_config.patch(
            unlift_effect_tokens=True
        ):
            return aot_autograd(
                fw_compiler=fw_compiler,
                bw_compiler=bw_compiler,
                inference_compiler=inference_compiler,
                decompositions=decompositions,
                partition_fn=partition_fn,
                keep_inference_input_mutations=True,
                cudagraphs=cudagraphs,
            )(model_, example_inputs_)


def graph_returns_tuple(gm: GraphModule) -> bool:
    """True if a FX graph returns a tuple"""
    if not isinstance(gm, GraphModule):
        return True  # can't check this, assume true
    (rv,) = output_node(gm).args
    if isinstance(rv, (list, tuple)):
        return True
    if (
        isinstance(rv, torch.fx.node.Node)
        and hasattr(rv.target, "_schema")
        and len(rv.target._schema.returns) > 1
        and all(str(ret.type) == "Tensor" for ret in rv.target._schema.returns)
    ):
        # for graphs whose result is one node with multiple outputs
        return True
    return False


def make_graph_return_tuple(
    gm: GraphModule,
    inputs: Sequence[InputType],
    compile_gm: Callable[..., Any],
) -> Callable[..., Any]:
    """
    Mutate gm so it returns a tuple.  This is only needed for graphs
    not created by torchdynamo that return non-tuples.
    """
    node = output_node(gm)
    (rv,) = node.args
    rv, spec = pytree.tree_flatten(rv)
    with gm.graph.inserting_before(node):
        gm.graph.output(rv)
    gm.graph.erase_node(node)
    assert graph_returns_tuple(gm)

    compiled_fn = compile_gm(gm, inputs)

    @functools.wraps(compiled_fn)
    def wrapper(*args: Any, **kwargs: Any) -> Any:
        return pytree.tree_unflatten(compiled_fn(*args, **kwargs), spec)

    return wrapper


def handle_dynamo_export_graph(
    gm: GraphModule,
    inputs: Sequence[InputType],
    compile_gm: Callable[..., Any],
) -> Callable[..., Any]:
    """
    `torch._dynamo.export` embeds pytrees in the FX graph codegen object,
    convert that to a normal FX graph so inductor can compile it.
    """
    codegen = gm.graph._codegen
    gm.graph._codegen = torch.fx.graph.CodeGen()
    gm.recompile()

    compiled_fn = compile_gm(gm, codegen.process_inputs(*inputs))

    @functools.wraps(compiled_fn)  # type: ignore[misc]
    def wrapper(*args: Any) -> Any:
        return codegen.process_outputs(compiled_fn(*codegen.process_inputs(*args)))

    return wrapper


def _check_triton_bf16_support(graph: GraphLowering) -> None:
    def warn_and_skip(device: Optional[torch.device]) -> Never:
        from torch._dynamo.exc import SkipFrame

        assert device is not None

        device_interface = get_interface_for_device(device.type)
        device_props = device_interface.get_device_properties(device)
        warnings.warn(
            f"{device_props.name} does not support bfloat16 compilation natively, skipping"
        )
        raise SkipFrame("BF16 is not supported")

    for node in itertools.chain(graph.graph_inputs.values(), graph.graph_outputs):
        if not isinstance(node, IRNode):
            continue
        device_type = get_device_type(node)
        if (
            not device_type
            or not is_gpu(device_type)
            or node.get_dtype() != torch.bfloat16
        ):
            continue
        # Print warning and skip frame if attempting to compile for bfloat16
        # on device without hardware support for dtype
        device_interface = get_interface_for_device(device_type)
        if device_interface.is_bf16_supported(including_emulation=False):
            return
        warn_and_skip(node.get_device())<|MERGE_RESOLUTION|>--- conflicted
+++ resolved
@@ -1,19 +1,14 @@
 from __future__ import annotations
 
-import asyncio
 import contextlib
 import functools
 import io
 import itertools
 import json
 import logging
-import os
-import queue
 import sys
 import time
 import warnings
-from abc import ABC, abstractmethod
-from dataclasses import dataclass
 from itertools import count
 from typing import (
     Any,
@@ -22,16 +17,14 @@
     Dict,
     Generator,
     List,
-    Mapping,
     Optional,
     Sequence,
     Tuple,
-    Type,
     TYPE_CHECKING,
     TypeVar,
     Union,
 )
-from typing_extensions import Never, override, ParamSpec, Protocol, TypedDict, Unpack
+from typing_extensions import Never, ParamSpec, Protocol, TypedDict, Unpack
 from unittest import mock
 
 import torch._inductor.async_compile  # noqa: F401 required to warm up AsyncCompile pools
@@ -59,38 +52,24 @@
 )
 from torch._functorch import config as functorch_config
 from torch._functorch.aot_autograd import aot_export_module, make_boxed_func
-<<<<<<< HEAD
-from torch._inductor.codecache import (
-    _StrideExprStr,
-    BypassFxGraphCache,
-    code_hash,
-=======
 from torch._inductor.codecache import code_hash, FxGraphCache, output_code_log
 from torch._inductor.cudagraph_utils import BoxedDeviceIndex, PlaceholderInfo
 from torch._inductor.debug import save_args_for_compile_fx_inner
 from torch._inductor.output_code import (
     CompiledAOTI,
->>>>>>> e37fd557
     CompiledFxGraph,
     get_expanded_dims,
     index_expanded_dims,
     OutputCode,
 )
-<<<<<<< HEAD
-from torch._inductor.debug import save_args_for_compile_fx_inner
-from torch._inductor.metrics import CachedMetricsDeltas, CachedMetricsHelper
-=======
->>>>>>> e37fd557
 from torch._inductor.runtime.runtime_utils import cache_dir
 from torch._inductor.utils import (
     BoxedBool,
-    clear_inductor_caches,
     count_tangents,
     fresh_inductor_cache,
     InputType,
     is_gpu,
     should_assume_input_aligned,
-    should_use_fx_graph_async_compile,
     should_use_remote_fx_graph_cache,
     tensor_is_aligned,
 )
@@ -100,7 +79,6 @@
 from torch.fx.experimental.symbolic_shapes import free_unbacked_symbols, SymExprPrinter
 from torch.fx.passes.fake_tensor_prop import FakeTensorProp
 from torch.monitor import _WaitCounter
-from torch.testing._internal.common_utils import DeterministicGuard
 from torch.utils._ordered_set import OrderedSet
 
 from .._dynamo.backends.common import aot_autograd
@@ -131,12 +109,7 @@
 
 
 if TYPE_CHECKING:
-<<<<<<< HEAD
-    import types
-
-=======
     from torch._inductor.output_code import _StrideExprStr
->>>>>>> e37fd557
     from torch._ops import OpOverload
 
     from .ir import ExternKernelNode
@@ -212,12 +185,10 @@
         and not torch.backends.cuda.matmul.allow_tf32
         and torch.cuda.get_device_capability() >= (8, 0)
     ):
-        # TODO: re-enable
-        # warnings.warn(
-        #    "TensorFloat32 tensor cores for float32 matrix multiplication available but not enabled. "
-        #    "Consider setting `torch.set_float32_matmul_precision('high')` for better performance."
-        # )
-        pass
+        warnings.warn(
+            "TensorFloat32 tensor cores for float32 matrix multiplication available but not enabled. "
+            "Consider setting `torch.set_float32_matmul_precision('high')` for better performance."
+        )
 
 
 def _unlift_graph(
@@ -799,28 +770,6 @@
     return compiled_graph
 
 
-<<<<<<< HEAD
-class FxCompile(ABC):
-    @abstractmethod
-    async def codegen_and_compile(
-        self,
-        gm: GraphModule,
-        example_inputs: Sequence[InputType],
-        **kwargs: Unpack[_CompileFxKwargs],
-    ) -> Union[CompiledFxGraph, str]:
-        ...
-
-
-class _FxCompileSync(FxCompile):
-    @override
-    async def codegen_and_compile(
-        self,
-        gm: GraphModule,
-        example_inputs: Sequence[InputType],
-        **kwargs: Unpack[_CompileFxKwargs],
-    ) -> Union[CompiledFxGraph, str]:
-        return self.codegen_and_compile_sync(gm, example_inputs, **kwargs)
-=======
 def fx_codegen_and_compile(
     gm: GraphModule,
     example_inputs: Sequence[InputType],
@@ -862,177 +811,114 @@
 
         if is_tf32_warning_applicable(gm):
             _warn_tf32_disabled()
->>>>>>> e37fd557
-
-    @abstractmethod
-    def codegen_and_compile_sync(
-        self,
-        gm: GraphModule,
-        example_inputs: Sequence[InputType],
-        **kwargs: Unpack[_CompileFxKwargs],
-    ) -> Union[CompiledFxGraph, str]:
-        ...
-
-
-class _InProcessFxCompile(_FxCompileSync):
-    @override
-    def codegen_and_compile_sync(
-        self,
-        gm: GraphModule,
-        example_inputs: Sequence[InputType],
-        *,
-        cudagraphs: Optional[BoxedBool] = None,
-        static_input_idxs: Sequence[int] = (),
-        is_backward: bool = False,
-        graph_id: Optional[int] = None,
-        cpp_wrapper: bool = False,
-        aot_mode: bool = False,
-        is_inference: bool = False,
-        layout_opt: Optional[bool] = None,
-        extern_node_serializer: Optional[
-            Callable[[List[ExternKernelNode]], Any]
-        ] = None,
-    ) -> Union[CompiledFxGraph, str]:
-        if (sleep_sec := config.sleep_sec_TESTING_ONLY) is not None:
-            import time
-
-            log.warning(
-                "Sleeping for %s since sleep_sec_TESTING_ONLY is set", sleep_sec
+
+        inductor_counters = counters["inductor"].copy()
+
+        # lift the maximum depth of the Python interpreter stack
+        # to adapt large/deep models
+        sys.setrecursionlimit(max(sys.getrecursionlimit(), 2000))
+
+        _step_logger()(
+            logging.INFO,
+            "torchinductor compiling "
+            f"{'BACKWARDS' if is_backward else 'FORWARDS'} "
+            f"graph {graph_id}",
+        )
+
+        def log_graph_runnable() -> str:
+            fd = io.StringIO()
+            torch._dynamo.repro.after_aot.save_graph_repro(
+                fd, gm, example_inputs, "inductor", save_dir=None
             )
-            time.sleep(sleep_sec)
+            return fd.getvalue()
+
+        torch._logging.trace_structured(
+            "artifact",
+            metadata_fn=lambda: {
+                "name": "fx_graph_runnable",
+                "encoding": "string",
+            },
+            payload_fn=lambda: log_graph_runnable(),
+        )
+
+        V.debug.fx_graph(gm, example_inputs)
+        # TODO: Should we actually dump this?  It should be redundant with the aot
+        # structured logs...
+        # trace_structured("inductor_input_graph", payload_fn=lambda: gm.print_readable(print_output=False))
+
+        shape_env = shape_env_from_inputs(example_inputs)
+
+        # Convert view to reshape in the graph. This is necessary primarily for
+        # layout optimization. Do it unconditionally for uniformity.
+        #
+        # It's needed because when we do layout optimization, an contiguous tensor
+        # in eager mode may becomes a channels last tensor. A view op previously
+        # can be applied to the contiguous tensor may not be able to be applied
+        # on the channels tensor any more. An error like
+        #   RuntimeError: view size is not compatible with input tensor's size and stride
+        #   (at least one dimension spans across two contiguous subspaces). Use .reshape(...) instead.
+        # will be printed.
+        #
+        # Replace view op to reshape op in this case.
+        # As an example, timm_resnest/botnet26t_256/convnext_base etc. will fail if we don't do this.
+        #
+        # Also this has to be done before FakeTensorProp below to avoid the failed
+        # .view() call.
+        view_to_reshape(gm)
+
+        # It is safe to run FakeTensorProp under no_grad because by the time
+        # we're in inductor, we assume that AOTAutograd has already "taken care"
+        # of autograd, so there should be no more autograd-related API's in the
+        # graph.
+        with torch.no_grad():
+            fake_mode = fake_tensor_prop(gm, example_inputs)
 
         record_original_output_strides(gm)
 
-        with dynamo_utils.preserve_rng_state():
-            if is_tf32_warning_applicable(gm):
-                _warn_tf32_disabled()
-
-            inductor_counters = counters["inductor"].copy()
-
-            # lift the maximum depth of the Python interpreter stack
-            # to adapt large/deep models
-            sys.setrecursionlimit(max(sys.getrecursionlimit(), 2000))
-
-            _step_logger()(
-                logging.INFO,
-                "torchinductor compiling "
-                f"{'BACKWARDS' if is_backward else 'FORWARDS'} "
-                f"graph {graph_id}",
+        # pattern matcher passes might not preserve striding information
+        # on node.meta["val"]. if in the future we rely on these being
+        # correct we will need to fix.
+
+        with V.set_fake_mode(fake_mode):
+            # has some issues with memory in training
+            cuda_context = get_cuda_device_context(gm)
+            with cuda_context:
+                _recursive_post_grad_passes(gm, is_inference=is_inference)
+            V.debug.fx_graph_transformed(gm, example_inputs)
+            post_grad_graphs_log.debug(
+                "%s",
+                lazy_format_graph_code(
+                    "AFTER POST GRAD",
+                    gm,
+                    include_stride=True,
+                    include_device=True,
+                    colored=True,
+                ),
             )
-
-            def log_graph_runnable() -> str:
-                fd = io.StringIO()
-                torch._dynamo.repro.after_aot.save_graph_repro(
-                    fd, gm, example_inputs, "inductor", save_dir=None
+            trace_structured(
+                "inductor_post_grad_graph",
+                payload_fn=lambda: gm.print_readable(
+                    print_output=False, include_stride=True, include_device=True
+                ),
+            )
+            if config.is_fbcode():
+                log_optimus_to_scuba(
+                    extra_logging={"pt2_configs": str(get_patched_config_dict())}
                 )
-                return fd.getvalue()
-
-            torch._logging.trace_structured(
-                "artifact",
-                metadata_fn=lambda: {
-                    "name": "fx_graph_runnable",
-                    "encoding": "string",
-                },
-                payload_fn=lambda: log_graph_runnable(),
-            )
-
-            V.debug.fx_graph(gm, example_inputs)
-            # TODO: Should we actually dump this?  It should be redundant with the aot
-            # structured logs...
-            # trace_structured("inductor_input_graph", payload_fn=lambda: gm.print_readable(print_output=False))
-
-            shape_env = shape_env_from_inputs(example_inputs)
-
-            # Convert view to reshape in the graph. This is necessary primarily for
-            # layout optimization. Do it unconditionally for uniformity.
-            #
-            # It's needed because when we do layout optimization, an contiguous tensor
-            # in eager mode may becomes a channels last tensor. A view op previously
-            # can be applied to the contiguous tensor may not be able to be applied
-            # on the channels tensor any more. An error like
-            #   RuntimeError: view size is not compatible with input tensor's size and stride
-            #   (at least one dimension spans across two contiguous subspaces). Use .reshape(...) instead.
-            # will be printed.
-            #
-            # Replace view op to reshape op in this case.
-            # As an example, timm_resnest/botnet26t_256/convnext_base etc. will fail if we don't do this.
-            #
-            # Also this has to be done before FakeTensorProp below to avoid the failed
-            # .view() call.
-            view_to_reshape(gm)
-
-            # It is safe to run FakeTensorProp under no_grad because by the time
-            # we're in inductor, we assume that AOTAutograd has already "taken care"
-            # of autograd, so there should be no more autograd-related API's in the
-            # graph.
-            with torch.no_grad():
-                fake_mode = fake_tensor_prop(gm, example_inputs)
-
-            # pattern matcher passes might not preserve striding information
-            # on node.meta["val"]. if in the future we rely on these being
-            # correct we will need to fix.
-
-            with V.set_fake_mode(fake_mode):
-                # has some issues with memory in training
-                cuda_context = get_cuda_device_context(gm)
-                with cuda_context:
-                    _recursive_post_grad_passes(gm, is_inference=is_inference)
-                V.debug.fx_graph_transformed(gm, example_inputs)
-                post_grad_graphs_log.debug(
-                    "%s",
-                    lazy_format_graph_code(
-                        "AFTER POST GRAD",
-                        gm,
-                        include_stride=True,
-                        include_device=True,
-                        colored=True,
-                    ),
-                )
-                trace_structured(
-                    "inductor_post_grad_graph",
-                    payload_fn=lambda: gm.print_readable(
-                        print_output=False, include_stride=True, include_device=True
-                    ),
-                )
-                if config.is_fbcode():
-                    log_optimus_to_scuba(
-                        extra_logging={"pt2_configs": str(get_patched_config_dict())}
-                    )
-
-            with V.set_fake_mode(fake_mode), maybe_disable_comprehensive_padding(
-                example_inputs
-            ):
-                const_output_index = None
-                const_graph = None
-                const_code = None
-
-                if aot_mode and config.aot_inductor.use_runtime_constant_folding:
-                    const_gm, const_output_index = split_const_gm(gm)
-
-                    const_graph = GraphLowering(
-                        const_gm,
-                        example_inputs=[],
-                        shape_env=shape_env,
-                        graph_id=graph_id,
-                        cpp_wrapper=cpp_wrapper,
-                        aot_mode=aot_mode,
-                        extern_node_serializer=extern_node_serializer,
-                        is_inference=is_inference,
-                        is_backward=is_backward,
-                        is_const_graph=True,
-                    )
-                    with V.set_graph_handler(const_graph):
-                        assert cpp_wrapper, "AOT mode only supports C++ wrapper"
-                        const_graph.run()
-
-                        const_code, _ = const_graph.codegen_with_cpp_wrapper()
-
-                graph = GraphLowering(
-                    gm,
-                    # example_inputs will be used by AOTInductor to dry-run the generated code for Triton kernel tuning.
-                    # For the forward pass, we have the real inputs to be used as example_inputs. For the backward pass,
-                    # we currently use fake tensors and defake them later.
-                    example_inputs=example_inputs,
+
+        with V.set_fake_mode(fake_mode), maybe_disable_comprehensive_padding(
+            example_inputs
+        ):
+            const_output_index = None
+            const_graph = None
+            const_code = None
+
+            if aot_mode and config.aot_inductor.use_runtime_constant_folding:
+                const_gm, const_output_index = split_const_gm(gm)
+
+                const_graph = GraphLowering(
+                    const_gm,
+                    example_inputs=[],
                     shape_env=shape_env,
                     graph_id=graph_id,
                     cpp_wrapper=cpp_wrapper,
@@ -1040,292 +926,52 @@
                     extern_node_serializer=extern_node_serializer,
                     is_inference=is_inference,
                     is_backward=is_backward,
-                    const_output_index=const_output_index,
-                    const_code=const_code,
-                    const_module=const_graph,
+                    is_const_graph=True,
                 )
-                metrics_helper = metrics.CachedMetricsHelper()
-                with V.set_graph_handler(graph):
-                    graph.run(*example_inputs)
-                    output_strides: List[Optional[Tuple[_StrideExprStr, ...]]] = []
-                    if graph.graph_outputs is not None:
-                        # We'll put the output strides in the compiled graph so we
-                        # can later return them to the caller via TracingContext
-                        p = SymExprPrinter()
-                        for out in graph.graph_outputs:
-                            if (
-                                isinstance(out, IRNode)
-                                and out.has_tensor_output()
-                                and len(free_unbacked_symbols(out.get_stride())) == 0
-                            ):
-                                # Convert to string for eval on the load path
-                                output_strides.append(
-                                    tuple(p.doprint(s) for s in out.get_layout().stride)
-                                )
-                            else:
-                                output_strides.append(None)
-
-                    _check_triton_bf16_support(graph)
-                    compiled_fn = graph.compile_to_fn()
-                    num_bytes, nodes_num_elem, node_runtimes = graph.count_bytes()
-                    metrics.num_bytes_accessed += num_bytes
-                    metrics.node_runtimes += node_runtimes
-                    metrics.nodes_num_elem += nodes_num_elem
-
-                    if (
-                        cudagraphs
-                        and config.triton.cudagraph_skip_dynamic_graphs
-                        and not V.graph.disable_cudagraphs_reason
-                        and torch._inductor.utils.any_is_symbolic(*example_inputs)
-                    ):
-                        stack_trace = None
-                        for node in gm.graph.nodes:
-                            meta_val = node.meta.get("val", None)
-                            if (
-                                node.op == "placeholder"
-                                or not isinstance(meta_val, torch.Tensor)
-                                or not torch._inductor.utils.any_is_symbolic(meta_val)
-                            ):
-                                continue
-
-                            if stack_trace := node.meta.get("stack_trace", None):
-                                break
-                        disable = "graph with symbolic shapes inputs and config.triton.cudagraph_skip_dynamic_graphs=True."
-                        if stack_trace:
-                            disable = f"{disable} Found from {stack_trace}\n"
+                with V.set_graph_handler(const_graph):
+                    assert cpp_wrapper, "AOT mode only supports C++ wrapper"
+                    const_graph.run()
+
+                    const_code, _ = const_graph.codegen_with_cpp_wrapper()
+
+            graph = GraphLowering(
+                gm,
+                # example_inputs will be used by AOTInductor to dry-run the generated code for Triton kernel tuning.
+                # For the forward pass, we have the real inputs to be used as example_inputs. For the backward pass,
+                # we currently use fake tensors and defake them later.
+                example_inputs=example_inputs,
+                shape_env=shape_env,
+                graph_id=graph_id,
+                cpp_wrapper=cpp_wrapper,
+                aot_mode=aot_mode,
+                extern_node_serializer=extern_node_serializer,
+                is_inference=is_inference,
+                is_backward=is_backward,
+                const_output_index=const_output_index,
+                const_code=const_code,
+                const_module=const_graph,
+            )
+            metrics_helper = metrics.CachedMetricsHelper()
+            with V.set_graph_handler(graph):
+                graph.run(*example_inputs)
+                output_strides: List[Optional[Tuple[_StrideExprStr, ...]]] = []
+                if graph.graph_outputs is not None:
+                    # We'll put the output strides in the compiled graph so we
+                    # can later return them to the caller via TracingContext
+                    p = SymExprPrinter()
+                    for out in graph.graph_outputs:
+                        if (
+                            isinstance(out, IRNode)
+                            and out.has_tensor_output()
+                            and len(free_unbacked_symbols(out.get_stride())) == 0
+                        ):
+                            # Convert to string for eval on the load path
+                            output_strides.append(
+                                tuple(p.doprint(s) for s in out.get_layout().stride)
+                            )
                         else:
-                            disable = f"{disable}\n"
-                        V.graph.disable_cudagraphs_reason = disable
-
-                    if cudagraphs and not V.graph.disable_cudagraphs_reason:
-                        maybe_incompat_node = get_first_incompatible_cudagraph_node(gm)
-                        if maybe_incompat_node:
-                            disable = f"disabling cudagraphs due to incompatible op {maybe_incompat_node.target}"
-                            if stack_trace := maybe_incompat_node.meta.get(
-                                "stack_trace", None
-                            ):
-                                disable = f"{disable} Found from {stack_trace}\n"
-                            V.graph.disable_cudagraphs_reason = disable
-
-                    if V.aot_compilation is True:
-                        return compiled_fn
-
-                    if cudagraphs and not V.graph.disable_cudagraphs_reason:
-                        from torch._inductor.cudagraph_utils import (
-                            check_lowering_disable_cudagraph,
-                        )
-
-                        V.graph.disable_cudagraphs_reason = (
-                            check_lowering_disable_cudagraph(
-                                V.graph.device_node_mapping
-                            )
-                        )
-
-                    compiled_graph = CompiledFxGraph(
-                        compiled_fn,
-                        graph,
-                        gm,
-                        output_strides,
-                        V.graph.disable_cudagraphs_reason,
-                        metrics_helper.get_deltas(),
-                        counters["inductor"] - inductor_counters,
-                    )
-
-            return compiled_graph
-
-
-def _current_fake_mode() -> torch._subclasses.FakeTensorMode:
-    fake_mode = None
-    if context := torch._guards.TracingContext.try_get():
-        fake_mode = context.fake_mode
-    if fake_mode is not None:
-        return fake_mode
-
-    shape_env = torch.fx.experimental.symbolic_shapes.ShapeEnv()
-    return torch._subclasses.FakeTensorMode(shape_env=shape_env)
-
-
-# From parent -> subprocess
-@dataclass
-class _WireProtocolInput:
-    gm: torch.fx.GraphModule
-    example_inputs: Sequence[InputType]
-    kwargs: _CompileFxKwargs
-    # aot_graph_name: Optional[str] = dataclasses.field(default=None)
-    tracing_context: Optional[torch._guards.TracingContext]
-    config: Dict[str, object]
-    # TODO: Ugh - what other random state are we missing?
-    deterministic_guard: DeterministicGuard
-    logger_state: _LoggerState
-
-    def serialize(self) -> _WireProtocolPickledInput:
-        from torch.fx._graph_pickler import _SubprocPickler
-
-        return _WireProtocolPickledInput(_SubprocPickler.dumps(self))
-
-
-@dataclass
-class _WireProtocolPickledInput:
-    value: bytes
-
-    def deserialize(self) -> _WireProtocolInput:
-        from torch.fx._graph_pickler import _SubprocUnpickler, _UnpickleState
-
-        fake_mode = _current_fake_mode()
-        state = _UnpickleState(fake_mode)
-        result = _SubprocUnpickler.loads(self.value, state)
-        assert isinstance(result, _WireProtocolInput)
-        return result
-
-
-# From subprocess -> parent
-@dataclass
-class _WireProtocolOutput:
-    graph: Union[CompiledFxGraph, str]
-    metrics: CachedMetricsDeltas
-    logs: List[logging.LogRecord]
-
-    def serialize(self) -> _WireProtocolPickledOutput:
-        from torch.fx._graph_pickler import _SubprocPickler
-
-        if isinstance(self.graph, CompiledFxGraph):
-            self.graph.prepare_for_serialization()
-        return _WireProtocolPickledOutput(_SubprocPickler.dumps(self))
-
-
-@dataclass
-class _WireProtocolPickledOutput:
-    value: bytes
-
-    def deserialize(self, gm: Optional[GraphModule]) -> _WireProtocolOutput:
-        from torch.fx._graph_pickler import _SubprocUnpickler, _UnpickleState
-
-        fake_mode = _current_fake_mode()
-        state = _UnpickleState(fake_mode)
-        result = _SubprocUnpickler.loads(self.value, state)
-        assert isinstance(result, _WireProtocolOutput)
-        if isinstance(result.graph, CompiledFxGraph):
-            # NOTE: This is kind of slow in the async case. Check that it's
-            # just the first time - probably from loading torch itself in
-            # the subprocess.
-            result.graph.after_deserialization(gm)
-        return result
-
-
-class _LoggerState:
-    loggers: Dict[str, int]
-    # This should be None outside of enter/exit
-    _cap: Optional[_CapturedLogs] = None
-
-    def __init__(self) -> None:
-        # Mapping from logger name to level.
-        self.loggers = {}
-
-        # logging.getHandlerNames()/getHandlerByName() doesn't exist until 3.12
-        root = logging.getLogger("torch._inductor")
-        logging._acquireLock()  # type: ignore[attr-defined]
-        try:
-            for name, handler in root.manager.loggerDict.items():
-                # We only want to track torch._inductor logging
-                if not name.startswith("torch._inductor"):
-                    continue
-                # If this handler propagates then assume we'll track its parent
-                if not isinstance(handler, logging.Logger):
-                    # Assume that Placeholders propagate
-                    continue
-                if handler.propagate:
-                    continue
-                self.loggers[name] = handler.level
-        finally:
-            logging._releaseLock()  # type: ignore[attr-defined]
-
-    def __enter__(self) -> _CapturedLogs:
-        assert self._cap is None
-        self._cap = _CapturedLogs(self)
-        self._cap.apply()
-        return self._cap
-
-    def __exit__(
-        self,
-        exc_type: Optional[Type[BaseException]],
-        exc_value: Optional[BaseException],
-        traceback: Optional[types.TracebackType],
-    ) -> None:
-        assert self._cap is not None
-        self._cap.remove()
-
-
-class _CapturedLogs:
-    state: _LoggerState
-    queue: queue.Queue[logging.LogRecord]
-    handlers: Optional[Dict[str, logging.Handler]]
-
-    def __init__(self, state: _LoggerState) -> None:
-        self.state = state
-        # A queue of the log entries
-        # TODO: For memory purposes should we log to a file and then respond with that?
-        self.queue = queue.Queue(-1)
-        # Mapping from name to handler (only valid when applied)
-        self.handlers = None
-
-    def remove(self) -> None:
-        assert self.handlers is not None
-        handlers, self.handlers = self.handlers, None
-        for name, handler in handlers.items():
-            logger = logging.getLogger(name)
-            logger.removeHandler(handler)
-
-    def apply(self) -> None:
-        from logging.handlers import QueueHandler
-
-        assert self.handlers is None
-        self.handlers = {}
-        for name, level in self.state.loggers.items():
-            logger = logging.getLogger(name)
-            handler = QueueHandler(self.queue)
-            self.handlers[name] = handler
-            logger.addHandler(handler)
-            if level != logging.NOTSET:
-                logger.setLevel(level)
-
-
-class _FxCompileSerialized(FxCompile):
-    @override
-    async def codegen_and_compile(
-        self,
-        gm: GraphModule,
-        example_inputs: Sequence[InputType],
-        **kwargs: Unpack[_CompileFxKwargs],
-    ) -> Union[CompiledFxGraph, str]:
-        context = torch._guards.TracingContext.try_get()
-        deterministic_guard = DeterministicGuard._current_state()
-        logger_state = _LoggerState()
-
-        try:
-            input = _WireProtocolInput(
-                gm,
-                example_inputs,
-                kwargs,
-                context,
-                config.save_config_portable(),
-                deterministic_guard,
-                logger_state,
-            ).serialize()
-        except (AttributeError, BypassFxGraphCache):
-            # For example: AttributeError: Can't pickle local object
-            # 'make_opaque_unary_fn.<locals>.OpaqueUnaryFn'
-
-            # TODO: scuba record about not being able to do this?
-            log.debug("Unable to pickle input graph or example inputs", exc_info=True)
-
-            # Fallback to in-process
-            return _InProcessFxCompile().codegen_and_compile_sync(
-                gm, example_inputs, **kwargs
-            )
-
-<<<<<<< HEAD
-        output = (await self._send_to_child(input)).deserialize(gm)
-=======
+                            output_strides.append(None)
+
                 _check_triton_bf16_support(graph)
 
                 # TODO: The switching between AOT mode and not here is a bit
@@ -1374,15 +1020,42 @@
                 metrics.num_bytes_accessed += num_bytes
                 metrics.node_runtimes += node_runtimes
                 metrics.nodes_num_elem += nodes_num_elem
->>>>>>> e37fd557
-
-        self._postprocess(output)
-
-<<<<<<< HEAD
-        # TODO: Do we need to figure out what changed in TracingContext in the child and plumb that back up to the parent?
-
-        return output.graph
-=======
+
+                if (
+                    cudagraphs
+                    and config.triton.cudagraph_skip_dynamic_graphs
+                    and not V.graph.disable_cudagraphs_reason
+                    and torch._inductor.utils.any_is_symbolic(*example_inputs)
+                ):
+                    stack_trace = None
+                    for node in gm.graph.nodes:
+                        meta_val = node.meta.get("val", None)
+                        if (
+                            node.op == "placeholder"
+                            or not isinstance(meta_val, torch.Tensor)
+                            or not torch._inductor.utils.any_is_symbolic(meta_val)
+                        ):
+                            continue
+
+                        if stack_trace := node.meta.get("stack_trace", None):
+                            break
+                    disable = "graph with symbolic shapes inputs and config.triton.cudagraph_skip_dynamic_graphs=True."
+                    if stack_trace:
+                        disable = f"{disable} Found from {stack_trace}\n"
+                    else:
+                        disable = f"{disable}\n"
+                    V.graph.disable_cudagraphs_reason = disable
+
+                if cudagraphs and not V.graph.disable_cudagraphs_reason:
+                    maybe_incompat_node = get_first_incompatible_cudagraph_node(gm)
+                    if maybe_incompat_node:
+                        disable = f"disabling cudagraphs due to incompatible op {maybe_incompat_node.target}"
+                        if stack_trace := maybe_incompat_node.meta.get(
+                            "stack_trace", None
+                        ):
+                            disable = f"{disable} Found from {stack_trace}\n"
+                        V.graph.disable_cudagraphs_reason = disable
+
                 if V.aot_compilation is True:
                     assert isinstance(compiled_fn, (str, list))
                     return CompiledAOTI(compiled_fn)
@@ -1392,263 +1065,11 @@
                     from torch._inductor.cudagraph_utils import (
                         check_lowering_disable_cudagraph,
                     )
->>>>>>> e37fd557
-
-    @abstractmethod
-    async def _send_to_child(
-        self, pickled_input: _WireProtocolPickledInput
-    ) -> _WireProtocolPickledOutput:
-        # The implementation of this should transfer `input` to the child, call
-        # `_run_in_child(input)` and transfer the result back.
-        ...
-
-<<<<<<< HEAD
-    def _postprocess(self, output: _WireProtocolOutput) -> None:
-        pass
-
-    @classmethod
-    def _run_in_child(
-        cls,
-        pickled_input: _WireProtocolPickledInput,
-        extra_env: Optional[Mapping[str, str]] = None,
-    ) -> _WireProtocolPickledOutput:
-        metrics = CachedMetricsHelper()
-
-        with contextlib.ExitStack() as stack:
-            if extra_env is not None:
-                import unittest
-
-                stack.enter_context(unittest.mock.patch.dict("os.environ", extra_env))
-
-            # TODO: Should we split the input into multiple sections where each
-            # section sets up state for the previous section? (i.e. a Config section
-            # which we decode and apply, followed by a FakeTensorMode section which
-            # we decode and apply, etc)
-            input = pickled_input.deserialize()
-
-            stack.enter_context(config.patch(input.config))
-            captured_logs = stack.enter_context(input.logger_state)
-            stack.enter_context(input.deterministic_guard)
-            stack.enter_context(torch._guards.tracing(input.tracing_context))
-            stack.enter_context(DebugContext())
-
-            output_graph = _InProcessFxCompile().codegen_and_compile_sync(
-                input.gm, input.example_inputs, **input.kwargs
-            )
-
-        logs = []
-        try:
-            while True:
-                logs.append(captured_logs.queue.get_nowait())
-        except queue.Empty:
-            pass
-
-        return _WireProtocolOutput(output_graph, metrics.get_deltas(), logs).serialize()
-
-
-class _DebugFxCompile(_FxCompileSerialized):
-    @override
-    async def _send_to_child(
-        self, pickled_input: _WireProtocolPickledInput
-    ) -> _WireProtocolPickledOutput:
-        # For debugging just serde the input and output but don't run in a subprocess.
-        return self._run_in_child(pickled_input)
-
-
-class _OutOfProcessFxCompile(_FxCompileSerialized):
-    def _postprocess(self, output: _WireProtocolOutput) -> None:
-        # Since our metrics were gathered in a subprocess make sure to add them
-        # here.
-        CachedMetricsHelper.apply_deltas(output.metrics)
-
-        # And forward our collected logs. The cache is cleared when the outer
-        # function exits.
-        @functools.lru_cache(None)
-        def getLogger(name: str) -> logging.Logger:
-            return logging.getLogger(name)
-
-        for record in output.logs:
-            logger = getLogger(record.name)
-            logger.handle(record)
-
-
-class _SubprocessFxCompile(_OutOfProcessFxCompile):
-    @override
-    async def _send_to_child(
-        self, input: _WireProtocolPickledInput
-    ) -> _WireProtocolPickledOutput:
-        # TODO: Do we need to copy across some kind of logging IDs? (ChromiumEventLogger)
-
-        pool = torch._inductor.async_compile.AsyncCompile.process_pool()
-
-        # TODO: This is the wrong thing to do long-term - but for now let's
-        # share the cache so we can identify tests broken by this later.
-        env_vars = ["TORCHINDUCTOR_CACHE_DIR", "TRITON_CACHE_DIR"]
-        extra_env = {v: os.environ[v] for v in env_vars if v in os.environ}
-
-        start = time.time()
-        f = pool.submit(_SubprocessFxCompile._run_in_child_subprocess, input, extra_env)
-        last = time.time()
-        while not f.done():
-            # DEBUG: To print status updates...
-            # print("tick...")
-            time.sleep(0.125)
-            now = time.time()
-            if now - last > 1:
-                last = now
-        output = f.result()
-        end = time.time()
-
-        return output
-
-    @classmethod
-    def _run_in_child_subprocess(
-        cls,
-        pickled_input: _WireProtocolPickledInput,
-        extra_env: Optional[Mapping[str, str]],
-    ) -> _WireProtocolPickledOutput:
-        # TODO: In subprocess mode we need to clear the inductor caches.
-        # The problem:
-        #   1. We compile in worker A which fills stuff in tmpdir
-        #   2. parent clears inductor caches which deletes tmpdirs and tells
-        #      cpp_prefix_path() to clear its LRU cache
-        #   3. We compile a second time in subproc A - but since we never told
-        #      cpp_prefix_path() in worker A to clear its LRU it thinks the
-        #      tmpdir still exists and fails to compile.
-        #
-        # TODO: We probably should be using a separate tmpdir in the worker
-        # anyway... but we should probably still respect clear_inductor_caches()
-        # in the parent... maybe?
-        #
-        # TODO: We could be less aggressive by keeping a clock which gets
-        # incremented when we clear the cache, send the clock to the worker and
-        # only clear caches if the clock changed since last time.
-        #
-        clear_inductor_caches()
-        torch._inductor.metrics.reset()
-
-        # TODO: turn off config.fx_graph_async_compile
-
-        result = cls._run_in_child(pickled_input, extra_env)
-        return result
-
-
-# For debugging - create a _FxCompile which writes the serialized data to a file
-# and then exits.
-#
-# TODO: make this an envvar?
-#
-# The "child runner" should look something like this:
-#
-#     import torch
-#     from torch._inductor import compile_fx
-#     idx = 0
-#     with open(f"/tmp/pytorch_compile_fx_tmp_input_{idx}.bin", "rb") as f:
-#         input = compile_fx._WireProtocolPickledInput(f.read())
-#     result = compile_fx._SubprocessFxCompile._run_in_child(input)
-#     with open(f"/tmp/pytorch_compile_fx_tmp_output_{idx}.bin", "wb") as f:
-#         f.write(result.value)
-#
-class _DebugFileFxCompile(_OutOfProcessFxCompile):
-    file_index = 0
-
-    @override
-    async def _send_to_child(
-        self, pickled_input: _WireProtocolPickledInput
-    ) -> _WireProtocolPickledOutput:
-        idx = _DebugFileFxCompile.file_index
-        _DebugFileFxCompile.file_index += 1
-
-        name = f"/tmp/aorenste/pytorch_compile_fx_tmp_input_{idx}.bin"
-        with open(name, "wb") as f:
-            f.write(pickled_input.value)
-        print(f"Wrote to {name}")
-
-        if False:
-            name = f"/tmp/aorenste/pytorch_compile_fx_tmp_actual_{idx}.bin"
-            actual = self._run_in_child(pickled_input)
-            with open(name, "wb") as f:
-                f.write(actual.value)
-            return actual
-        elif False:
-            name = f"/tmp/aorenste/pytorch_compile_fx_tmp_output_{idx}.bin"
-            with open(name, "rb") as f:
-                result = _WireProtocolPickledOutput(f.read())
-                print(f"Read from {name}")
-            return result
-        else:
-            os._exit(-1)
-
-
-def fx_codegen_and_compile(
-    gm: GraphModule,
-    example_inputs: Sequence[InputType],
-    cudagraphs: Optional[BoxedBool] = None,
-    static_input_idxs: Optional[Sequence[int]] = None,
-    is_backward: bool = False,
-    graph_id: Optional[int] = None,
-    cpp_wrapper: bool = False,
-    aot_mode: bool = False,
-    is_inference: bool = False,
-    layout_opt: Optional[bool] = None,
-    extern_node_serializer: Optional[Callable[[List[ExternKernelNode]], Any]] = None,
-) -> Union[CompiledFxGraph, str]:
-    static_input_idxs = static_input_idxs or ()
-
-    scheme: FxCompile = _InProcessFxCompile()
-    if should_use_fx_graph_async_compile():
-        try:
-            FxGraphCache._check_for_hop(gm)
-
-            if aot_mode:
-                # TODO: For now skip aot_mode. To handle this we need to detect
-                # the output being a filename which we need to transfer back on
-                # output.
-                raise BypassFxGraphCache("aot_mode not supported for async compile")
-
-            # TODO: For remote could use some heuristics to determine if we
-            # think the overhead of sending the graph to a remote worker will be
-            # more than just compiling ourselves.
-
-            # scheme = _DebugFileFxCompile()
-            # scheme = _DebugFxCompile()
-            scheme = _SubprocessFxCompile()
-        except BypassFxGraphCache as e:
-            log.debug("Skipping async compile: %s", e)
-
-    if isinstance(scheme, _FxCompileSync):
-        return scheme.codegen_and_compile_sync(
-            gm,
-            example_inputs,
-            cudagraphs=cudagraphs,
-            static_input_idxs=static_input_idxs,
-            is_backward=is_backward,
-            graph_id=graph_id,
-            cpp_wrapper=cpp_wrapper,
-            aot_mode=aot_mode,
-            is_inference=is_inference,
-            layout_opt=layout_opt,
-            extern_node_serializer=extern_node_serializer,
-        )
-    else:
-        future = scheme.codegen_and_compile(
-            gm,
-            example_inputs,
-            cudagraphs=cudagraphs,
-            static_input_idxs=static_input_idxs,
-            is_backward=is_backward,
-            graph_id=graph_id,
-            cpp_wrapper=cpp_wrapper,
-            aot_mode=aot_mode,
-            is_inference=is_inference,
-            layout_opt=layout_opt,
-            extern_node_serializer=extern_node_serializer,
-        )
-        # TODO: do we need to worry about them already having an event loop? Add
-        # a test for calling this from within an async function?
-        return asyncio.run(future)
-
-=======
+
+                    V.graph.disable_cudagraphs_reason = (
+                        check_lowering_disable_cudagraph(V.graph.device_node_mapping)
+                    )
+
                 return CompiledFxGraph(
                     compiled_fn,
                     graph,
@@ -1665,7 +1086,6 @@
                     boxed_forward_device_index,
                 )
 
->>>>>>> e37fd557
 
 def get_input_idxs_to_check(
     inputs: Sequence[InputType],
