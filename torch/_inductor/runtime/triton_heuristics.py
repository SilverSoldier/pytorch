# mypy: allow-untyped-defs
from __future__ import annotations

import builtins
import copy
import functools
import hashlib
import inspect
import logging
import math
import operator
import os
import os.path
import re
import sys
import threading
import time
from typing import Any, Container, Dict, List, Optional, Tuple

import torch
from torch._guards import CompileId
<<<<<<< HEAD
=======
from torch.utils._ordered_set import OrderedSet
>>>>>>> 91bf2e16

from ..triton_bundler import TritonBundler
from ..utils import prefix_is_reduction
from .autotune_cache import AutotuneCache
from .benchmarking import benchmarker
from .coordinate_descent_tuner import CoordescTuner
from .hints import (
    _NUM_THREADS_PER_WARP,
    AutotuneHint,
    DeviceProperties,
    HeuristicType,
    ReductionHint,
    TileHint,
    TRITON_MAX_BLOCK,
    TRITON_MAX_RSPLIT,
)
from .runtime_utils import (
    ceildiv,
    conditional_product,
    create_bandwidth_info_str,
    dynamo_timed,
    get_first_attr,
    get_max_y_grid,
    get_num_bytes,
    next_power_of_2,
    triton_cache_dir,
    triton_config_to_hashable,
    triton_hash_to_path_key,
    validate_triton_config,
)


try:
    import triton
except ImportError:
    triton = None

if triton is not None:
    from triton import Config
    from triton.compiler import CompiledKernel
    from triton.runtime.autotuner import OutOfResources
    from triton.runtime.jit import KernelInterface

    from . import triton_helpers

    try:
        from triton.runtime.autotuner import PTXASError
    except ImportError:

        class PTXASError(Exception):  # type: ignore[no-redef]
            pass

    try:
        from triton.compiler.compiler import ASTSource
    except ImportError:
        ASTSource = None

    try:
        from triton.backends.compiler import GPUTarget
    except ImportError:
        GPUTarget = None
else:
    from types import ModuleType

    class OutOfResources(Exception):  # type: ignore[no-redef]
        pass

    class PTXASError(Exception):  # type: ignore[no-redef]
        pass

    Config = object
    KernelInterface = object
    ASTSource = None
    GPUTarget = None
    triton_helpers = ModuleType("triton_helpers")

try:
    autograd_profiler = torch.autograd.profiler
except AttributeError:  # Compile workers only have a mock version of torch

    class autograd_profiler:  # type: ignore[no-redef]
        _is_profiler_enabled = False


log = logging.getLogger(__name__)


def get_total_reduction_numel(numels: Dict[str, int]) -> int:
    return conditional_product(
        *[numel for prefix, numel in numels.items() if prefix_is_reduction(prefix)]
    )


def autotune_hints_to_configs(
    hints: OrderedSet[AutotuneHint],
    size_hints,
    block_size: int,
    device_props: DeviceProperties,
) -> List[Config]:
    """
    AutotuneHints can be attached to the metadata of triton kernels for providing
    suggestions about what to try for autotuning. One reason to do this is if there are
    some configs that are only useful in specific scenarios, in which case we can avoid
    wasting compile time on autotuning unless we know we are in one of those scenarios.

    Based on those hints, this function will generate a list of additional autotuning
    configs to try.
    """
    xyz_options: Tuple[Tuple[int, Optional[int], Optional[int]], ...]
    configs: List[Config] = []
    warp_size = device_props.warp_size
    # CPU target has no concept of "warp"
    if warp_size is None:
        warp_size = 32

    for hint in hints:
        if hint == AutotuneHint.ONE_ELEMENT_PER_THREAD:
            if len(size_hints) == 1:
                xyz_options = ((block_size // 4, None, None),)
            elif len(size_hints) == 2:
                xyz_options = ((block_size // 4, 1, None), (1, block_size // 4, None))
            elif len(size_hints) == 3:
                xyz_options = (
                    (block_size // 4, 1, 1),
                    (1, block_size // 4, 1),
                    (1, 1, block_size // 4),
                )
            configs.extend(
                triton_config(
                    size_hints,
                    *xyz,
                    num_elements_per_warp=(
                        device_props.warp_size if device_props.warp_size else 32
                    ),
                )
                for xyz in xyz_options
            )

    return configs


def disable_pointwise_autotuning(inductor_meta):
    # Autotuning can give different benchmarking results from run to run, and
    # therefore we disable autotuning when use_deterministic flag is on.
    if inductor_meta.get("are_deterministic_algorithms_enabled"):
        return True
    return not inductor_meta.get("autotune_pointwise", True)


def _dump_launch_params(args, kwargs, launcher, kernel_name):
    call_args = []
    call_kwargs = {}
    for arg in args:
        if isinstance(arg, (int, bool)):
            call_args.append(str(arg))
        else:
            call_args.append("T")
    for k, v in kwargs.items():
        if isinstance(arg, (int, bool)):
            call_kwargs[k] = v
        else:
            call_kwargs[k] = v
    for k, v in launcher.config.kwargs.items():
        call_kwargs[k] = v
    call_kwargs["num_warps"] = launcher.config.num_warps
    call_kwargs["num_stages"] = launcher.config.num_stages
    args_str = ""
    args_str += ", ".join(call_args)
    for k, v in call_kwargs.items():
        args_str += f", {k}={v}"

    abs_path = os.path.abspath(sys.argv[0])
    with open(f"{abs_path}.launch_params", "a") as f:
        f.write(f"{kernel_name} | {args_str}\n")


class CachingAutotuner(KernelInterface):
    """
    Simplified version of Triton autotuner that has no invalidation
    key and caches the best config to disk to improve cold start times.
    Unlike the main triton Autotuner, this version can precompile all
    configs, and does not rely on the Triton JIT.
    """

    def __init__(
        self,
        fn,
        triton_meta,  # passed directly to triton
        configs,
        save_cache_hook,
        mutated_arg_names: List[str],  # see [Note: clone mutated buffers]
        optimize_mem,
        heuristic_type,
        size_hints=None,
        inductor_meta=None,  # metadata not relevant to triton
        custom_kernel=False,  # whether the kernel is inductor-generated or custom
        filename: Optional[str] = None,
        reset_to_zero_arg_names: Optional[List[str]] = None,
    ):
        super().__init__()

        assert len(configs) > 0, "Non-empty TritonConfig list required for compiling"
        # makes sure there are no pre-hooks on any of the triton configs
        for cfg in configs:
            validate_triton_config(cfg)

        self.fn = fn
        self.device_props: DeviceProperties = triton_meta["device"]
        self.triton_meta = {
            **triton_meta,
            "device": self.device_props.index,
            "device_type": self.device_props.type,
        }
        self.inductor_meta = {} if inductor_meta is None else inductor_meta
        self.save_cache_hook = save_cache_hook
        self.mutated_arg_names = mutated_arg_names
        self.reset_to_zero_arg_names = (
            [] if reset_to_zero_arg_names is None else reset_to_zero_arg_names
        )
        self.optimize_mem = optimize_mem
        self.configs = configs
        self.heuristic_type = heuristic_type
        self.custom_kernel = custom_kernel
        self.cuda_kernel_saved = False
        if log.isEnabledFor(logging.DEBUG):
            log.debug(
                "CachingAutotuner gets %d configs for %s",
                len(self.configs),
                self.fn.__name__,
            )
            for c in self.configs:
                log.debug(c)

        self.launchers = []  # type: ignore[var-annotated]
        self.lock = threading.Lock()
        if os.getenv("TRITON_CACHE_DIR") is None:
            os.environ["TRITON_CACHE_DIR"] = triton_cache_dir(
                self.triton_meta.get("device", 0)
            )
        log.debug("Triton cache dir: %s", os.environ["TRITON_CACHE_DIR"])

        self.size_hints = size_hints
        self.coordesc_tuner = CoordescTuner(
            is_mm=False,
            name=self.fn.__name__,
            size_hints=size_hints,
            inductor_meta=self.inductor_meta,
        )
        self.filename = filename

        # used for profiling
        self.kernel_hash: str = ""

        # Kernels are stored in the codecache with the filename as a hash of the code.
        # We rely on this to obtain the kernel hash
        if self.filename is not None:
            base_name = os.path.basename(self.filename)
            if ".py" in base_name:
                self.kernel_hash = os.path.splitext(base_name)[0]

        self.precompile_time_taken_ns = 0
        self.autotune_time_taken_ns = 0
        # Dumps the launch configs after autotuning.
        self.dump_launch_params = (
            os.environ.get("TORCHINDUCTOR_DUMP_LAUNCH_PARAMS", "0") == "1"
        )

        self.triton_interpret = os.environ.get("TRITON_INTERPRET", "0") == "1"

    def precompile(self, warm_cache_only=False):
        with self.lock:
            if self.launchers:
                return
            self.launchers = []
            compiled_binaries = []
            if not self.configs:
                raise RuntimeError("No triton configs are available")
            for c in self.configs:
                try:
                    compiled_binary, launcher = self._precompile_config(
                        c, warm_cache_only
                    )
                except (OutOfResources, PTXASError) as e:
                    if len(self.configs) == 1:
                        # There are no valid Triton configs
                        raise e
                    # Skip the config if we run out of
                    # resources or into a ptxas error
                    continue
                self.launchers.append(launcher)
                compiled_binaries.append(compiled_binary)

            if len(self.launchers) == 0:
                raise RuntimeError(
                    "No valid triton configs. Report a fatal compilation error"
                )

            seen_configs = OrderedSet[Config](self.configs)

            device_prop = self.device_props
            warp_size = device_prop.warp_size
            # CPU target has no concept of "warp"
            if warp_size is None:
                warp_size = 32

            if (
                self.inductor_meta.get("dynamic_scale_rblock", True)
                and not self.inductor_meta.get("persistent_reduction")
                and self.heuristic_type == HeuristicType.REDUCTION
                and self.size_hints is not None
                # Disable for Intel as Triton is not ready to return n_regs for a compiled_binary.
                and device_prop.type in ["cuda", "hip"]
                and device_prop.major
                and (device_prop.major >= 8 or torch.version.hip)
                and device_prop.regs_per_multiprocessor is not None
            ):
                assert device_prop.regs_per_multiprocessor
                assert device_prop.max_threads_per_multi_processor
                assert device_prop.multi_processor_count
                for triton_config, compiled_binary in zip(
                    self.configs, compiled_binaries
                ):
                    assert len(self.size_hints) >= 2
                    xblock = triton_config.kwargs.get("XBLOCK", 1)
                    reduction_kwargs = [
                        kwarg for kwarg in triton_config.kwargs if kwarg.startswith("R")
                    ]
                    rblocks = [
                        triton_config.kwargs[kwarg] for kwarg in reduction_kwargs
                    ]
                    total_block = (self.size_hints["x"] + xblock - 1) // xblock
                    nreg = getattr(compiled_binary, "n_regs", None)
                    if nreg is None:
                        continue

                    # make sure rblocks are not too small
                    if conditional_product(*rblocks) <= 64:
                        continue

                    # each SM of A100 has 65536 32-bit registers. To maximize
                    # the theoretical occupancy, we need run 2048 threads on each
                    # SM. So each thread should use no more than 65536 / 2048
                    # = 32 registers. In cases where occupancy matters, and each
                    # thread uses too many registers, reduce R0_BLOCK to reduce
                    # the register usage.
                    # For kernel https://gist.github.com/shunting314/e4cccc031fe30d378b9b23c08c238cbd
                    # from PLBartForCausalLM, latency improve from
                    # 7.795ms to 4.883ms.
                    #
                    if (
                        nreg
                        <= device_prop.regs_per_multiprocessor
                        // device_prop.max_threads_per_multi_processor
                    ):
                        continue

                    nreg_per_warp = nreg * warp_size
                    nreg_per_block = nreg_per_warp * triton_config.num_warps

                    # Previously we set max_blocks_per_sm to 'max_threads_per_multi_processo / (32 * num_warps)'
                    # The formula below is a tighter upper bound since we have the assumption that
                    #   nreg > device_prop.regs_per_multiprocessor // device_prop.max_threads_per_multi_processor
                    # due to the if condition above and:
                    #   regs_per_multiprocessor / nreg_per_block
                    #   = regs_per_multiprocessor / (nreg * 32 * num_warps)
                    #   < regs_per_multiprocessor / ((regs_per_multiprocessor / max_threads_per_multi_processor) * 32 * num_warps)
                    #   = max_threads_per_multi_processor / (32 * num_warps)
                    # Using a tigher upper bound can reveal more optimization opportunities.
                    max_blocks_per_sm = max(
                        device_prop.regs_per_multiprocessor // nreg_per_block, 1
                    )

                    if (
                        total_block
                        <= max_blocks_per_sm * device_prop.multi_processor_count
                    ):
                        # no need to improve occupancy
                        continue
                    new_config = copy.deepcopy(triton_config)

                    # Reduce the largest Rn_BLOCK by a factor of 2.
                    largest_rkwarg: str = max(
                        reduction_kwargs, key=triton_config.kwargs.__getitem__
                    )
                    new_config.kwargs[largest_rkwarg] //= 2

                    if new_config in seen_configs:
                        continue
                    seen_configs.add(new_config)
                    log.debug(
                        "Dynamically scale down %s from TritonConfig(%s) and get a new TritonConfig(%s)",
                        largest_rkwarg,
                        triton_config,
                        new_config,
                    )
                    self.launchers.append(
                        self._precompile_config(new_config, warm_cache_only)[1]
                    )
            self.configs = None

    def get_device_interface(self):
        # this code cannot run in compile workers, because it imports from torch
        from torch._dynamo.device_interface import get_interface_for_device

        return get_interface_for_device(self.device_props.type.replace("hip", "cuda"))

    def _precompile_config(self, cfg: Config, warm_cache_only: bool):
        """Ahead of time compile a given autotuner config."""
        compile_meta = copy.deepcopy(self.triton_meta)
        for k, v in cfg.kwargs.items():
            if self.device_props.type == "hip":
                if k == "matrix_instr_nonkdim":
                    compile_meta["matrix_instr_nonkdim"] = v
                    continue
                if k == "waves_per_eu":
                    compile_meta["waves_per_eu"] = v
                    continue
                if k == "kpack":
                    compile_meta["kpack"] = v
                    continue
            compile_meta["constants"][k] = v
        compile_meta["num_warps"] = cfg.num_warps
        compile_meta["num_stages"] = cfg.num_stages
        compile_meta["debug"] = self.inductor_meta.get(
            "assert_indirect_indexing", True
        ) and not self.inductor_meta.get("is_hip", False)

        # device type will be "hip" rather than "cuda" here
        compile_meta["device_type"] = self.device_props.type
        compile_meta["cc"] = self.device_props.cc

        if self.device_props.type == "cpu":
            triton_helpers.set_driver_to_cpu()
        else:
            triton_helpers.set_driver_to_gpu()

        if ASTSource:
            compile_args = (
                ASTSource(
                    self.fn,
                    compile_meta["signature"],
                    compile_meta["constants"],
                    compile_meta["configs"][0],
                ),
            )

            cc_str = str(compile_meta["cc"])
            if "gfx10" in cc_str or "gfx11" in cc_str:
                rocm_warp_size = 32
            else:
                rocm_warp_size = 64

            if GPUTarget:
                target = GPUTarget(
                    compile_meta["device_type"],
                    compile_meta["cc"],
                    rocm_warp_size if torch.version.hip else 32,
                )
            else:
                target = (
                    (compile_meta["device_type"], compile_meta["cc"])
                    if not torch.version.hip
                    else [
                        compile_meta["device_type"],
                        compile_meta["cc"],
                        rocm_warp_size,
                    ]
                )

            options = {
                "num_warps": compile_meta["num_warps"],
                "num_stages": compile_meta["num_stages"],
                "debug": compile_meta["debug"],
                "sanitize_overflow": False,  # turn off additional asserts added for overflow checks
            }
            if self.device_props.type == "hip":
                if "waves_per_eu" in compile_meta:
                    options["waves_per_eu"] = compile_meta["waves_per_eu"]
                if "matrix_instr_nonkdim" in compile_meta:
                    options["matrix_instr_nonkdim"] = compile_meta[
                        "matrix_instr_nonkdim"
                    ]
            compile_kwargs = {
                "target": target,
                "options": options,
            }
        else:
            compile_args = (self.fn,)
            compile_kwargs = compile_meta

        if warm_cache_only:
            binary = triton.compile(*compile_args, **compile_kwargs)
            launcher = None
            TritonBundler.put(
                triton_hash_to_path_key(binary.hash), self.triton_meta.get("device", 0)
            )
            return binary, launcher

        # importing from torch is safe now that precompile has returned
        from torch._dynamo.device_interface import DeviceGuard

        device_interface = self.get_device_interface()

        # load binary to the correct device
        with DeviceGuard(device_interface, compile_meta["device"]):  # type: ignore[attr-defined]
            # need to initialize context
            device_interface.synchronize(device_interface.current_device())

            try:
                binary = triton.compile(*compile_args, **compile_kwargs)
            except Exception:
                log.exception(
                    "Triton compilation failed: %s\n%s\nmetadata: %s",
                    self.inductor_meta.get("kernel_name", "triton_"),
                    self.fn.src,
                    compile_meta,
                )
                raise
            binary._init_handles()

        """
        https://github.com/pytorch/pytorch/issues/115344

        self.fn.constexprs doesn't properly deal with None args, so when we filter out
        an arg in UserDefinedTritonKernel.codegen, we need to filter it here as well.
        We also don't want to modify self.fn.

        We know that we removed something from the signature if:
            1. It's in compile_meta["constants"]
            2. It isn't a constant we already know about
                Note: The value of interest has already been added to compile_meta['constants'],
                    so we use self.fn.constexprs instead.
            3. It isn't in the compile_meta signature
        """
        known_constants = OrderedSet(
            arg for i, arg in enumerate(self.fn.arg_names) if i in self.fn.constexprs
        )
        none_args = OrderedSet(
            k
            for k, v in compile_meta["constants"].items()
            if v is None and k not in known_constants
        )
        none_args = none_args.difference(OrderedSet(compile_meta["signature"].keys()))

        call_args = [
            arg
            for i, arg in enumerate(self.fn.arg_names)
            if i not in self.fn.constexprs and arg not in none_args
        ]

        def_args = [
            name
            for name in self.fn.arg_names
            if name not in cfg.kwargs and name not in none_args
        ]
        binary_shared = (
            binary.shared if hasattr(binary, "shared") else binary.metadata.shared
        )

        scope = {
            "grid_meta": cfg.kwargs,
            "bin": binary,
            "launch_enter_hook": CompiledKernel.launch_enter_hook,
            "launch_exit_hook": CompiledKernel.launch_exit_hook,
            "metadata": (
                binary.packed_metadata
                if hasattr(binary, "packed_metadata")
                else binary.metadata
            ),
            "shared": binary_shared,
        }

        scope["num_warps"] = (
            binary.num_warps
            if hasattr(binary, "num_warps")
            else binary.metadata.num_warps
        )

        scope["cta_args"] = (
            (binary.num_ctas, *get_first_attr(binary, "cluster_dims", "clusterDims"))
            if hasattr(binary, "num_ctas")
            else (
                (binary.metadata.num_ctas, *binary.metadata.cluster_dims)
                if hasattr(binary, "metadata")
                else ()
            )
        )

        scope["function"] = get_first_attr(binary, "function", "cu_function")

        def get_launch_args_without_kernel_launch_metadata(
            grid,
            grid_0,
            grid_1,
            grid_2,
            stream,
            function,
            metadata,
            bin,
            launch_enter_hook,
            launch_exit_hook,
            num_warps,
            shared,
            cta_args,
            args,
        ):
            """
            Construct launch args before CompiledKernel.launch_metadata is added.
            """
            return (
                grid_0,
                grid_1,
                grid_2,
                num_warps,
                *cta_args,
                shared,
                stream,
                function,
                launch_enter_hook,
                launch_exit_hook,
                metadata,
            )

        # Getting the kernel launch args is extremely perf-sensitive.  Evaluating
        # `bin.launch_metadata` is relatively expensive, and returns None unless a
        # `launch_enter_hook` is installed.  So if we don't have that hook installed,
        # we want to burn None in to the launch args with zero overhead.
        # See https://github.com/pytorch/pytorch/issues/123597
        if binary.launch_enter_hook:

            def get_launch_args_with_kernel_launch_metadata(
                grid,
                grid_0,
                grid_1,
                grid_2,
                stream,
                function,
                metadata,
                bin,
                launch_enter_hook,
                launch_exit_hook,
                num_warps,
                shared,
                cta_args,
                args,
            ):
                """
                Construct launch args after CompiledKernel.launch_metadata is added
                by https://github.com/openai/triton/pull/3492 .
                """
                return (
                    grid_0,
                    grid_1,
                    grid_2,
                    stream,
                    function,
                    metadata,
                    bin.launch_metadata(grid, stream, *args),
                    launch_enter_hook,
                    launch_exit_hook,
                )

        else:

            def get_launch_args_with_kernel_launch_metadata(
                grid,
                grid_0,
                grid_1,
                grid_2,
                stream,
                function,
                metadata,
                bin,
                launch_enter_hook,
                launch_exit_hook,
                num_warps,
                shared,
                cta_args,
                args,
            ):
                """
                Construct launch args after CompiledKernel.launch_metadata is added
                by https://github.com/openai/triton/pull/3492 .
                """
                return (
                    grid_0,
                    grid_1,
                    grid_2,
                    stream,
                    function,
                    metadata,
                    None,
                    launch_enter_hook,
                    launch_exit_hook,
                )

        scope["get_launch_args"] = (
            get_launch_args_with_kernel_launch_metadata
            if hasattr(binary, "launch_metadata")
            else get_launch_args_without_kernel_launch_metadata
        )

        scope["runner"] = get_first_attr(binary, "run", "c_wrapper")

        exec(
            f"""
            def launcher({', '.join(def_args)}, grid, stream):
                if callable(grid):
                    grid_0, grid_1, grid_2 = grid(grid_meta)
                else:
                    grid_0, grid_1, grid_2 = grid

                args = {', '.join(call_args)},
                launch_args = get_launch_args(
                    grid, grid_0, grid_1, grid_2, stream, function,
                    metadata, bin, launch_enter_hook, launch_exit_hook,
                    num_warps, shared, cta_args, args
                )
                runner(*launch_args, *args)
                return bin
            """.lstrip(),
            scope,
        )

        launcher = scope["launcher"]
        launcher.config = cfg
        launcher.n_regs = getattr(binary, "n_regs", None)
        launcher.n_spills = getattr(binary, "n_spills", None)
        launcher.shared = binary_shared
        launcher.store_cubin = self.inductor_meta.get("store_cubin", False)
        # store this global variable to avoid the high overhead of reading it when calling run
        if launcher.store_cubin:
            launcher.fn = self.fn
            launcher.bin = binary

        TritonBundler.put(
            triton_hash_to_path_key(binary.hash), self.triton_meta.get("device", 0)
        )

        return binary, launcher

    def bench(self, launcher, *args, grid, with_profiler=False, **kwargs):
        """Measure the performance of a given launcher"""
        # we don't skip configs with spilled registers when auto-tuning custom
        # (user-written) Triton kernels, as (i) we don't have any knowledge or
        # control over the kernel code; (ii) there is empirical evidence that
        # for some (complicated) custom Triton kernels, a register-spilling
        # config may yield the best latency.
        if not self.custom_kernel and launcher.n_spills > self.inductor_meta.get(
            "spill_threshold", 16
        ):
            log.debug(
                "Skip config %s because of register spilling: %d",
                launcher.config,
                launcher.n_spills,
            )
            return float("inf")

        device_interface = self.get_device_interface()
        stream = device_interface.get_raw_stream(device_interface.current_device())

        cpu_copies = self.copy_args_to_cpu_if_needed(*args, **kwargs)

        def kernel_call():
            cloned_args, cloned_kwargs = self.maybe_clone_args(
                cpu_copies, *args, **kwargs
            )
            # reset to zero before evaluating any config
            self.reset_to_zero_args(*args, **kwargs)
            launcher(
                *cloned_args,
                **cloned_kwargs,
                grid=grid,
                stream=stream,
            )
            self.restore_args_from_cpu(cpu_copies)

        if with_profiler:
            from torch._inductor.utils import do_bench_using_profiling

            return do_bench_using_profiling(kernel_call, warmup=10, rep=40)

        if self.device_props.type == "cpu":
            return benchmarker.benchmark_cpu(kernel_call)

        return benchmarker.benchmark_gpu(kernel_call, rep=40)

    def copy_args_to_cpu_if_needed(self, *args, **kwargs):
        """
        To support benchmarking in the presence of mutated args, we need to avoid
        autotuning contanminating them. We try to pass cloned args to the kernel.
        If those clones would increase the peak memory usage, however, we instead
        copy to cpu and restore them after each iteratrion. Figure out the args
        to be copied and do the copying.
        """
        if not self.optimize_mem:
            return {}

        copies = {}
        budget = torch.cuda.max_memory_allocated() - torch.cuda.memory_allocated()

        def maybe_copy(name, arg):
            if name in self.mutated_arg_names and arg.is_cuda:
                nonlocal budget
                assert isinstance(arg, torch.Tensor)
                size = arg.numel() * arg.element_size()
                if size > budget:
                    cpu_arg = torch.empty_strided(
                        arg.size(),
                        arg.stride(),
                        dtype=arg.dtype,
                        device="cpu",
                        pin_memory=True,
                    )
                    cpu_arg.copy_(arg, non_blocking=True)
                    copies[name] = (arg, cpu_arg)
                else:
                    budget -= size

        for i, arg in enumerate(args):
            maybe_copy(self.fn.arg_names[i], arg)

        for name, arg in kwargs.items():
            maybe_copy(name, arg)

        return copies

    def restore_args_from_cpu(self, cpu_copies):
        for pair in cpu_copies.values():
            arg, cpu_arg = pair
            arg.copy_(cpu_arg, non_blocking=True)

    def reset_to_zero_args(self, *args, **kwargs):
        if not self.reset_to_zero_arg_names:
            return
        for i, arg in enumerate(args):
            if self.fn.arg_names[i] in self.reset_to_zero_arg_names:
                assert isinstance(
                    arg,
                    torch.Tensor,
                ), "self.reset_to_zero_arg_names should only contain valid argument names"
                arg.zero_()

        for name, arg in kwargs.items():
            if name in self.reset_to_zero_arg_names:
                assert isinstance(
                    arg,
                    torch.Tensor,
                ), "self.reset_to_zero_arg_names should only contain valid argument names"
                arg.zero_()

    def maybe_clone_args(
        self, exclude: Container[str], *args, **kwargs
    ) -> Tuple[List[Any], Dict[str, Any]]:
        """
        Prepare new args and kwargs by cloning any in-place buffers
        (that are not in the provided exclusion list), to avoid autotune
        contaminating them. Avoid cloning the other buffers because it
        leads to increased memory usage.
        """
        from ..compile_fx import clone_preserve_strides

        def prepare_arg(name, arg):
            if name in self.mutated_arg_names and name not in exclude:
                assert isinstance(arg, torch.Tensor)
                return clone_preserve_strides(arg)
            else:
                return arg

        cloned_args = [
            prepare_arg(self.fn.arg_names[i], arg) for i, arg in enumerate(args)
        ]
        cloned_kwargs = {name: prepare_arg(name, arg) for name, arg in kwargs.items()}

        return cloned_args, cloned_kwargs

    def clone_args(self, *args, **kwargs) -> Tuple[List[Any], Dict[str, Any]]:
        return self.maybe_clone_args(OrderedSet(), *args, **kwargs)

    def benchmark_all_configs(self, *args, **kwargs):
        with dynamo_timed(
            "CachingAutotuner.benchmark_all_configs",
            log_pt2_compile_event=True,
            metadata={"kernel_name": self.inductor_meta.get("kernel_name")},
            dynamo_compile_runtime_column_us="runtime_triton_autotune_time_us",
            compile_id=CompileId.from_string(self.inductor_meta.get("compile_id")),
            is_forward=self.inductor_meta.get("is_forward"),
        ):
            timings = {
                launcher: self.bench(launcher, *args, **kwargs)
                for launcher in self.launchers
            }

            for k, v in timings.items():
                self.coordesc_tuner.cache_benchmark_result(k.config, v)

            if log.isEnabledFor(logging.DEBUG):
                log.debug("Benchmark all input configs for %s, get:", self.fn.__name__)
                for k, v in timings.items():
                    log.debug(
                        "%s: %f, nreg %d, nspill %d, #shared-mem %s",
                        k.config,
                        v,
                        k.n_regs,
                        k.n_spills,
                        k.shared,
                    )

            self.reset_to_zero_args(*args, **kwargs)
            return timings

    def autotune_to_one_config(self, *args, **kwargs):
        """Do the actual autotuning"""
        start_time = time.time_ns()
        timings = self.benchmark_all_configs(*args, **kwargs)
        benchmark_time_taken_ns = time.time_ns() - start_time
        self.launchers = [builtins.min(timings, key=timings.get)]
        self.autotune_time_taken_ns = (
            self.precompile_time_taken_ns + benchmark_time_taken_ns
        )
        if self.save_cache_hook:
            self.save_cache_hook(self.launchers[0].config, self.autotune_time_taken_ns)

    def save_gpu_kernel(self, grid, stream, launcher):
        if callable(grid):
            grid_x, grid_y, grid_z = grid(launcher.config.kwargs)
        else:
            grid_x, grid_y, grid_z = grid

        key = self.inductor_meta.get("kernel_name", None)  # unique kernel name
        assert key is not None, "kernel_name can not be None"
        params = {
            "mangled_name": (
                launcher.bin.metadata.name
                if hasattr(launcher.bin.metadata, "name")
                else launcher.bin.metadata["name"]
            ),
            "grid_x": grid_x,
            "grid_y": grid_y,
            "grid_z": grid_z,
            "x_block": launcher.config.kwargs.get("XBLOCK", 1),
            "y_block": launcher.config.kwargs.get("YBLOCK", None),
            "z_block": launcher.config.kwargs.get("ZBLOCK", None),
            "r_block": launcher.config.kwargs.get("RBLOCK", None),
            "num_warps": (
                launcher.bin.num_warps
                if hasattr(launcher.bin, "num_warps")
                else launcher.bin.metadata.num_warps
            ),
            "shared_mem": (
                launcher.bin.shared
                if hasattr(launcher.bin, "shared")
                else launcher.bin.metadata.shared
            ),
            "stream": stream,
            # User defined triton kernels will have arbitrary kwarg names
            "meta": launcher.config.kwargs,
        }
        from torch._inductor.codecache import CudaKernelParamCache

        bin_type = {"hip": "hsaco", "xpu": "spv"}.get(self.device_props.type, "cubin")
        binary = launcher.bin.asm[bin_type]
        CudaKernelParamCache.set(key, params, binary, bin_type)

        self.cuda_kernel_saved = True

    def coordinate_descent_tuning(self, launcher, *args, **kwargs):
        """
        Coordinate descent tuning can be run with or without max-autotune.

        The only difference between these two is the starting config for coordinate_descent tuning.
        E.g., assuming regular autotune only get one config C1; while max-autotune get 4 configs C1, C2, C3, C4
        and max-autotune figure out C3 is the best.

        Then if coordinate desecnt tuning is run with max-autotune disabled, it will start from C1;
        while if coordinate descent tuning is run with max-autotune enabled, it will start from C3.
        """
        if (
            self.heuristic_type == HeuristicType.TEMPLATE
            or self.heuristic_type == HeuristicType.USER_AUTOTUNE
        ):
            # skip triton template
            return launcher

        config2launcher = {launcher.config: launcher}

        def benchmark_one_config(config):
            with self.lock:
                _, launcher = self._precompile_config(config, False)
            config2launcher[config] = launcher

            out = self.bench(launcher, *args, **kwargs)
            log.debug(
                "COORDESC: %s: %f, nreg %d, nspill %d, #shared-mem %d",
                launcher.config,
                out,
                launcher.n_regs,
                launcher.n_spills,
                launcher.shared,
            )
            return out

        assert not (
            self.heuristic_type == HeuristicType.PERSISTENT_REDUCTION
            and "R0_BLOCK" in launcher.config.kwargs
        ), "Coordinate descent tuner relies on the assumption that persistent reduction's triton config does not have R0_BLOCK"
        start_time = time.time_ns()
        best_config = self.coordesc_tuner.autotune(
            benchmark_one_config, launcher.config, None
        )
        coordesc_time_taken_ns = time.time_ns() - start_time
        best_config.found_by_coordesc = True

        if self.save_cache_hook:
            self.save_cache_hook(
                best_config,
                self.autotune_time_taken_ns + coordesc_time_taken_ns,
                found_by_coordesc=True,
            )
        return config2launcher.get(best_config)

    def run(
        self, *args, grid, stream, benchmark_run=False, **kwargs
    ):  # type:ignore[override]
        if self.triton_interpret:
            return self.fn[grid](
                *args,
                **kwargs,
                **self.configs[0].kwargs,
            )

        if len(self.launchers) != 1:
            if len(self.launchers) == 0:
                start_time = time.time_ns()
                self.precompile()
                self.precompile_time_taken_ns = time.time_ns() - start_time
            if len(self.launchers) > 1:
                self.autotune_to_one_config(*args, grid=grid, **kwargs)

        if not getattr(
            self.launchers[0].config, "found_by_coordesc", False
        ) and self.inductor_meta.get("coordinate_descent_tuning", False):
            self.launchers = [
                self.coordinate_descent_tuning(
                    self.launchers[0], *args, grid=grid, **kwargs
                )
            ]

        (launcher,) = self.launchers
        if launcher.store_cubin and (not benchmark_run or not self.cuda_kernel_saved):
            self.save_gpu_kernel(grid, stream, launcher)

        if self.dump_launch_params:
            _dump_launch_params(args, kwargs, launcher, self.fn.__name__)

        # it is faster than entering and exiting a context manager, even if the context
        # manager is a nullcontext.
        if autograd_profiler._is_profiler_enabled:
            # grid can be a tuple of ints or a string.
            if isinstance(grid, tuple):
                grid_info = str(grid)
            else:
                grid_info = getattr(grid, "grid_fn_str", "")

            with torch._C._profiler._RecordFunctionFast(
                self.inductor_meta.get("kernel_name", "triton kernel"),
                args,
                {
                    "kernel_file": (self.filename or ""),
                    "kernel_hash": self.kernel_hash,
                    "kernel_backend": "triton",
                    "grid": grid_info,
                    "stream": stream,
                },
            ):
                return launcher(
                    *args,
                    **kwargs,
                    grid=grid,
                    stream=stream,
                )
        else:
            return launcher(
                *args,
                **kwargs,
                grid=grid,
                stream=stream,
            )


def _find_names(obj):
    import gc
    import inspect

    frame = inspect.currentframe()
    while frame is not None:
        frame.f_locals
        frame = frame.f_back
    obj_names = []
    for referrer in gc.get_referrers(obj):
        if isinstance(referrer, dict):
            for k, v in referrer.items():
                if v is obj:
                    obj_names.append(k)
    return obj_names


collected_calls: List[Any] = []


def start_graph():
    collected_calls.clear()


def end_graph(output_file):
    if len(collected_calls) == 0:
        return
    overall_time = sum(call[0] for call in collected_calls)
    overall_gb = sum(call[1] for call in collected_calls)
    cur_file = inspect.stack()[1].filename
    summary_str = (
        f"SUMMARY ({cur_file})\n"
        f"{overall_time:.2f}ms   \t {overall_gb:.2f} GB\t {overall_gb / (overall_time / 1e3):.2f}GB/s"
    )
    log.info(
        "%s",
        summary_str,
    )
    if output_file is not None:
        # sort perf numbers in descending order, i.e. placing the
        # most runtime-heavy kernels at the top of the list
        sorted_calls = sorted(collected_calls, key=lambda c: float(c[0]), reverse=True)
        try:
            with open(output_file, "a") as file:
                log.info(
                    "Save profile bandwidth results to %s",
                    output_file,
                )
                file.write("====================\n")
                file.write(f"TRITON KERNELS BANDWIDTH INFO ({cur_file})\n")
                for ms, num_gb, gb_per_s, kernel_name in sorted_calls:
                    # also display the runtime percentage for each kernel
                    percentage = f"{ms / overall_time * 100:.2f}%"
                    suffix = f" \t {percentage} \t {kernel_name}"
                    bw_info_str = create_bandwidth_info_str(
                        ms,
                        num_gb,
                        gb_per_s,
                        suffix=suffix,
                        color=False,
                    )
                    file.write(bw_info_str + "\n")
                file.write(f"{summary_str}\n\n")
        except Exception as e:
            log.warning(
                "failed to write profile bandwidth result into %s: %s",
                output_file,
                e,
            )


class DebugAutotuner(CachingAutotuner):
    def __init__(
        self,
        *args,
        regex_filter="",
        with_profiler=False,
        with_bandwidth_info=True,
        **kwargs,
    ):
        self.regex_filter = regex_filter
        self.with_profiler = with_profiler
        self.with_bandwidth_info = with_bandwidth_info
        super().__init__(*args, **kwargs)
        self.cached = None

    def run(self, *args, grid, stream, **kwargs):
        if not self.with_bandwidth_info:
            super().run(*args, grid=grid, stream=stream, **kwargs, benchmark_run=True)
            return
        else:
            possible_names = _find_names(self)
            kernel_name = f"{max(possible_names, key=len)}"
            if not re.match(self.regex_filter, kernel_name):
                return

            if len(self.launchers) != 1:
                if len(self.launchers) == 0:
                    start_time = time.time_ns()
                    self.precompile()
                    self.precompile_time_taken_ns = time.time_ns() - start_time
                if len(self.launchers) > 1:
                    self.autotune_to_one_config(*args, grid=grid, **kwargs)
            (launcher,) = self.launchers

            if launcher.store_cubin:
                self.save_gpu_kernel(grid, stream, launcher)

            if self.cached is None:
                ms = self.bench(
                    launcher, *args, grid=grid, with_profiler=self.with_profiler
                )
                num_in_out_ptrs = len(
                    [
                        arg_name
                        for arg_name in self.fn.arg_names
                        if arg_name.startswith("in_out_ptr")
                    ]
                )
                num_gb = self.inductor_meta.get("kernel_num_gb", None)
                if num_gb is None:
                    num_gb = get_num_bytes(*args, num_in_out_args=num_in_out_ptrs) / 1e9
                gb_per_s = num_gb / (ms / 1e3)
                self.cached = ms, num_gb, gb_per_s, kernel_name
                collected_calls.append((ms, num_gb, gb_per_s, kernel_name))
                log.info(
                    "%s",
                    create_bandwidth_info_str(
                        ms, num_gb, gb_per_s, suffix=f" \t {kernel_name}"
                    ),
                )
            else:
                # in AOTI, we will call the kernel and its timing info has been cached already
                collected_calls.append(self.cached)


def hash_configs(configs: List[Config]):
    """
    Hash used to check for changes in configurations
    """
    hasher = hashlib.sha256()
    for cfg in configs:
        hasher.update(
            f"{sorted(cfg.kwargs.items())} {cfg.num_warps} {cfg.num_stages}\n".encode()
        )
    return hasher.hexdigest()


def cached_autotune(
    size_hints: Optional[List[int]],
    configs: List[Config],
    triton_meta,
    heuristic_type,
    filename=None,
    inductor_meta=None,
    custom_kernel=False,
):
    """
    A copy of triton.autotune that calls our subclass.  Our subclass
    has additional debugging, error handling, and on-disk caching.
    """
    configs = unique_configs(configs)
    assert len(configs) == 1 or filename
    inductor_meta = {} if inductor_meta is None else inductor_meta

    disabled = inductor_meta.get("force_disable_caches", False)

    # on disk caching logic and/or remote caching
    autotune_cache = None
    if (
        not disabled
        and filename is not None
        and (len(configs) > 1 or inductor_meta.get("coordinate_descent_tuning"))
        and not os.environ.get("TRITON_INTERPRET", "0") == "1"
    ):
        configs_hash = hash_configs(configs)

        autotune_cache = AutotuneCache.create(inductor_meta, filename, configs_hash)
        if autotune_cache:
            if best_config := autotune_cache.read_best(inductor_meta, configs):
                configs = [best_config]

    else:
        if disabled:
            log.debug("autotune caching is disabled by config.force_disable_caches")

    mutated_arg_names = inductor_meta.pop("mutated_arg_names", ())
    optimize_mem = inductor_meta.pop("optimize_mem", True)

    if "restore_value" in triton_meta:
        mutated_arg_names += triton_meta.pop("restore_value")

    reset_to_zero_arg_names: List[str] = []
    if "reset_to_zero" in triton_meta:
        reset_to_zero_arg_names.extend(triton_meta.pop("reset_to_zero"))

    def decorator(fn):
        # Remove XBLOCK from config if it's not a function argument.
        # This way, coordinate descent tuning will not try to tune it.
        #
        # Context: When TritonKernel.no_x_dim is True, we hardcode XBLOCK to 1.
        import inspect

        if "XBLOCK" not in inspect.signature(fn.fn).parameters:
            for tconfig in configs:
                if "XBLOCK" in tconfig.kwargs:
                    assert tconfig.kwargs["XBLOCK"] == 1
                    tconfig.kwargs.pop("XBLOCK")

        if inductor_meta.get("profile_bandwidth"):
            return DebugAutotuner(
                fn,
                triton_meta=triton_meta,
                inductor_meta=inductor_meta,
                regex_filter=inductor_meta["profile_bandwidth_regex"],
                with_profiler=inductor_meta[
                    "profile_bandwidth_with_do_bench_using_profiling"
                ],
                configs=configs,
                save_cache_hook=autotune_cache and autotune_cache.save,
                mutated_arg_names=mutated_arg_names,
                reset_to_zero_arg_names=reset_to_zero_arg_names,
                optimize_mem=optimize_mem,
                heuristic_type=heuristic_type,
                size_hints=size_hints,
                custom_kernel=custom_kernel,
                filename=filename,
                with_bandwidth_info=True,
            )
        return CachingAutotuner(
            fn,
            triton_meta=triton_meta,
            inductor_meta=inductor_meta,
            configs=configs,
            save_cache_hook=autotune_cache and autotune_cache.save,
            mutated_arg_names=mutated_arg_names,
            reset_to_zero_arg_names=reset_to_zero_arg_names,
            optimize_mem=optimize_mem,
            heuristic_type=heuristic_type,
            size_hints=size_hints,
            custom_kernel=custom_kernel,
            filename=filename,
        )

    return decorator


def unique_configs(configs: List[Config]):
    """Remove duplicate configurations"""
    seen = OrderedSet[str]()
    pruned_configs = []

    for cfg in configs:
        key = triton_config_to_hashable(cfg)
        if key not in seen:
            seen.add(key)
            pruned_configs.append(cfg)
    return pruned_configs


def check_config(cfg, *, xnumel=None, ynumel=None, znumel=None):
    for numel, label in zip((xnumel, ynumel, znumel), "XYZ"):
        if numel is None:
            continue
        block = cfg[f"{label}BLOCK"]
        if numel == 1:
            assert block == 1, (
                f"TritonKernel.indexing assumes numel == 1 => BLOCK == 1"
                f" but {label.lower()}numel=={numel} and {label}BLOCK={block} (cfg={cfg})."
            )
        max_block = TRITON_MAX_BLOCK[label]
        max_block_str = f'config.triton.max_block["{label}"]'
        assert max_block % block == 0, (
            f"TritonKernel.indexing assumes {label}BLOCK divides {max_block_str}"
            f" but {label}BLOCK={block} and {max_block_str}={max_block} (cfg={cfg})."
        )


def check_max_block(cfg: Dict[str, int]):
    """
    Check that block sizes are within the maximum allowed.
    """
    for var, val in cfg.items():
        block_suffix = "BLOCK"
        if block_suffix in var:
            prefix = var.removesuffix(block_suffix)
            max_block = TRITON_MAX_BLOCK[prefix]
            assert (
                val <= max_block
            ), f"'{var}' too large. Maximum: {max_block}. Actual: {val}."


def _num_warps(num_warps, max_num_warps=8, min_num_warps=2, register_intensive=False):
    # On AMD GPU each warp has 64 lanes which is double the size on NV GPU,
    # therefore using half the number of warps here correspondingly.
    if torch.version.hip:
        max_num_warps = (max_num_warps + 1) // 2
        min_num_warps = (min_num_warps + 1) // 2
    # persistent reduction is register intensive
    if register_intensive:
        max_num_warps = max_num_warps // 2
    return next_power_of_2(min(max(num_warps, min_num_warps), max_num_warps))


def _check_max_grid_x(size_hints, x, num_warps):
    # Check if maxGridSize is exceeded - if so then must scale XBLOCK further
    max_grid_x = 2147483647
    warp_size = (
        64 if torch.version.hip else 32
    )  # TODO: query warp size once #129663 is merged
    num_blocks = (size_hints["x"] + x - 1) // x

    while (num_blocks * num_warps * warp_size) > max_grid_x and x < size_hints["x"]:
        x *= 2  # Scale up XBLOCK if grid exceeds limits
        num_blocks = num_blocks // 2
    if (num_blocks * num_warps * warp_size) > max_grid_x:
        raise AssertionError(
            "Reduction config exceeds cudaDeviceProp maxGridSize. Please raise a pytorch issue"
        )
    return x, num_blocks


def triton_config(
    size_hints,
    x,
    y=None,
    z=None,
    num_stages=1,
    num_elements_per_warp=256,
    min_elem_per_thread=0,
) -> Config:
    """
    Construct a pointwise triton config with some adjustment heuristics
    based on size_hints. Size_hints is a tuple of numels in each tile
    dimension and will be rounded up to the nearest power of 2.

    num_elements_per_warp is a suggestion for controlling how many warps
    the triton config should contain. e.g.: if x=16, y=8, z=4 then
    num_elements = 16*8*4 = 512. Then if we set num_elements_per_warp=128,
    we'll launch 512 (elem) / 128 (elem/warp) = 4 warps. Note that it's
    just a suggestion, and sometimes other adjustment heuristics will
    override the num_elements_per_warp.

    min_elem_per_thread controls the minimum number of elements
    processed by each thread. It's always enforced.
    """
    # Ideally we want to read this from some device config

    maxGridSize = [2147483647, 65535, 65535]

    target = conditional_product(x, y, z)
    if conditional_product(*size_hints.values()) < target:
        target //= 8

    # shrink sizes to size hints
    x = min(x, size_hints["x"])
    if y:
        y = min(y, size_hints["y"])
    if z:
        z = min(z, size_hints["z"])

    # if we are below original block size, scale up where we can;
    # or if the calculated grid size is larger than the limit, we bump up the corresponding dimension
    while x < min(size_hints["x"], TRITON_MAX_BLOCK["X"]) and (
        x * maxGridSize[0] < size_hints["x"] or conditional_product(x, y, z) < target
    ):
        x *= 2
    while (
        y
        and y < min(size_hints["y"], TRITON_MAX_BLOCK["Y"])
        and (
            y * maxGridSize[1] < size_hints["y"]
            or conditional_product(x, y, z) < target
        )
    ):
        y *= 2
    while (
        z
        and z < min(size_hints["z"], TRITON_MAX_BLOCK["Z"])
        and (
            z * maxGridSize[2] < size_hints["z"]
            or conditional_product(x, y, z) < target
        )
    ):
        z *= 2

    num_warps = _num_warps(
        conditional_product(x, y, z) // num_elements_per_warp, min_num_warps=1
    )
    # we are going to arrive at 2 warps only if bs was too small due to
    # numel being too small. However to workaround some ptx bugs we still
    # want at least 4 warps if there's enough elements per thread
    # given that this is a rare situation, don't expect this to affect perf
    # in general
    # see https://github.com/pytorch/pytorch/pull/97950
    if conditional_product(x, y, z) >= 128 and not torch.version.hip:
        num_warps = max(num_warps, 4)
    xnumel = size_hints["x"]
    ynumel = size_hints.get("y")
    znumel = size_hints.get("z")

    # Increase x to satisfy min_elem_per_thread requirements.
    block_size = max(
        conditional_product(x, y, z),
        min_elem_per_thread * _NUM_THREADS_PER_WARP * num_warps,
    )
    x *= math.ceil(block_size / conditional_product(x, y, z))

    x, _num_blocks = _check_max_grid_x(size_hints, x, num_warps)
    x = min(x, size_hints["x"])

    cfg = {"XBLOCK": x}
    if y:
        cfg["YBLOCK"] = y
    if z:
        cfg["ZBLOCK"] = z
    check_max_block(cfg)
    check_config(cfg, xnumel=xnumel, ynumel=ynumel, znumel=znumel)
    return Config(cfg, num_warps=num_warps, num_stages=num_stages)


def _get_nd_reduction_numels(r: int, size_hints: Dict[str, int]) -> Dict[str, int]:
    """
    Converts a linear reduction numel to ND, in row major order.
    This order is often desirable as it presents opportunities to coalesce memory
    accesses.
    For example, if r = 64 and size_hints = [32,32], this function returns [32, 2].
    This unraveling works because both r and size_hints are powers of 2.
    """
    # Shrink r to size_hints.
    r = min(r, get_total_reduction_numel(size_hints))
    num_reduction_dims = len(
        [prefix for prefix in size_hints if prefix_is_reduction(prefix)]
    )

    remaining = r
    rnumels = {}
    for idx in range(num_reduction_dims - 1, -1, -1):
        prefix = f"r{idx}_"
        max_size = min(size_hints[prefix], TRITON_MAX_BLOCK[prefix.upper()])
        dim = min(max_size, remaining)
        assert (
            remaining % dim == 0
        ), f"Expected dimension '{dim}' to divide remaining size '{remaining}'"
        rnumels[prefix] = dim
        remaining //= dim

    # Sanity check the results.
    final_numel = conditional_product(*rnumels.values())
    assert (
        r == final_numel
    ), f"Expected ND reduction size ({rnumels}) to have {r} elements."
    assert all(
        rnumels[prefix] <= size_hints[prefix] for prefix in rnumels
    ), f"rnumels exceed size_hints. {rnumels} > {size_hints}"

    return rnumels


def triton_config_reduction(
    size_hints,
    x: int,
    r: int,
    num_stages=1,
    num_warps=None,
    register_intensive=False,
) -> Config:
    """
    Construct a reduction triton config with some adjustment heuristics
    based on size_hints. Size_hints is a tuple of numels in each tile
    dimension and will be rounded up to the nearest power of 2.
    """
    # Convert the linear reduction numel into a multi-dimensional block.
    rnumels = _get_nd_reduction_numels(r, size_hints)

    # shrink sizes to size hints
    x = min(x, size_hints["x"])

    def total_numel() -> int:
        return conditional_product(x, *rnumels.values())

    target = total_numel()
    if conditional_product(*size_hints.values()) < target:
        target //= 8

    # if we are below original block size, scale up where we can
    while x < size_hints["x"] and total_numel() < target:
        x *= 2
    for prefix in sorted(rnumels):
        while rnumels[prefix] < size_hints[prefix] and total_numel() < target:
            rnumels[prefix] *= 2

    if num_warps is None:
        num_warps = total_numel() // 128
    num_warps = _num_warps(
        num_warps, max_num_warps=16, register_intensive=register_intensive
    )

    x, _num_blocks = _check_max_grid_x(size_hints, x, num_warps)

    for prefix in sorted(rnumels):
        while total_numel() > target:
            if rnumels[prefix] == 1:
                break
            rnumels[prefix] //= 2

    cfg = _get_config({"x": x, **rnumels})
    check_max_block(cfg)
    check_config(cfg, xnumel=size_hints["x"])
    return Config(cfg, num_warps=num_warps, num_stages=num_stages)


def _get_config(numels: Dict[str, int]) -> Dict[str, int]:
    """
    Convert numels ("x", "r0_", etc.) to block sizes ("XBLOCK", "R0_BLOCK"), etc.
    """

    return {prefix.upper() + "BLOCK": numel for prefix, numel in numels.items()}


def triton_config_tiled_reduction(size_hints, x, y, r, num_stages=1):
    """
    Construct a tile reduction triton config with some adjustment
    heuristics based on size_hints. Size_hints is a tuple of numels in
    each tile dimension and will be rounded up to the nearest power of 2.
    """
    # Convert the linear reduction numel into a multi-dimensional block.
    rnumels = _get_nd_reduction_numels(r, size_hints)

    # shrink sizes to size hints
    x = min(x, size_hints["x"])
    y = min(y, size_hints["y"])

    def total_numel() -> int:
        return conditional_product(x, y, *rnumels.values())

    target = total_numel()
    if conditional_product(*size_hints.values()) < target:
        target //= 8

    # if we are below original block size, scale up where we can
    while x < size_hints["x"] and total_numel() < target:
        x *= 2
    for prefix in sorted(rnumels):
        while rnumels[prefix] < size_hints[prefix] and total_numel() < target:
            rnumels[prefix] *= 2
    while y < size_hints[1] and total_numel() < target:
        y *= 2

    cfg = _get_config({"x": x, "y": y, **rnumels})
    num_warps = _num_warps(total_numel() // 256, min_num_warps=1)
    check_config(cfg, xnumel=size_hints[0], ynumel=size_hints[1])
    check_max_block(cfg)
    return Config(cfg, num_warps=num_warps, num_stages=num_stages)


def pointwise(
    size_hints,
    triton_meta,
    tile_hint=None,
    filename=None,
    min_elem_per_thread=0,
    inductor_meta=None,
):
    """
    Construct @triton.heuristics() based on size_hints.
    """
    inductor_meta = {} if inductor_meta is None else inductor_meta
    assert not inductor_meta.get("no_x_dim")

    numel = functools.reduce(operator.mul, size_hints.values())
    bs = max(256, min(numel // 128, 1024))

    hinted_configs = autotune_hints_to_configs(
        inductor_meta.get("autotune_hints", OrderedSet()),
        size_hints,
        bs,
        triton_meta["device"],
    )

    triton_config_with_settings = functools.partial(
        triton_config, min_elem_per_thread=min_elem_per_thread
    )

    configs = None
    if len(size_hints) == 1:
        if disable_pointwise_autotuning(inductor_meta) and not (
            inductor_meta.get("max_autotune")
            or inductor_meta.get("max_autotune_pointwise")
        ):
            configs = [triton_config_with_settings(size_hints, bs)]
        else:
            configs = [
                triton_config_with_settings(size_hints, bs, num_elements_per_warp=256),
                triton_config_with_settings(
                    size_hints, bs // 2, num_elements_per_warp=64
                ),
                *hinted_configs,
            ]
    if len(size_hints) == 2:
        if (
            disable_pointwise_autotuning(inductor_meta) or tile_hint == TileHint.SQUARE
        ) and not (
            inductor_meta.get("max_autotune")
            or inductor_meta.get("max_autotune_pointwise")
        ):
            configs = [triton_config_with_settings(size_hints, 32, 32)]
        else:
            configs = [
                triton_config_with_settings(size_hints, 32, 32),
                triton_config_with_settings(size_hints, 64, 64),  # ~8% better for fp16
                triton_config_with_settings(size_hints, 256, 16),
                triton_config_with_settings(size_hints, 16, 256),
                triton_config_with_settings(size_hints, bs, 1),
                triton_config_with_settings(size_hints, 1, bs),
                *hinted_configs,
            ]
    if len(size_hints) == 3:
        if disable_pointwise_autotuning(inductor_meta):
            configs = [triton_config_with_settings(size_hints, 16, 16, 16)]
        else:
            configs = [
                triton_config_with_settings(size_hints, 16, 16, 16),
                triton_config_with_settings(size_hints, 64, 8, 8),
                triton_config_with_settings(size_hints, 8, 64, 8),
                triton_config_with_settings(size_hints, 8, 8, 64),
                triton_config_with_settings(size_hints, bs, 1, 1),
                triton_config_with_settings(size_hints, 1, bs, 1),
                triton_config_with_settings(size_hints, 1, 1, bs),
                *hinted_configs,
            ]

    if not configs:
        raise NotImplementedError(f"size_hints: {size_hints}")
    return cached_autotune(
        size_hints,
        configs,
        triton_meta=triton_meta,
        inductor_meta=inductor_meta,
        heuristic_type=HeuristicType.POINTWISE,
        filename=filename,
    )


def _reduction_configs(
    *, size_hints: Dict[str, int], inductor_meta: Dict[str, Any]
) -> List[Config]:
    reduction_hint = inductor_meta.get("reduction_hint", None)

    # Convert reductions to 1D, to simplify heuristics.
    rnumel = get_total_reduction_numel(size_hints)

    register_intensive = False
    MAX_R0_BLOCK = 2048
    if (
        size_hints["x"] >= 1024
        and inductor_meta.get("num_load", 0) + inductor_meta.get("num_reduction", 0)
        >= 10
    ):
        # A heuristics to reduce R0_BLOCK if a kernel potentially need many registers.
        # Consider load and reduction since load need move data into registers and
        # reduction needs an accumulator.
        #
        # The magic numbers are a bit arbitrary.
        #
        # We cannot rely on dynamically scaling down R0_BLOCK later, since sometimes
        # triton makes it to use less registers with worse perf. Check:
        # https://github.com/pytorch/pytorch/issues/126463
        #
        # The heuristic is a very simple one since registers can be reused. But
        # hopefully it can be a good enough indicator.
        MAX_R0_BLOCK = 1024
        register_intensive = True

    contiguous_config = triton_config_reduction(
        size_hints,
        1,
        rnumel if 256 <= rnumel < MAX_R0_BLOCK else MAX_R0_BLOCK,
        register_intensive=register_intensive,
    )
    outer_config = triton_config_reduction(
        size_hints, 64, 8, register_intensive=register_intensive
    )
    tiny_config = triton_config_reduction(
        size_hints,
        2 * (256 // rnumel) if rnumel <= 256 else 1,
        min(rnumel, MAX_R0_BLOCK),
        register_intensive=register_intensive,
    )
    if inductor_meta.get("max_autotune") or inductor_meta.get("max_autotune_pointwise"):
        pass  # skip all these cases
    elif reduction_hint == ReductionHint.INNER:
        return [contiguous_config]
    elif reduction_hint == ReductionHint.OUTER:
        return [outer_config]
    elif reduction_hint == ReductionHint.OUTER_TINY:
        return [tiny_config]
    if disable_pointwise_autotuning(inductor_meta):
        return [triton_config_reduction(size_hints, 32, 128)]
    return [
        contiguous_config,
        outer_config,
        tiny_config,
        triton_config_reduction(size_hints, 64, 64),
        triton_config_reduction(size_hints, 8, 512),
        # halve the XBLOCK/Rn_BLOCK compared to outer_config
        # TODO: this may only be beneficial when each iteration of the reduction
        # is quite heavy. E.g. https://gist.github.com/shunting314/189a8ef69f90db9d614a823385147a72
        triton_config_reduction(size_hints, 64, 4, num_warps=8),
    ]


def reduction(
    size_hints,
    reduction_hint=False,
    triton_meta=None,
    filename=None,
    inductor_meta=None,
):
    """args to @triton.heuristics()"""
    inductor_meta = {} if inductor_meta is None else inductor_meta
    inductor_meta["reduction_hint"] = reduction_hint
    if inductor_meta.get("no_x_dim"):
        size_hints["x"] = 1

    assert triton_meta is not None

    configs = _reduction_configs(size_hints=size_hints, inductor_meta=inductor_meta)
    return cached_autotune(
        size_hints,
        configs=configs,
        triton_meta=triton_meta,
        inductor_meta=inductor_meta,
        heuristic_type=HeuristicType.REDUCTION,
        filename=filename,
    )


def cooperative_reduction(
    size_hints,
    reduction_hint,
    triton_meta,
    filename,
    inductor_meta,
):
    inductor_meta = {} if inductor_meta is None else inductor_meta
    inductor_meta["reduction_hint"] = reduction_hint
    if inductor_meta.get("no_x_dim"):
        size_hints["x"] = 1

    # Cooperative reductions currently only support a single reduction dimension.
    assert (
        len(size_hints) == 2
    ), "Cooperative reductions don't support tiling reduction dims"
    xnumel, rnumel = size_hints["x"], size_hints["r0_"]

    # TODO(jansel): we should base target on the SM count of the local GPU
    target = 64
    split = max(1, min(target // xnumel, TRITON_MAX_RSPLIT))
    assert rnumel >= split
    assert split <= TRITON_MAX_RSPLIT
    if inductor_meta["persistent_reduction"]:
        configs = _persistent_reduction_configs(
            {"x": xnumel, "r0_": rnumel // split}, reduction_hint, inductor_meta
        )
    else:
        configs = _reduction_configs(
            size_hints={"x": xnumel, "r0_": rnumel // split},
            inductor_meta=inductor_meta,
        )
    for config in configs:
        config.kwargs["RSPLIT"] = split
    # TODO(jansel): add more configs in max_autotune

    return cached_autotune(
        size_hints,
        configs=configs,
        triton_meta=triton_meta,
        inductor_meta=inductor_meta,
        heuristic_type=HeuristicType.REDUCTION,
        filename=filename,
    )


def _persistent_reduction_configs(
    size_hints,
    reduction_hint=False,
    inductor_meta=None,
):
    xnumel = size_hints["x"]
    rnumel = get_total_reduction_numel(size_hints)

    configs = [
        triton_config_reduction(size_hints, xblock, rnumel, register_intensive=True)
        for xblock in (1, 8, 32, 128)
        if xblock == 1 or (rnumel * xblock <= 4096 and xblock <= xnumel)
    ]

    # TODO(jansel): we should be able to improve these heuristics
    if reduction_hint == ReductionHint.INNER and rnumel >= 256:
        configs = configs[:1]
    elif reduction_hint == ReductionHint.OUTER:
        configs = configs[-1:]
    elif reduction_hint == ReductionHint.OUTER_TINY:
        configs = [
            triton_config_reduction(
                size_hints,
                2 * (256 // rnumel) if rnumel <= 256 else 1,
                rnumel,
            )
        ]
    for c in configs:
        # we don't need Rn_BLOCK for persistent reduction
        for prefix in size_hints:
            if prefix_is_reduction(prefix):
                c.kwargs.pop(f"{prefix.upper()}BLOCK")

    if disable_pointwise_autotuning(inductor_meta):
        configs = configs[:1]

    return configs


def persistent_reduction(
    size_hints,
    reduction_hint=False,
    triton_meta=None,
    filename=None,
    inductor_meta=None,
):
    inductor_meta = {} if inductor_meta is None else inductor_meta
    inductor_meta["reduction_hint"] = reduction_hint
    if inductor_meta.get("no_x_dim"):
        size_hints["x"] = 1

    configs = _persistent_reduction_configs(size_hints, reduction_hint, inductor_meta)

    return cached_autotune(
        size_hints,
        configs,
        triton_meta=triton_meta,
        inductor_meta=inductor_meta,
        filename=filename,
        heuristic_type=HeuristicType.PERSISTENT_REDUCTION,
    )


def split_scan(
    size_hints,
    reduction_hint=False,
    triton_meta=None,
    filename=None,
    inductor_meta=None,
):
    """Heuristic for TritonSplitScanKernel"""
    inductor_meta = {} if inductor_meta is None else inductor_meta
    inductor_meta["reduction_hint"] = reduction_hint
    if inductor_meta.get("no_x_dim"):
        size_hints["x"] = 1

    assert triton_meta is not None
    if len(size_hints) != 2:
        raise NotImplementedError(f"size_hints: {size_hints}")

    configs = _reduction_configs(size_hints=size_hints, inductor_meta=inductor_meta)

    # Fixup configs to enforce the minimum Rn_BLOCK size
    min_rblock = inductor_meta.get("min_split_scan_rblock", 256)
    for cfg in configs:
        for var in list(cfg.kwargs.keys()):
            if var.startswith("R") and cfg.kwargs[var] < min_rblock:
                cfg.kwargs[var] = min_rblock

    return cached_autotune(
        size_hints,
        configs=configs,
        triton_meta=triton_meta,
        inductor_meta=inductor_meta,
        heuristic_type=HeuristicType.SPLIT_SCAN,
        filename=filename,
    )


def template(num_stages, num_warps, triton_meta, filename=None, inductor_meta=None):
    """
    Compile a triton template
    """
    return cached_autotune(
        None,
        [triton.Config({}, num_stages=num_stages, num_warps=num_warps)],
        triton_meta=triton_meta,
        inductor_meta=inductor_meta,
        heuristic_type=HeuristicType.TEMPLATE,
        filename=filename,
    )


def _pop_config_kwargs(config: Dict[str, Any]) -> Dict[str, Any]:
    """Extract triton.Config options that should become kwargs"""
    popped = {}
    for key in ("num_warps", "num_stages", "num_ctas", "maxnreg"):
        val = config.pop(key, None)
        if val is not None:
            popped[key] = val
    return popped


def fixed_config(config, filename, triton_meta, inductor_meta):
    """
    Used when the configuration is already decided at compile time
    """
    config = {**config}
    return cached_autotune(
        None,
        [triton.Config(config, **_pop_config_kwargs(config))],
        triton_meta=triton_meta,
        inductor_meta=inductor_meta,
        heuristic_type=HeuristicType.FIXED,
        filename=filename,
    )


def user_autotune(
    configs, triton_meta, filename=None, inductor_meta=None, custom_kernel=False
):
    """
    Compile a user defined triton kernel
    """
    if len(configs) == 0:
        configs = [triton.Config({})]
    else:
        configs = [
            triton.Config(c.get("kwargs", {}), **_pop_config_kwargs({**c}))
            for c in configs
        ]
    return cached_autotune(
        None,
        configs,
        triton_meta=triton_meta,
        heuristic_type=HeuristicType.USER_AUTOTUNE,
        filename=filename,
        inductor_meta=inductor_meta,
        custom_kernel=custom_kernel,
    )


def foreach(triton_meta, num_warps, filename=None, inductor_meta=None):
    """
    Compile a triton foreach kernel
    """
    return cached_autotune(
        None,
        [triton.Config({}, num_stages=1, num_warps=num_warps)],
        triton_meta=triton_meta,
        inductor_meta=inductor_meta,
        heuristic_type=HeuristicType.TEMPLATE,
        filename=filename,
    )


def grid(*numels):
    """Helper function to compute triton grids"""
    if len(numels) == 1:
        xnumel, ynumel, znumel = numels[0], None, None
    elif len(numels) == 2:
        xnumel, ynumel, znumel = numels[1], numels[0], None
    elif len(numels) == 3:
        xnumel, ynumel, znumel = numels[2], numels[1], numels[0]
    else:
        raise AssertionError(f"invalid size for numels {len(numels)}")

    def get_grid_dim(numel, block):
        if numel is None:
            return 1
        if block is None:
            return numel
        return ceildiv(numel, block)

    def grid_fn(meta):
        x_grid = get_grid_dim(xnumel, meta.get("XBLOCK", 1))
        y_grid = get_grid_dim(ynumel, meta.get("YBLOCK", None))

        max_y_grid = get_max_y_grid()
        if znumel is None:
            div = ceildiv(y_grid, max_y_grid)
            y_grid = ceildiv(y_grid, div)
            z_grid = div
        else:
            z_grid = get_grid_dim(znumel, meta.get("ZBLOCK", None))
            torch._check(
                y_grid <= max_y_grid,
                lambda: f"Generated y grid beyond 2^16 ({y_grid}) not supported with z dimension present. File issue",
            )

        return (
            x_grid,
            y_grid,
            z_grid,
        )

    setattr(grid_fn, "grid_fn_str", f"grid{numels}")  # noqa: B010

    return grid_fn


def cooperative_reduction_grid(xnumel):
    def grid_fn(meta):
        return (meta["RSPLIT"], ceildiv(xnumel, meta.get("XBLOCK", 1)), 1)

    grid_fn_str = f"cooperative_reduction_grid({xnumel})"
    setattr(grid_fn, "grid_fn_str", grid_fn_str)  # noqa: B010
    return grid_fn


def maybe_cooperative_reduction_grid(xnumel):
    def grid_fn(meta):
        if "RSPLIT" in meta:
            return coop_grid(meta)
        return normal_grid(meta)

    coop_grid = cooperative_reduction_grid(xnumel)
    normal_grid = grid(xnumel)
    grid_fn_str = f"maybe_cooperative_reduction_grid({xnumel})"
    setattr(grid_fn, "grid_fn_str", grid_fn_str)  # noqa: B010
    return grid_fn


def split_scan_grid(xnumel, rnumel):
    def grid_fn(meta):
        assert meta.get("XBLOCK", 1) == 1
        return (ceildiv(rnumel, meta.get("R0_BLOCK", 1)), xnumel, 1)

    grid_fn_str = f"split_scan_grid({xnumel}, {rnumel})"
    setattr(grid_fn, "grid_fn_str", grid_fn_str)  # noqa: B010

    return grid_fn


def grid_combo_kernels(
    *numels, num_kernels, min_blocks, is_sequential, default_meta=None
):
    """min_blocks is the minimal size of the grid x dimension"""
    if not is_sequential:
        # round robin dispatch
        numels_agg = list(numels)
        for i in range(len(numels_agg)):
            if isinstance(numels_agg[i], (list, tuple)):
                numels_agg[i] = max(max(numels_agg[i]), 0)  # noqa: PLW3301
        kernel_grid_fn = grid(*numels_agg)

        if isinstance(numels[-1], (list, tuple)):
            min_blocks_d = max(-min(numels[-1]), 0) * num_kernels
        else:
            min_blocks_d = None
        if min_blocks is None:
            assert min_blocks_d is not None
            min_blocks = min_blocks_d
        else:
            assert (
                min_blocks_d is None or min_blocks == min_blocks_d
            ), f"inconsistent min_blocks {min_blocks} vs  x grid {numels[-1]}"
    else:
        # sequential dispatch
        seq_numels = list(numels)
        # x numels are not used here, just a place holder
        seq_numels[-1] = 1024
        for i in range(len(seq_numels) - 1):
            if isinstance(seq_numels[i], (list, tuple)):
                seq_numels[i] = max(seq_numels[i])

        kernel_grid_fn = grid(*seq_numels)

    def get_grid_dim(numel, block):
        if numel is None:
            return 1
        if block is None:
            return numel
        return ceildiv(numel, block)

    def grid_fn(meta):
        assert min_blocks is not None, "min_blocks must be a number"
        cuda_grid = list(kernel_grid_fn(meta))
        cuda_grid[0] = max(num_kernels * cuda_grid[0], min_blocks)
        return tuple(cuda_grid)

    def seq_grid_fn(meta):
        cuda_grid = list(kernel_grid_fn(meta))
        # x <= 0 means this kernel's x grid is not tunable (x_no_dim is true)
        x_grid = sum(
            [
                -x if x <= 0 else get_grid_dim(x, meta.get("XBLOCK", 1))
                for x in numels[-1]
            ]
        )
        cuda_grid[0] = x_grid
        return tuple(cuda_grid)

    def grid_fn_default_meta(meta):
        return grid_fn(default_meta)

    def seq_grid_fn_default_meta(meta):
        return seq_grid_fn(default_meta)

    if default_meta is None:
        return grid_fn if not is_sequential else seq_grid_fn
    else:
        return grid_fn_default_meta if not is_sequential else seq_grid_fn_default_meta<|MERGE_RESOLUTION|>--- conflicted
+++ resolved
@@ -19,10 +19,7 @@
 
 import torch
 from torch._guards import CompileId
-<<<<<<< HEAD
-=======
 from torch.utils._ordered_set import OrderedSet
->>>>>>> 91bf2e16
 
 from ..triton_bundler import TritonBundler
 from ..utils import prefix_is_reduction
