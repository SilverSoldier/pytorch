--- conflicted
+++ resolved
@@ -1512,13 +1512,7 @@
         ret[getattr(Tensor, privateuse1_backend_name)] = (
             lambda self, device=None, non_blocking=False, **kwargs: -1
         )
-<<<<<<< HEAD
-        ret[getattr(Tensor, f"is_{privateuse1_backend_name}").__get__] = (
-            lambda self: -1
-        )  # noqa: B009
-=======
         ret[getattr(Tensor, f"is_{privateuse1_backend_name}").__get__] = lambda self: -1
->>>>>>> f5e704a6
 
     ret2 = {}
     ignored = get_ignored_functions()
