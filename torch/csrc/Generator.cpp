#include <torch/csrc/Device.h>
#include <torch/csrc/Exceptions.h>
#include <torch/csrc/Generator.h>
#include <torch/csrc/THP.h>
#include <torch/csrc/autograd/generated/VariableType.h>
#include <torch/csrc/autograd/generated/variable_factories.h>
#include <torch/csrc/autograd/python_variable.h>
#include <torch/csrc/utils/python_arg_parser.h>
#include <torch/csrc/utils/tensor_types.h>

#include <ATen/ATen.h>
#include <ATen/CPUGeneratorImpl.h>
#include <ATen/detail/XPUHooksInterface.h>

#include <structmember.h>
#include <utility>

using namespace at;
using namespace torch;

PyObject* THPGeneratorClass = nullptr;

PyObject* THPGenerator_initDefaultGenerator(const at::Generator& cdata) {
  auto type = (PyTypeObject*)THPGeneratorClass;
  auto self = THPObjectPtr{type->tp_alloc(type, 0)};
  if (!self)
    throw python_error();
  auto self_ = reinterpret_cast<THPGenerator*>(self.get());
  self_->cdata = std::move(cdata);
  return self.release();
}

static void THPGenerator_dealloc(PyObject* _self) {
  auto self = reinterpret_cast<THPGenerator*>(_self);
  if (self->cdata.defined()) {
    self->cdata.set_pyobj(nullptr);
    self->cdata.~Generator();
  }
  Py_TYPE(_self)->tp_free(_self);
}

static PyObject* THPGenerator_pynew(
    PyTypeObject* type,
    PyObject* args,
    PyObject* kwargs) {
  HANDLE_TH_ERRORS
  static torch::PythonArgParser parser({"Generator(Device device=None)"});
  torch::ParsedArgs<1> parsed_args;
  auto r = parser.parse(args, kwargs, parsed_args);
  auto device = r.deviceWithDefault(0, at::Device(at::kCPU));

  THPGeneratorPtr self((THPGenerator*)type->tp_alloc(type, 0));

  c10::DeviceType device_type = device.type();
  if (device_type == at::kCPU) {
    self->cdata = make_generator<CPUGeneratorImpl>();
<<<<<<< HEAD
=======
  }
#ifdef USE_CUDA
  else if (device.type() == at::kCUDA) {
    self->cdata = make_generator<CUDAGeneratorImpl>(device.index());
  }
#elif USE_MPS
  else if (device.type() == at::kMPS) {
    self->cdata = make_generator<MPSGeneratorImpl>();
  }
#endif
  else if (device.type() == at::kXPU) {
    self->cdata = at::detail::getXPUHooks().getNewGenerator(device.index());
  } else if (device.type() == at::kIPU) {
    self->cdata = at::detail::getIPUHooks().getNewGenerator(device.index());
  } else if (device.type() == at::kPrivateUse1) {
    self->cdata = at::GetGeneratorForPrivateuse1(device.index());
>>>>>>> 7fafaa9c
  } else {
    self->cdata = globalContext()
                      .getAcceleratorHooksInterface(device_type)
                      .getNewGenerator(device.index());
  }

  return (PyObject*)self.release();
  END_HANDLE_TH_ERRORS
}

static PyObject* THPGenerator_getState(PyObject* _self, PyObject* noargs) {
  using namespace torch::autograd;
  HANDLE_TH_ERRORS
  auto& gen = ((THPGenerator*)_self)->cdata;

  // See Note [Acquire lock when using random generators]
  std::scoped_lock<std::mutex> lock(gen.mutex());
  auto state_tensor = gen.get_state();

  return THPVariable_Wrap(state_tensor);
  END_HANDLE_TH_ERRORS
}

static PyObject* THPGenerator_setState(PyObject* _self, PyObject* _new_state) {
  using namespace torch::autograd;

  HANDLE_TH_ERRORS
  if (!THPVariable_Check(_new_state)) {
    throw torch::TypeError(
        "expected a torch.ByteTensor, but got %s",
        Py_TYPE(_new_state)->tp_name);
  }
  auto self = (THPGenerator*)_self;
  auto& gen = self->cdata;
  const auto& new_state_tensor = THPVariable_Unpack(_new_state);

  // See Note [Acquire lock when using random generators]
  std::scoped_lock<std::mutex> lock(gen.mutex());
  gen.set_state(new_state_tensor);

  Py_INCREF(self);
  return (PyObject*)self;
  END_HANDLE_TH_ERRORS
}

uint64_t unpack_uint64(PyObject* pyobj) {
  uint64_t unsigned_obj = 0;
  try {
    // First try to interpret as unsigned long
    unsigned_obj = THPUtils_unpackUInt64(pyobj);
  } catch (...) {
    if (PyErr_ExceptionMatches(PyExc_OverflowError)) {
      // If an overflow happened, then the pyobj could be negative,
      // so try to interpret it as signed long
      PyErr_Clear();
      int64_t obj = THPUtils_unpackLong(pyobj);
      unsigned_obj = *(reinterpret_cast<uint64_t*>(&obj));
    } else {
      // If any other type of exception happened, rethrow it
      throw;
    }
  }
  return unsigned_obj;
}

static PyObject* THPGenerator_graphSafeGetState(
    PyObject* _self,
    PyObject* noargs) {
  HANDLE_TH_ERRORS
  auto& gen = ((THPGenerator*)_self)->cdata;

  // See Note [Acquire lock when using random generators]
  std::scoped_lock<std::mutex> lock(gen.mutex());

  return THPGenerator_Wrap(gen.graphsafe_get_state());
  END_HANDLE_TH_ERRORS
}

static PyObject* THPGenerator_graphSafeSetState(
    PyObject* _self,
    PyObject* _state) {
  HANDLE_TH_ERRORS
  auto self = (THPGenerator*)_self;
  auto& gen = self->cdata;

  // See Note [Acquire lock when using random generators]
  std::scoped_lock<std::mutex> lock(gen.mutex());
  gen.graphsafe_set_state(THPGenerator_Unwrap(_state));

  Py_INCREF(self);
  return (PyObject*)self;
  END_HANDLE_TH_ERRORS
}

static PyObject* THPGenerator_cloneState(PyObject* _self, PyObject* noargs) {
  HANDLE_TH_ERRORS
  auto& gen = ((THPGenerator*)_self)->cdata;

  // See Note [Acquire lock when using random generators]
  std::scoped_lock<std::mutex> lock(gen.mutex());
  auto new_generator = gen.clone();

  return THPGenerator_Wrap(new_generator);
  END_HANDLE_TH_ERRORS
}

static PyObject* THPGenerator_manualSeed(PyObject* _self, PyObject* seed) {
  HANDLE_TH_ERRORS
  auto self = (THPGenerator*)_self;
  auto generator = self->cdata;
  TORCH_CHECK(
      THPUtils_checkLong(seed),
      "manual_seed expected a long, "
      "but got ",
      THPUtils_typename(seed));
  uint64_t unsigned_seed = unpack_uint64(seed);
  // See Note [Acquire lock when using random generators]
  std::scoped_lock<std::mutex> lock(generator.mutex());
  generator.set_current_seed(unsigned_seed);
  Py_INCREF(self);
  return (PyObject*)self;
  END_HANDLE_TH_ERRORS
}

static PyObject* THPGenerator_setOffset(PyObject* _self, PyObject* offset) {
  HANDLE_TH_ERRORS
  auto self = (THPGenerator*)_self;
  auto generator = self->cdata;
  TORCH_CHECK(
      THPUtils_checkLong(offset),
      "manual_offset expected a long, "
      "but got ",
      THPUtils_typename(offset));
  uint64_t unsigned_offset = unpack_uint64(offset);
  // See Note [Acquire lock when using random generators]
  std::scoped_lock<std::mutex> lock(generator.mutex());
  generator.set_offset(unsigned_offset);
  Py_INCREF(self);
  return (PyObject*)self;
  END_HANDLE_TH_ERRORS
}

static PyObject* THPGenerator_seed(PyObject* _self, PyObject* noargs) {
  HANDLE_TH_ERRORS
  // See Note [Acquire lock when using random generators]
  auto self = (THPGenerator*)_self;
  std::scoped_lock<std::mutex> lock(self->cdata.mutex());
  uint64_t seed_val = self->cdata.seed();
  return THPUtils_packUInt64(seed_val);
  END_HANDLE_TH_ERRORS
}

static PyObject* THPGenerator_initialSeed(PyObject* _self, PyObject* noargs) {
  HANDLE_TH_ERRORS
  auto self = (THPGenerator*)_self;
  return THPUtils_packUInt64(self->cdata.current_seed());
  END_HANDLE_TH_ERRORS
}

static PyObject* THPGenerator_getOffset(PyObject* _self, PyObject* noargs) {
  HANDLE_TH_ERRORS
  auto self = (THPGenerator*)_self;
  return THPUtils_packUInt64(self->cdata.get_offset());
  END_HANDLE_TH_ERRORS
}

static PyObject* THPGenerator_get_device(THPGenerator* self, void* unused) {
  HANDLE_TH_ERRORS
  return THPDevice_New(self->cdata.device());
  END_HANDLE_TH_ERRORS
}

PyObject* THPGenerator_reduce(PyObject* _self, PyObject* noargs) {
  HANDLE_TH_ERRORS
  auto self = (THPGenerator*)_self;
  auto& gen = self->cdata;

  auto ret = THPObjectPtr{PyTuple_New(3)};
  if (!ret)
    throw python_error();

  py::object torch_module = py::module::import("torch");
  py::object torch_generator = torch_module.attr("Generator");
  PyTuple_SET_ITEM(ret.get(), 0, torch_generator.release().ptr());

  auto args = THPObjectPtr{PyTuple_New(1)};
  if (!args)
    throw python_error();

  PyTuple_SET_ITEM(args.get(), 0, THPGenerator_get_device(self, nullptr));
  PyTuple_SET_ITEM(ret.get(), 1, args.release());

  auto state = THPObjectPtr{PyTuple_New(3)};
  if (!state)
    throw python_error();

  c10::DeviceType device_type = gen.device().type();
  PyTuple_SET_ITEM(state.get(), 0, THPGenerator_initialSeed(_self, nullptr));
  PyTuple_SET_ITEM(
      state.get(),
      1,
      device_type != at::kCPU ? THPGenerator_getOffset(_self, nullptr)
                              : Py_None);
  PyTuple_SET_ITEM(state.get(), 2, THPGenerator_getState(_self, nullptr));
  PyTuple_SET_ITEM(ret.get(), 2, state.release());

  return ret.release();
  END_HANDLE_TH_ERRORS
}

static PyObject* THPGenerator_pickleSetState(PyObject* _self, PyObject* state) {
  HANDLE_TH_ERRORS
  THPGenerator_manualSeed(_self, PyTuple_GET_ITEM(state, 0));
  auto& offset = PyTuple_GET_ITEM(state, 1);
  if (offset != Py_None) {
    THPGenerator_setOffset(_self, offset);
  }
  THPGenerator_setState(_self, PyTuple_GET_ITEM(state, 2));
  Py_RETURN_NONE;
  END_HANDLE_TH_ERRORS
}

// NOLINTNEXTLINE(cppcoreguidelines-avoid-c-arrays,modernize-avoid-c-arrays,cppcoreguidelines-avoid-non-const-global-variables)
static struct PyGetSetDef THPGenerator_properties[] = {
    {"device", (getter)THPGenerator_get_device, nullptr, nullptr, nullptr},
    {nullptr}};

// NOLINTNEXTLINE(cppcoreguidelines-avoid-c-arrays,modernize-avoid-c-arrays,cppcoreguidelines-avoid-non-const-global-variables)
static PyMethodDef THPGenerator_methods[] = {
    {"__reduce__", THPGenerator_reduce, METH_NOARGS, nullptr},
    {"__setstate__", THPGenerator_pickleSetState, METH_O, nullptr},
    {"get_state", THPGenerator_getState, METH_NOARGS, nullptr},
    {"set_state", THPGenerator_setState, METH_O, nullptr},
    {"clone_state", THPGenerator_cloneState, METH_NOARGS, nullptr},
    {"graphsafe_get_state",
     THPGenerator_graphSafeGetState,
     METH_NOARGS,
     nullptr},
    {"graphsafe_set_state", THPGenerator_graphSafeSetState, METH_O, nullptr},
    {"set_offset", THPGenerator_setOffset, METH_O, nullptr},
    {"manual_seed", THPGenerator_manualSeed, METH_O, nullptr},
    {"seed", THPGenerator_seed, METH_NOARGS, nullptr},
    {"initial_seed", THPGenerator_initialSeed, METH_NOARGS, nullptr},
    {"get_offset", THPGenerator_getOffset, METH_NOARGS, nullptr},
    {nullptr}};

// NOLINTNEXTLINE(cppcoreguidelines-avoid-c-arrays,modernize-avoid-c-arrays,cppcoreguidelines-avoid-non-const-global-variables)
static struct PyMemberDef THPGenerator_members[] = {
    {"_cdata", T_ULONGLONG, offsetof(THPGenerator, cdata), READONLY, nullptr},
    {nullptr}};

PyTypeObject THPGeneratorType = {
    PyVarObject_HEAD_INIT(nullptr, 0)
    "torch._C.Generator", /* tp_name */
    sizeof(THPGenerator), /* tp_basicsize */
    0, /* tp_itemsize */
    THPGenerator_dealloc, /* tp_dealloc */
    0, /* tp_vectorcall_offset */
    nullptr, /* tp_getattr */
    nullptr, /* tp_setattr */
    nullptr, /* tp_reserved */
    nullptr, /* tp_repr */
    nullptr, /* tp_as_number */
    nullptr, /* tp_as_sequence */
    nullptr, /* tp_as_mapping */
    nullptr, /* tp_hash  */
    nullptr, /* tp_call */
    nullptr, /* tp_str */
    nullptr, /* tp_getattro */
    nullptr, /* tp_setattro */
    nullptr, /* tp_as_buffer */
    // NOLINTNEXTLINE(misc-redundant-expression)
    Py_TPFLAGS_DEFAULT | Py_TPFLAGS_BASETYPE, /* tp_flags */
    nullptr, /* tp_doc */
    nullptr, /* tp_traverse */
    nullptr, /* tp_clear */
    nullptr, /* tp_richcompare */
    0, /* tp_weaklistoffset */
    nullptr, /* tp_iter */
    nullptr, /* tp_iternext */
    THPGenerator_methods, /* tp_methods */
    THPGenerator_members, /* tp_members */
    THPGenerator_properties, /* tp_getset */
    nullptr, /* tp_base */
    nullptr, /* tp_dict */
    nullptr, /* tp_descr_get */
    nullptr, /* tp_descr_set */
    0, /* tp_dictoffset */
    nullptr, /* tp_init */
    nullptr, /* tp_alloc */
    THPGenerator_pynew, /* tp_new */
};

bool THPGenerator_init(PyObject* module) {
  THPGeneratorClass = (PyObject*)&THPGeneratorType;
  if (PyType_Ready(&THPGeneratorType) < 0)
    return false;
  Py_INCREF(&THPGeneratorType);
  PyModule_AddObject(module, "Generator", (PyObject*)&THPGeneratorType);
  return true;
}

void set_pyobj(const Generator& self, PyObject* pyobj) {
  TORCH_CHECK(self.defined(), "cannot call set_pyobj() on undefined generator");
  self.set_pyobj(pyobj);
}

PyObject* pyobj(const Generator& self) {
  TORCH_CHECK(self.defined(), "cannot call pyobj() on undefined generator");
  return self.pyobj();
}

PyObject* THPGenerator_Wrap(const Generator& gen) {
  if (!gen.defined()) {
    Py_RETURN_NONE;
  }

  if (auto obj = pyobj(gen)) {
    Py_INCREF(obj);
    return obj;
  }

  return THPGenerator_NewWithVar(
      (PyTypeObject*)THPGeneratorClass, std::move(gen));
}

at::Generator THPGenerator_Unwrap(PyObject* state) {
  if (!Py_IS_TYPE(state, &THPGeneratorType)) {
    throw torch::TypeError(
        "expected a Generator, but got %s", Py_TYPE(state)->tp_name);
  }
  return reinterpret_cast<THPGenerator*>(state)->cdata;
}

// Creates a new Python object for a Generator. The Generator must not already
// have a PyObject* associated with it.
PyObject* THPGenerator_NewWithVar(PyTypeObject* type, Generator gen) {
  PyObject* obj = type->tp_alloc(type, 0);
  if (obj) {
    auto g = (THPGenerator*)obj;
    new (&g->cdata) Generator(std::move(gen));
    set_pyobj(g->cdata, obj);
  }
  return obj;
}<|MERGE_RESOLUTION|>--- conflicted
+++ resolved
@@ -54,25 +54,6 @@
   c10::DeviceType device_type = device.type();
   if (device_type == at::kCPU) {
     self->cdata = make_generator<CPUGeneratorImpl>();
-<<<<<<< HEAD
-=======
-  }
-#ifdef USE_CUDA
-  else if (device.type() == at::kCUDA) {
-    self->cdata = make_generator<CUDAGeneratorImpl>(device.index());
-  }
-#elif USE_MPS
-  else if (device.type() == at::kMPS) {
-    self->cdata = make_generator<MPSGeneratorImpl>();
-  }
-#endif
-  else if (device.type() == at::kXPU) {
-    self->cdata = at::detail::getXPUHooks().getNewGenerator(device.index());
-  } else if (device.type() == at::kIPU) {
-    self->cdata = at::detail::getIPUHooks().getNewGenerator(device.index());
-  } else if (device.type() == at::kPrivateUse1) {
-    self->cdata = at::GetGeneratorForPrivateuse1(device.index());
->>>>>>> 7fafaa9c
   } else {
     self->cdata = globalContext()
                       .getAcceleratorHooksInterface(device_type)
