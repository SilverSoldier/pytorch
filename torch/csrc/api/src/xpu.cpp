#include <ATen/Context.h>
#include <torch/xpu.h>

namespace torch::xpu {

size_t device_count() {
  return at::detail::getXPUHooks().deviceCount();
}

bool is_available() {
  return xpu::device_count() > 0;
}

void manual_seed(uint64_t seed) {
  if (is_available()) {
<<<<<<< HEAD
    auto index = at::detail::getXPUHooks().current_device();
    auto gen = at::detail::getXPUHooks().getDefaultGenerator(index);
=======
    auto index = at::detail::getXPUHooks().getCurrentDevice();
    auto gen = at::detail::getXPUHooks().getDefaultXPUGenerator(index);
>>>>>>> e25aa9ca
    {
      // See Note [Acquire lock when using random generators]
      std::lock_guard<std::mutex> lock(gen.mutex());
      gen.set_current_seed(seed);
    }
  }
}

/// Sets the seed for all available GPUs.
void manual_seed_all(uint64_t seed) {
  auto num_gpu = device_count();
  for (const auto i : c10::irange(num_gpu)) {
    auto gen = at::detail::getXPUHooks().getDefaultGenerator(i);
    {
      // See Note [Acquire lock when using random generators]
      std::lock_guard<std::mutex> lock(gen.mutex());
      gen.set_current_seed(seed);
    }
  }
}

void synchronize(int64_t device_index) {
  TORCH_CHECK(is_available(), "No XPU are available");
  at::detail::getXPUHooks().deviceSynchronize(
      static_cast<c10::DeviceIndex>(device_index));
}

} // namespace torch::xpu<|MERGE_RESOLUTION|>--- conflicted
+++ resolved
@@ -13,13 +13,8 @@
 
 void manual_seed(uint64_t seed) {
   if (is_available()) {
-<<<<<<< HEAD
-    auto index = at::detail::getXPUHooks().current_device();
+    auto index = at::detail::getXPUHooks().getCurrentDevice();
     auto gen = at::detail::getXPUHooks().getDefaultGenerator(index);
-=======
-    auto index = at::detail::getXPUHooks().getCurrentDevice();
-    auto gen = at::detail::getXPUHooks().getDefaultXPUGenerator(index);
->>>>>>> e25aa9ca
     {
       // See Note [Acquire lock when using random generators]
       std::lock_guard<std::mutex> lock(gen.mutex());
