--- conflicted
+++ resolved
@@ -28,20 +28,13 @@
     TypeVar,
     Union,
 )
-<<<<<<< HEAD
-from typing_extensions import deprecated, Self
+from typing_extensions import deprecated, Self, TypeIs
 
 import optree
 from optree import (  # noqa: F401  # direct import for type annotations
     PyTreeSpec as PyTreeSpec,
     PyTreeSpec as TreeSpec,
 )
-=======
-from typing_extensions import deprecated, TypeIs
-
-import optree
-from optree import PyTreeSpec as TreeSpec  # direct import for type annotations
->>>>>>> ceb664ac
 
 import torch.utils._pytree as python_pytree
 from torch.utils._pytree import KeyEntry as KeyEntry
@@ -251,27 +244,6 @@
         )
 
 
-<<<<<<< HEAD
-def treespec_leaf() -> TreeSpec:
-    """Make a treespec representing a leaf node."""
-    return optree.treespec_leaf(none_is_leaf=True, namespace="torch")
-
-
-def treespec_tuple(iterable: Iterable[TreeSpec], /) -> TreeSpec:
-    """Make a tuple treespec from an iterable of child treespecs."""
-    return optree.treespec_tuple(iterable, none_is_leaf=True, namespace="torch")
-
-
-def treespec_dict(
-    mapping: Union[Mapping[Any, TreeSpec], Iterable[Tuple[Any, TreeSpec]]] = (),
-    /,
-    **kwargs: TreeSpec,
-) -> TreeSpec:
-    """Make a dict treespec from a dict of child treespecs."""
-    return optree.treespec_dict(
-        mapping,
-        **kwargs,
-=======
 def _is_pytreespec_instance(obj: Any, /) -> TypeIs[TreeSpec]:
     return isinstance(obj, TreeSpec)
 
@@ -309,7 +281,30 @@
     return optree.tree_is_leaf(
         tree,
         is_leaf=is_leaf,
->>>>>>> ceb664ac
+        none_is_leaf=True,
+        namespace="torch",
+    )
+
+
+def treespec_leaf() -> TreeSpec:
+    """Make a treespec representing a leaf node."""
+    return optree.treespec_leaf(none_is_leaf=True, namespace="torch")
+
+
+def treespec_tuple(iterable: Iterable[TreeSpec], /) -> TreeSpec:
+    """Make a tuple treespec from an iterable of child treespecs."""
+    return optree.treespec_tuple(iterable, none_is_leaf=True, namespace="torch")
+
+
+def treespec_dict(
+    mapping: Union[Mapping[Any, TreeSpec], Iterable[Tuple[Any, TreeSpec]]] = (),
+    /,
+    **kwargs: TreeSpec,
+) -> TreeSpec:
+    """Make a dict treespec from a dict of child treespecs."""
+    return optree.treespec_dict(
+        mapping,
+        **kwargs,
         none_is_leaf=True,
         namespace="torch",
     )
