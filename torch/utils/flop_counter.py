# mypy: allow-untyped-defs
# mypy: allow-untyped-decorators
import torch
from torch.utils._pytree import tree_map, tree_flatten, tree_unflatten
from .module_tracker import ModuleTracker
from typing import List, Any, Dict, Optional, Union, Tuple, Iterator
from collections import defaultdict
from torch.utils._python_dispatch import TorchDispatchMode
from math import prod
from functools import wraps
import warnings



__all__ = ["FlopCounterMode", "register_flop_formula"]

aten = torch.ops.aten

def get_shape(i):
    if isinstance(i, torch.Tensor):
        return i.shape
    return i

flop_registry: Dict[Any, Any] = {}

def shape_wrapper(f):
    @wraps(f)
    def nf(*args, out_val=None, **kwargs):
        args, kwargs, out_shape = tree_map(get_shape, (args, kwargs, out_val))
        return f(*args, out_shape=out_shape, **kwargs)
    return nf

def register_flop_formula(targets, get_raw=False):
    def register_fun(flop_formula):
        if not get_raw:
            flop_formula = shape_wrapper(flop_formula)

        def register(target):
            if not isinstance(target, torch._ops.OpOverloadPacket):
                raise ValueError(
                    f"register_flop_formula(targets): expected each target to be "
                    f"OpOverloadPacket (i.e. torch.ops.mylib.foo), got "
                    f"{target} which is of type {type(target)}")
            if target in flop_registry:
                raise RuntimeError(f"duplicate registrations for {target}")
            flop_registry[target] = flop_formula

        # To handle allowing multiple aten_ops at once
        torch.utils._pytree.tree_map_(register, targets)

        return flop_formula

    return register_fun

@register_flop_formula(aten.mm)
def mm_flop(a_shape, b_shape, *args, out_shape=None, **kwargs) -> int:
    """Count flops for matmul."""
    # Inputs should be a list of length 2.
    # Inputs contains the shapes of two matrices.
    m, k = a_shape
    k2, n = b_shape
    assert k == k2
    # NB(chilli): Should be 2 * k - 1 technically for FLOPs.
    return m * n * 2 * k

@register_flop_formula(aten.addmm)
def addmm_flop(self_shape, a_shape, b_shape, out_shape=None, **kwargs) -> int:
    """Count flops for addmm."""
    return mm_flop(a_shape, b_shape)

@register_flop_formula(aten.bmm)
def bmm_flop(a_shape, b_shape, out_shape=None, **kwargs) -> int:
    """Count flops for the bmm operation."""
    # Inputs should be a list of length 2.
    # Inputs contains the shapes of two tensor.
    b, m, k = a_shape
    b2, k2, n = b_shape
    assert b == b2
    assert k == k2
    # NB(chilli): Should be 2 * k - 1 technically for FLOPs.
    flop = b * m * n * 2 * k
    return flop

@register_flop_formula(aten.baddbmm)
def baddbmm_flop(self_shape, a_shape, b_shape, out_shape=None, **kwargs) -> int:
    """Count flops for the baddbmm operation."""
    # Inputs should be a list of length 3.
    # Inputs contains the shapes of three tensors.
    return bmm_flop(a_shape, b_shape)


def conv_flop_count(
    x_shape: List[int],
    w_shape: List[int],
    out_shape: List[int],
    transposed: bool = False,
) -> int:
    """Count flops for convolution.

    Note only multiplication is
    counted. Computation for bias are ignored.
    Flops for a transposed convolution are calculated as
    flops = (x_shape[2:] * prod(w_shape) * batch_size).
    Args:
        x_shape (list(int)): The input shape before convolution.
        w_shape (list(int)): The filter shape.
        out_shape (list(int)): The output shape after convolution.
        transposed (bool): is the convolution transposed
    Returns:
        int: the number of flops
    """

    batch_size = x_shape[0]
    conv_shape = (x_shape if transposed else out_shape)[2:]
    c_out, c_in, *filter_size = w_shape

    """
    General idea here is that for a regular conv, for each point in the output
    spatial dimension we convolve the filter with something (hence
    `prod(conv_shape) * prod(filter_size)` ops). Then, this gets multiplied by
    1. batch_size, 2. the cross product of input and weight channels.

    For the transpose, it's not each point in the *output* spatial dimension but
    each point in the *input* spatial dimension.
    """
    # NB(chilli): I don't think this properly accounts for padding :think:
    # NB(chilli): Should be 2 * c_in - 1 technically for FLOPs.
    flop = prod(conv_shape) * prod(filter_size) * batch_size * c_out * c_in * 2
    return flop

@register_flop_formula([aten.convolution, aten._convolution])
def conv_flop(x_shape, w_shape, _bias, _stride, _padding, _dilation, transposed, *args, out_shape=None, **kwargs) -> int:
    """Count flops for convolution."""
    return conv_flop_count(x_shape, w_shape, out_shape, transposed=transposed)


@register_flop_formula(aten.convolution_backward)
def conv_backward_flop(
        grad_out_shape,
        x_shape,
        w_shape,
        _bias,
        _stride,
        _padding,
        _dilation,
        transposed,
        _output_padding,
        _groups,
        output_mask,
        out_shape) -> int:

    def t(shape):
        return [shape[1], shape[0]] + list(shape[2:])
    flop_count = 0

    """
    Let's say we have a regular 1D conv
    {A, B, C} [inp]
    {i, j} [weight]
    => (conv)
    {Ai + Bj, Bi + Cj} [out]

    And as a reminder, the transposed conv of the above is
    => {Ai, Aj + Bi, Bj + Ci, Cj} [transposed conv out]

    For the backwards of conv, we now have
    {D, E} [grad_out]
    {A, B, C} [inp]
    {i, j} [weight]

    # grad_inp as conv_transpose(grad_out, weight)
    Let's first compute grad_inp. To do so, we can simply look at all the
    multiplications that each element of inp is involved in. For example, A is
    only involved in the first element of the output (and thus only depends upon
    D in grad_out), and C is only involved in the last element of the output
    (and thus only depends upon E in grad_out)

    {Di, Dj + Ei, Ej} [grad_inp]

    Note that this corresponds to the below conv_transpose. This gives us the
    output_mask[0] branch, which is grad_inp.

    {D, E} [inp (grad_out)]
    {i, j} [weight]
    => (conv_transpose)
    {Di, Dj + Ei, Ej} [out (grad_inp)]

    I leave the fact that grad_inp for a transposed conv is just conv(grad_out,
    weight) as an exercise for the reader.

    # grad_weight as conv(inp, grad_out)
    To compute grad_weight, we again look at the terms in the output, which as
    a reminder is:
    => {Ai + Bj, Bi + Cj} [out]
    => {D, E} [grad_out]
    If we manually compute the gradient for the weights, we see it's
    {AD + BE, BD + CE} [grad_weight]

    This corresponds to the below conv
    {A, B, C} [inp]
    {D, E} [weight (grad_out)]
    => (conv)
    {AD + BE, BD + CE} [out (grad_weight)]

    # grad_weight of transposed conv as conv(grad_out, inp)
    As a reminder, the terms of the output of a transposed conv are:
    => {Ai, Aj + Bi, Bj + Ci, Cj} [transposed conv out]
    => {D, E, F, G} [grad_out]

    Manually computing the gradient for the weights, we see it's
    {AD + BE + CF, AE + BF + CG} [grad_weight]

    This corresponds to the below conv
    {D, E, F, G} [inp (grad_out)]
    {A, B, C} [weight (inp)]
    => (conv)
    {AD + BE + CF, AE + BF + CG} [out (grad_weight)]

    For the full backwards formula, there are also some details involving
    transpose of the batch/channel dimensions and groups, but I skip those for
    the sake of brevity (and they're pretty similar to matmul backwards)

    Check [conv backwards decomposition as conv forwards]
    """
    # grad_inp as conv_transpose(grad_out, weight)
    if output_mask[0]:
        grad_input_shape = get_shape(out_shape[0])
        flop_count += conv_flop_count(grad_out_shape, w_shape, grad_input_shape, not transposed)

    if output_mask[1]:
        grad_weight_shape = get_shape(out_shape[1])
        if transposed:
            # grad_weight of transposed conv as conv(grad_out, inp)
            flop_count += conv_flop_count(t(grad_out_shape), t(x_shape), t(grad_weight_shape), transposed=False)
        else:
            # grad_weight as conv(inp, grad_out)
            flop_count += conv_flop_count(t(x_shape), t(grad_out_shape), t(grad_weight_shape), transposed=False)

    return flop_count

def sdpa_flop_count(query_shape, key_shape, value_shape):
    """
    Count flops for self-attention.

    NB: We can assume that value_shape == key_shape
    """
    b, h, s_q, d_q = query_shape
    _b2, _h2, s_k, _d2 = key_shape
    _b3, _h3, _s3, d_v = value_shape
    assert b == _b2 == _b3 and h == _h2 == _h3 and d_q == _d2 and s_k == _s3 and d_q == _d2
    total_flops = 0
    # q: [b, h, s_q, d_q] @ k: [b, h, d_q, s_k] -> scores: [b, h, s_q, s_k]
    total_flops += bmm_flop((b * h, s_q, d_q), (b * h, d_q, s_k))
    # scores: [b, h, s_q, s_k] @ v: [b, h, s_k, d_v] -> out: [b, h, s_q, d_v]
    total_flops += bmm_flop((b * h, s_q, s_k), (b * h, s_k, d_v))
    return total_flops


@register_flop_formula([aten._scaled_dot_product_efficient_attention,
                        aten._scaled_dot_product_flash_attention,
                        aten._scaled_dot_product_cudnn_attention])
def sdpa_flop(query_shape, key_shape, value_shape, *args, out_shape=None, **kwargs) -> int:
    """Count flops for self-attention."""
    # NB: We aren't accounting for causal attention here
    return sdpa_flop_count(query_shape, key_shape, value_shape)


def _offsets_to_lengths(offsets, max_len):
    """
    If the offsets tensor is fake, then we don't know the actual lengths.
    In that case, we can just assume the worst case; each batch has max length.
    """
    from torch._subclasses.fake_tensor import FakeTensor
    from torch._subclasses.functional_tensor import FunctionalTensor
    if not isinstance(offsets, (FakeTensor, FunctionalTensor)):
        return offsets.diff().tolist()
    return [max_len] * (offsets.size(0) - 1)


def _unpack_flash_attention_nested_shapes(
    *,
    query,
    key,
    value,
    grad_out=None,
    cum_seq_q,
    cum_seq_k,
    max_q,
    max_k,
) -> Iterator[Tuple[Tuple[int, ...], Tuple[int, ...], Tuple[int, ...], Optional[Tuple[int, ...]]]]:
    """
    Given inputs to a flash_attention_(forward|backward) kernel, this will handle behavior for
    NestedTensor inputs by effectively unbinding the NestedTensor and yielding the shapes for
    each batch element.

    In the case that this isn't a NestedTensor kernel, then it just yields the original shapes.
    """
    if cum_seq_q is not None:
        # This means we should be dealing with a Nested Jagged Tensor query.
        # The inputs will have shape                  (sum(sequence len), heads, dimension)
        # In comparison, non-Nested inputs have shape (batch, heads, sequence len, dimension)
        # To deal with this, we convert to a shape of (batch, heads, max_seq_len, dimension)
        # So the flops calculation in this case is an overestimate of the actual flops.
        assert len(key.shape) == 3
        assert len(value.shape) == 3
        assert grad_out is None or grad_out.shape == query.shape
        _, h_q, d_q = query.shape
        _, h_k, d_k = key.shape
        _, h_v, d_v = value.shape
        assert cum_seq_q is not None
        assert cum_seq_k is not None
        assert cum_seq_q.shape == cum_seq_k.shape
        seq_q_lengths = _offsets_to_lengths(cum_seq_q, max_q)
        seq_k_lengths = _offsets_to_lengths(cum_seq_k, max_k)
        for (seq_q_len, seq_k_len) in zip(seq_q_lengths, seq_k_lengths):
            new_query_shape = (1, h_q, seq_q_len, d_q)
            new_key_shape = (1, h_k, seq_k_len, d_k)
            new_value_shape = (1, h_v, seq_k_len, d_v)
            new_grad_out_shape = new_query_shape if grad_out is not None else None
            yield new_query_shape, new_key_shape, new_value_shape, new_grad_out_shape
        return

    yield query.shape, key.shape, value.shape, grad_out.shape if grad_out is not None else None


def _unpack_efficient_attention_nested_shapes(
    *,
    query,
    key,
    value,
    grad_out=None,
    cu_seqlens_q,
    cu_seqlens_k,
    max_seqlen_q,
    max_seqlen_k,
) -> Iterator[Tuple[Tuple[int, ...], Tuple[int, ...], Tuple[int, ...], Optional[Tuple[int, ...]]]]:
    """
    Given inputs to a efficient_attention_(forward|backward) kernel, this will handle behavior for
    NestedTensor inputs by effectively unbinding the NestedTensor and yielding the shapes for
    each batch element.

    In the case that this isn't a NestedTensor kernel, then it just yields the original shapes.
    """
    if cu_seqlens_q is not None:
        # Unlike flash_attention_forward, we get a 4D tensor instead of a 3D tensor for efficient attention.
        #
        # This means we should be dealing with a Nested Jagged Tensor query.
        # The inputs will have shape                  (sum(sequence len), heads, dimension)
        # In comparison, non-Nested inputs have shape (batch, heads, sequence len, dimension)
        # To deal with this, we convert to a shape of (batch, heads, max_seq_len, dimension)
        # So the flops calculation in this case is an overestimate of the actual flops.
        assert len(key.shape) == 4
        assert len(value.shape) == 4
        assert grad_out is None or grad_out.shape == query.shape
        _, _, h_q, d_q = query.shape
        _, _, h_k, d_k = key.shape
        _, _, h_v, d_v = value.shape
        assert cu_seqlens_q is not None
        assert cu_seqlens_k is not None
        assert cu_seqlens_q.shape == cu_seqlens_k.shape
        seqlens_q = _offsets_to_lengths(cu_seqlens_q, max_seqlen_q)
        seqlens_k = _offsets_to_lengths(cu_seqlens_k, max_seqlen_k)
        for len_q, len_k in zip(seqlens_q, seqlens_k):
            new_query_shape = (1, h_q, len_q, d_q)
            new_key_shape = (1, h_k, len_k, d_k)
            new_value_shape = (1, h_v, len_k, d_v)
            new_grad_out_shape = new_query_shape if grad_out is not None else None
            yield new_query_shape, new_key_shape, new_value_shape, new_grad_out_shape
        return

    yield query.shape, key.shape, value.shape, grad_out.shape if grad_out is not None else None


@register_flop_formula(aten._flash_attention_forward, get_raw=True)
def _flash_attention_forward_flop(
    query,
    key,
    value,
    cum_seq_q,
    cum_seq_k,
    max_q,
    max_k,
    *args,
    out_shape=None,
    **kwargs
) -> int:
    """Count flops for self-attention."""
    # NB: We aren't accounting for causal attention here
    # in case this is a nested tensor, we unpack the individual batch elements
    # and then sum the flops per batch element
    sizes = _unpack_flash_attention_nested_shapes(
        query=query,
        key=key,
        value=value,
        cum_seq_q=cum_seq_q,
        cum_seq_k=cum_seq_k,
        max_q=max_q,
        max_k=max_k,
    )
    return sum(
        sdpa_flop_count(query_shape, key_shape, value_shape)
        for query_shape, key_shape, value_shape, _ in sizes
    )


@register_flop_formula(aten._efficient_attention_forward, get_raw=True)
def _efficient_attention_forward_flop(
    query,
    key,
    value,
    bias,
    cu_seqlens_q,
    cu_seqlens_k,
    max_seqlen_q,
    max_seqlen_k,
    *args,
    **kwargs
) -> int:
    """Count flops for self-attention."""
    # NB: We aren't accounting for causal attention here
    # in case this is a nested tensor, we unpack the individual batch elements
    # and then sum the flops per batch element
    sizes = _unpack_efficient_attention_nested_shapes(
        query=query,
        key=key,
        value=value,
        cu_seqlens_q=cu_seqlens_q,
        cu_seqlens_k=cu_seqlens_k,
        max_seqlen_q=max_seqlen_q,
        max_seqlen_k=max_seqlen_k,
    )
    return sum(
        sdpa_flop_count(query_shape, key_shape, value_shape)
        for query_shape, key_shape, value_shape, _ in sizes
    )


def sdpa_backward_flop_count(grad_out_shape, query_shape, key_shape, value_shape):
    total_flops = 0
    b, h, s_q, d_q = query_shape
    _b2, _h2, s_k, _d2 = key_shape
    _b3, _h3, _s3, d_v = value_shape
    _b4, _h4, _s4, _d4 = grad_out_shape
    assert b == _b2 == _b3 == _b4 and h == _h2 == _h3 == _h4 and d_q == _d2
    assert d_v == _d4 and s_k == _s3 and s_q == _s4
    total_flops = 0
    # Step 1: We recompute the scores matrix.
    # q: [b, h, s_q, d_q] @ k: [b, h, d_q, s_k] -> scores: [b, h, s_q, s_k]
    total_flops += bmm_flop((b * h, s_q, d_q), (b * h, d_q, s_k))

    # Step 2: We propagate the gradients through the score @ v operation.
    # gradOut: [b, h, s_q, d_v] @ v: [b, h, d_v, s_k] -> gradScores: [b, h, s_q, s_k]
    total_flops += bmm_flop((b * h, s_q, d_v), (b * h, d_v, s_k))
    # scores: [b, h, s_k, s_q] @ gradOut: [b, h, s_q, d_v] -> gradV: [b, h, s_k, d_v]
    total_flops += bmm_flop((b * h, s_k, s_q), (b * h, s_q, d_v))

    # Step 3: We propagate th gradients through the k @ v operation
    # gradScores: [b, h, s_q, s_k] @ k: [b, h, s_k, d_q] -> gradQ: [b, h, s_q, d_q]
    total_flops += bmm_flop((b * h, s_q, s_k), (b * h, s_k, d_q))
    # q: [b, h, d_q, s_q] @ gradScores: [b, h, s_q, s_k] -> gradK: [b, h, d_q, s_k]
    total_flops += bmm_flop((b * h, d_q, s_q), (b * h, s_q, s_k))
    return total_flops


@register_flop_formula([aten._scaled_dot_product_efficient_attention_backward,
                        aten._scaled_dot_product_flash_attention_backward,
                        aten._scaled_dot_product_cudnn_attention_backward])
def sdpa_backward_flop(grad_out_shape, query_shape, key_shape, value_shape, *args, out_shape=None, **kwargs) -> int:
    """Count flops for self-attention backward."""
    return sdpa_backward_flop_count(grad_out_shape, query_shape, key_shape, value_shape)

@register_flop_formula(aten._flash_attention_backward, get_raw=True)
def _flash_attention_backward_flop(
    grad_out,
    query,
    key,
    value,
    out,  # named _out_shape to avoid kwarg collision with out_shape created in wrapper
    logsumexp,
    cum_seq_q,
    cum_seq_k,
    max_q,
    max_k,
    *args,
    **kwargs,
) -> int:
    # in case this is a nested tensor, we unpack the individual batch elements
    # and then sum the flops per batch element
    shapes = _unpack_flash_attention_nested_shapes(
        query=query,
        key=key,
        value=value,
        grad_out=grad_out,
        cum_seq_q=cum_seq_q,
        cum_seq_k=cum_seq_k,
        max_q=max_q,
        max_k=max_k,
    )
    return sum(
        sdpa_backward_flop_count(grad_out_shape, query_shape, key_shape, value_shape)
        for query_shape, key_shape, value_shape, grad_out_shape in shapes
    )


@register_flop_formula(aten._efficient_attention_backward, get_raw=True)
def _efficient_attention_backward_flop(
    grad_out,
    query,
    key,
    value,
    bias,
    out,  # named _out to avoid kwarg collision with out created in wrapper
    cu_seqlens_q,
    cu_seqlens_k,
    max_seqlen_q,
    max_seqlen_k,
    *args,
    **kwargs,
) -> int:
    # in case this is a nested tensor, we unpack the individual batch elements
    # and then sum the flops per batch element
    shapes = _unpack_efficient_attention_nested_shapes(
        query=query,
        key=key,
        value=value,
        grad_out=grad_out,
        cu_seqlens_q=cu_seqlens_q,
        cu_seqlens_k=cu_seqlens_k,
        max_seqlen_q=max_seqlen_q,
        max_seqlen_k=max_seqlen_k,
    )
    return sum(
        sdpa_backward_flop_count(grad_out_shape, query_shape, key_shape, value_shape)
        for query_shape, key_shape, value_shape, grad_out_shape in shapes
    )


flop_registry = {
    aten.mm: mm_flop,
    aten.addmm: addmm_flop,
    aten.bmm: bmm_flop,
    aten.baddbmm: baddbmm_flop,
    aten.convolution: conv_flop,
    aten._convolution: conv_flop,
    aten.convolution_backward: conv_backward_flop,
    aten._scaled_dot_product_efficient_attention: sdpa_flop,
    aten._scaled_dot_product_flash_attention: sdpa_flop,
    aten._scaled_dot_product_cudnn_attention: sdpa_flop,
    aten._scaled_dot_product_efficient_attention_backward: sdpa_backward_flop,
    aten._scaled_dot_product_flash_attention_backward: sdpa_backward_flop,
    aten._scaled_dot_product_cudnn_attention_backward: sdpa_backward_flop,
    aten._flash_attention_forward: _flash_attention_forward_flop,
    aten._efficient_attention_forward: _efficient_attention_forward_flop,
    aten._flash_attention_backward: _flash_attention_backward_flop,
    aten._efficient_attention_backward: _efficient_attention_backward_flop,
}

def normalize_tuple(x):
    if not isinstance(x, tuple):
        return (x,)
    return x


# Define the suffixes for different orders of magnitude
suffixes = ["", "K", "M", "B", "T"]
# Thanks BingChat!
def get_suffix_str(number):
    # Find the index of the appropriate suffix based on the number of digits
    # with some additional overflow.
    # i.e. 1.01B should be displayed as 1001M, not 1.001B
    index = max(0, min(len(suffixes) - 1, (len(str(number)) - 2) // 3))
    return suffixes[index]

def convert_num_with_suffix(number, suffix):
    index = suffixes.index(suffix)
    # Divide the number by 1000^index and format it to two decimal places
    value = f"{number / 1000 ** index:.3f}"
    # Return the value and the suffix as a string
    return value + suffixes[index]

def convert_to_percent_str(num, denom):
    if denom == 0:
        return "0%"
    return f"{num / denom:.2%}"

def _pytreeify_preserve_structure(f):
    @wraps(f)
    def nf(args):
        flat_args, spec = tree_flatten(args)
        out = f(*flat_args)
        return tree_unflatten(out, spec)

    return nf


class FlopCounterMode(TorchDispatchMode):
    """
    ``FlopCounterMode`` is a context manager that counts the number of flops within its context.

    It does this using a ``TorchDispatchMode``.

    It also supports hierarchical output by passing a module (or list of
    modules) to FlopCounterMode on construction. If you do not need hierarchical
    output, you do not need to use it with a module.

    Example usage

    .. code-block:: python

        mod = ...
        with FlopCounterMode(mod) as flop_counter:
            mod.sum().backward()

    """

    def __init__(
            self,
            mods: Optional[Union[torch.nn.Module, List[torch.nn.Module]]] = None,
            depth: int = 2,
            display: bool = True,
            custom_mapping: Optional[Dict[Any, Any]] = None):
        super().__init__()
        self.flop_counts: Dict[str, Dict[Any, int]] = defaultdict(lambda: defaultdict(int))
        self.depth = depth
        self.display = display
        if custom_mapping is None:
            custom_mapping = {}
        if mods is not None:
            warnings.warn("mods argument is not needed anymore, you can stop passing it", stacklevel=2)
        self.flop_registry = {
            **flop_registry,
            **{k: v if getattr(v, "_get_raw", False) else shape_wrapper(v) for k, v in custom_mapping.items()}
        }
        self.mod_tracker = ModuleTracker()

    def get_total_flops(self) -> int:
        return sum(self.flop_counts['Global'].values())

    def get_flop_counts(self) -> Dict[str, Dict[Any, int]]:
        """Return the flop counts as a dictionary of dictionaries.

        The outer
        dictionary is keyed by module name, and the inner dictionary is keyed by
        operation name.

        Returns:
            Dict[str, Dict[Any, int]]: The flop counts as a dictionary.
        """
        return {k: dict(v) for k, v in self.flop_counts.items()}

    def get_table(self, depth=None):
        if depth is None:
            depth = self.depth
        if depth is None:
            depth = 999999

        import tabulate
        tabulate.PRESERVE_WHITESPACE = True
        header = ["Module", "FLOP", "% Total"]
        values = []
        global_flops = self.get_total_flops()
        global_suffix = get_suffix_str(global_flops)
        is_global_subsumed = False

        def process_mod(mod_name, depth):
            nonlocal is_global_subsumed

            total_flops = sum(self.flop_counts[mod_name].values())

            is_global_subsumed |= total_flops >= global_flops

            padding = " " * depth
            values = []
            values.append([
                padding + mod_name,
                convert_num_with_suffix(total_flops, global_suffix),
                convert_to_percent_str(total_flops, global_flops)
            ])
            for k, v in self.flop_counts[mod_name].items():
                values.append([
                    padding + " - " + str(k),
                    convert_num_with_suffix(v, global_suffix),
                    convert_to_percent_str(v, global_flops)
                ])
            return values

        for mod in sorted(self.flop_counts.keys()):
            if mod == 'Global':
                continue
            mod_depth = mod.count(".") + 1
            if mod_depth > depth:
                continue

            cur_values = process_mod(mod, mod_depth - 1)
            values.extend(cur_values)

        # We do a bit of messing around here to only output the "Global" value
        # if there are any FLOPs in there that aren't already fully contained by
        # a module.
        if 'Global' in self.flop_counts and not is_global_subsumed:
            for value in values:
                value[0] = " " + value[0]

            values = process_mod('Global', 0) + values

        if len(values) == 0:
            values = [["Global", "0", "0%"]]

        return tabulate.tabulate(values, headers=header, colalign=("left", "right", "right"))

    def __enter__(self):
        self.flop_counts.clear()
        self.mod_tracker.__enter__()
        super().__enter__()
        return self

    def __exit__(self, *args):
        super().__exit__(*args)
        self.mod_tracker.__exit__()
        if self.display:
            print(self.get_table(self.depth))

    def __torch_dispatch__(self, func, types, args=(), kwargs=None):
        kwargs = kwargs if kwargs else {}
<<<<<<< HEAD

        # Skip ops from non-standard dispatch_sizes_strides_policy such as NJT
        if func in {torch.ops.aten.is_contiguous.default,
                    torch.ops.aten.is_contiguous.memory_format,
                    torch.ops.aten.is_strides_like_format.default,
                    torch.ops.aten.is_non_overlapping_and_dense.default,
                    torch.ops.aten.size.default,
                    torch.ops.aten.sym_size.default,
                    torch.ops.aten.stride.default,
                    torch.ops.aten.sym_stride.default,
                    torch.ops.aten.storage_offset.default,
                    torch.ops.aten.sym_storage_offset.default,
                    torch.ops.aten.numel.default,
                    torch.ops.aten.sym_numel.default,
                    torch.ops.aten.dim.default,
                    torch.ops.prim.device.default,
                    torch.ops.prim.layout.default}:

            return NotImplemented

        dk = DispatchKey.CompositeImplicitAutograd
        if torch._C._dispatch_has_kernel_for_dispatch_key(func.name(), dk):
            # func can be decomposed; redispatch
            with self.decomposed_counter:
                return func._op_dk(dk, *args, **kwargs)
        else:
            # no further decomposition; execute & count flops
            out = func(*args, **kwargs)
            return self._count_flops(func._overloadpacket, out, args, kwargs)
=======
        out = func(*args, **kwargs)
        return self._count_flops(func._overloadpacket, out, args, kwargs)
>>>>>>> 81d25806

    def _count_flops(self, func_packet, out, args, kwargs):
        if func_packet in self.flop_registry:
            flop_count_func = self.flop_registry[func_packet]
            flop_count = flop_count_func(*args, **kwargs, out_val=out)  # type: ignore[operator]
            for par in set(self.mod_tracker.parents):
                self.flop_counts[par][func_packet] += flop_count

        return out<|MERGE_RESOLUTION|>--- conflicted
+++ resolved
@@ -722,40 +722,8 @@
 
     def __torch_dispatch__(self, func, types, args=(), kwargs=None):
         kwargs = kwargs if kwargs else {}
-<<<<<<< HEAD
-
-        # Skip ops from non-standard dispatch_sizes_strides_policy such as NJT
-        if func in {torch.ops.aten.is_contiguous.default,
-                    torch.ops.aten.is_contiguous.memory_format,
-                    torch.ops.aten.is_strides_like_format.default,
-                    torch.ops.aten.is_non_overlapping_and_dense.default,
-                    torch.ops.aten.size.default,
-                    torch.ops.aten.sym_size.default,
-                    torch.ops.aten.stride.default,
-                    torch.ops.aten.sym_stride.default,
-                    torch.ops.aten.storage_offset.default,
-                    torch.ops.aten.sym_storage_offset.default,
-                    torch.ops.aten.numel.default,
-                    torch.ops.aten.sym_numel.default,
-                    torch.ops.aten.dim.default,
-                    torch.ops.prim.device.default,
-                    torch.ops.prim.layout.default}:
-
-            return NotImplemented
-
-        dk = DispatchKey.CompositeImplicitAutograd
-        if torch._C._dispatch_has_kernel_for_dispatch_key(func.name(), dk):
-            # func can be decomposed; redispatch
-            with self.decomposed_counter:
-                return func._op_dk(dk, *args, **kwargs)
-        else:
-            # no further decomposition; execute & count flops
-            out = func(*args, **kwargs)
-            return self._count_flops(func._overloadpacket, out, args, kwargs)
-=======
         out = func(*args, **kwargs)
         return self._count_flops(func._overloadpacket, out, args, kwargs)
->>>>>>> 81d25806
 
     def _count_flops(self, func_packet, out, args, kwargs):
         if func_packet in self.flop_registry:
