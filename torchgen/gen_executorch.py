from __future__ import annotations

import argparse
import os
from collections import defaultdict
from dataclasses import dataclass
from pathlib import Path
<<<<<<< HEAD
from typing import Any, Callable, Dict, List, Optional, Sequence, TextIO, Tuple, Union
=======
from typing import Any, Callable, Sequence, TextIO, TYPE_CHECKING
>>>>>>> f5ff1a3a

import yaml

# Parse native_functions.yaml into a sequence of NativeFunctions and Backend Indices.
from torchgen import dest
from torchgen.api import cpp as aten_cpp
from torchgen.api.types import CppSignature, CppSignatureGroup, CType, NamedCType
from torchgen.context import (
    method_with_native_function,
    method_with_nested_native_function,
    with_native_function_and_index,
)
from torchgen.executorch.api import et_cpp
from torchgen.executorch.api.custom_ops import (
    ComputeNativeFunctionStub,
    gen_custom_ops_registration,
)
from torchgen.executorch.api.types import contextArg, ExecutorchCppSignature
from torchgen.executorch.api.unboxing import Unboxing
from torchgen.executorch.model import ETKernelIndex, ETKernelKey, ETParsedYaml
from torchgen.executorch.parse import ET_FIELDS, parse_et_yaml, parse_et_yaml_struct
from torchgen.gen import (
    get_custom_build_selector,
    get_native_function_declarations,
    get_native_function_declarations_from_ns_grouped_kernels,
    get_native_function_schema_registrations,
    LineLoader,
    parse_native_yaml,
)
from torchgen.model import (
    BackendIndex,
    BackendMetadata,
    DEFAULT_KERNEL_NAMESPACE,
    DispatchKey,
    FunctionSchema,
    Location,
    NativeFunction,
    NativeFunctionsGroup,
    OperatorName,
    Variant,
)
from torchgen.utils import (
    context,
    FileManager,
    make_file_manager,
    mapMaybe,
    NamespaceHelper,
)


if TYPE_CHECKING:
    from torchgen.selective_build.selector import SelectiveBuilder


def _sig_decl_wrapper(sig: CppSignature | ExecutorchCppSignature) -> str:
    """
    A wrapper function to basically get `sig.decl(include_context=True)`.
    For ATen kernel, the codegen has no idea about ET contextArg, so we
    use this wrapper to add it.
    """
    if isinstance(sig, ExecutorchCppSignature):
        return sig.decl()

    returns_type = aten_cpp.returns_type(sig.func.returns).cpp_type()
    cpp_args = [a.decl() for a in sig.arguments()]
    cpp_args_str = ", ".join([contextArg.decl()] + cpp_args)
    sig_decl = f"{returns_type} {sig.name()}({cpp_args_str})"
    return sig_decl


def static_dispatch(
    sig: CppSignature | ExecutorchCppSignature,
    f: NativeFunction,
    backend_indices: list[BackendIndex],
) -> str:
    """
    For a given `NativeFunction`, find out the corresponding native function and dispatch to it. If zero or more than one
    native function exists, error out. A simplified version of register_dispatch_key.py
    Arguments:
        sig: A CppSignature for this native function we want to use.
        f: NativeFunction to generate static dispatch.
        backend_indices: All available backends.
    Return:
        C++ code to call backend-specific functions, e.g., "return at::native::add(self, other, scale);"
    """
    if len(backend_indices) == 0 or f.manual_kernel_registration:
        return ""

    backends = [b for b in backend_indices if b.has_kernel(f)]
    static_block = None
    if len(backends) == 1:
        backend_metadata = backends[0].get_kernel(f)
        if backend_metadata:
            args = ", ".join(a.name for a in sig.arguments())
            # Here we are assuming there's no difference between CppSignature and NativeSignature for Executorch.
            static_block = f"return ::{backend_metadata.cpp_namespace}::{backend_metadata.kernel}({args});"
    else:
        static_block = f"""
ET_ASSERT_UNREACHABLE_MSG("The number of native function(s) binding to {f.func.name} is {len(backends)}.");
    """
    return f"""
// {f.namespace}::{f.func}
TORCH_API inline {_sig_decl_wrapper(sig)} {{
    {static_block}
}}
"""


# Generates Functions.h, which provides the functional public C++ API,
# and the scaffolding to call into the dispatcher from these functions.
@dataclass(frozen=True)
class ComputeFunction:
    static_dispatch_backend_indices: list[BackendIndex]

    selector: SelectiveBuilder

    use_aten_lib: bool

    is_custom_op: Callable[[NativeFunction], bool]

    @method_with_native_function
    def __call__(self, f: NativeFunction) -> str | None:
        is_method_variant = False
        if not self.selector.is_root_operator(f"{f.namespace}::{f.func.name}"):
            return None

        if Variant.function not in f.variants and Variant.method in f.variants:
            is_method_variant = True

        # only valid remaining case is only function is in f.variants
        elif not (Variant.function in f.variants and Variant.method not in f.variants):
            raise Exception(  # noqa: TRY002
                f"Can't handle native function {f.func} with the following variant specification {f.variants}."
            )

        sig: CppSignature | ExecutorchCppSignature = (
            CppSignatureGroup.from_native_function(
                f, method=False, fallback_binding=f.manual_cpp_binding
            ).most_faithful_signature()
            if self.use_aten_lib
            else ExecutorchCppSignature.from_native_function(f)
        )
        if self.use_aten_lib and not self.is_custom_op(f):
            comma = ", "

            if is_method_variant:
                return f"""
// {f.namespace}::{f.func}
TORCH_API inline {_sig_decl_wrapper(sig)} {{
    return {sig.arguments()[0].name}.{sig.name()}({comma.join(e.name for e in sig.arguments()[1:])});
}}
"""
            else:
                return f"""
// {f.namespace}::{f.func}
TORCH_API inline {_sig_decl_wrapper(sig)} {{
    return at::{sig.name()}({comma.join(e.name for e in sig.arguments())});
}}
"""

        else:
            return static_dispatch(
                sig,
                f,
                backend_indices=self.static_dispatch_backend_indices,
            )


# Generates RegisterCodegenUnboxedKernels.cpp.
@dataclass(frozen=True)
class ComputeCodegenUnboxedKernels:
    selector: SelectiveBuilder

    use_aten_lib: bool

    @method_with_nested_native_function
    def __call__(
        self,
        unbox_kernel_entry: tuple[NativeFunction, tuple[ETKernelKey, BackendMetadata]],
    ) -> str:
        f: NativeFunction = unbox_kernel_entry[0]
        kernel_key: ETKernelKey | list[ETKernelKey] = unbox_kernel_entry[1][0]
        kernel_meta: BackendMetadata = unbox_kernel_entry[1][1]

        op_name = f"{f.namespace}::{f.func.name}"
        if not self.selector.is_root_operator(op_name):
            return ""

        if not isinstance(kernel_key, list):
            kernel_key = [kernel_key]
        used_kernel_keys = self.selector.et_get_selected_kernels(
            op_name, [k.to_native_string() for k in kernel_key]
        )
        if not used_kernel_keys:
            return ""
        sig: CppSignature | ExecutorchCppSignature
        argument_type_gen: Callable[..., NamedCType]
        return_type_gen: Callable[..., CType]
        if self.use_aten_lib:
            sig = CppSignatureGroup.from_native_function(
                f, method=False, fallback_binding=f.manual_cpp_binding
            ).most_faithful_signature()
            argument_type_gen = aten_cpp.argumenttype_type
            return_type_gen = aten_cpp.returns_type
            arguments = sig.arguments()
            kernel_call = f"torch::executor::{f.namespace}::{sig.name()}"
        else:
            sig = ExecutorchCppSignature.from_native_function(f)
            argument_type_gen = et_cpp.argumenttype_type
            return_type_gen = et_cpp.returns_type
            arguments = sig.arguments(include_context=False)
            kernel_call = f"{kernel_meta.cpp_namespace}::{kernel_meta.kernel}"
        # parse arguments into C++ code
        binding_list, code_list = Unboxing(
            argument_type_gen=argument_type_gen
        ).convert_arguments(arguments)

        # for each C++ argument, generate the conversion code
        code_connector = "\n\t"
        arg_connector = ", "

        args_str = f"{arg_connector.join(e.name for e in binding_list)}"
        event_tracer_output_logging = ""
        output_ids = []

        if len(f.func.returns) == 0:
            if len(f.func.arguments.out) == 0:
                raise Exception(  # noqa: TRY002
                    f"Can't handle native function {f.func} with no returns and no out yet."
                )
            out = f.func.arguments.out[0]
            return_assignment = f"""stack[{len(binding_list)}] = &{out.name};"""
            ret_prefix = ""
            output_ids = [len(binding_list)]
        else:
            if len(f.func.arguments.out) == 0:
                return_assignment = (
                    f"""*stack[{len(binding_list)}] = EValue(result_);"""
                )
                ret_prefix = return_type_gen(f.func.returns).cpp_type() + " result_ = "
                output_ids = [len(binding_list)]
            else:
                return_assignment = ""
                ret_prefix = ""
                output_ids = [
                    len(binding_list) - (i + 1)
                    for i in reversed(range(len(f.func.arguments.out)))
                ]

        for output_id in output_ids:
            event_tracer_output_logging += (
                f"internal::event_tracer_log_evalue("
                f"context.internal_event_tracer(), "
                f"*stack[{output_id}]);\n"
            )

        newline = "\n    "
        return "\n".join(
            [
                f"""
Kernel(
    "{f.namespace}::{f.func.name}",{newline + '"' + (k + '",') if k != 'default' else ''}
    []({contextArg.defn()}, EValue** stack) {{
        {code_connector.join(code_list)}

        internal::EventTracerProfileScope event_tracer_scope(context.internal_event_tracer(), "native_call_{f.func.name}");
        EXECUTORCH_SCOPE_PROF("native_call_{f.func.name}");
        {ret_prefix}{kernel_call}(context, {args_str});
        {event_tracer_output_logging}
        {return_assignment}
    }}
),
"""
                for k in used_kernel_keys
            ]
        )


def gen_unboxing(
    *,
    native_functions: Sequence[NativeFunction],
    cpu_fm: FileManager,
    selector: SelectiveBuilder,
    use_aten_lib: bool,
    kernel_index: ETKernelIndex,
    manual_registration: bool,
) -> None:
    # Iterable type for write_sharded is a Tuple of (native_function, (kernel_key, metadata))
    def key_func(
        item: tuple[NativeFunction, tuple[ETKernelKey, BackendMetadata]]
    ) -> str:
        return item[0].root_name + ":" + item[1][0].to_native_string()

    items: list[tuple[NativeFunction, tuple[ETKernelKey, BackendMetadata]]] = [
        (native_function, (kernel_key, metadata))
        for native_function in native_functions
        for kernel_key, metadata in kernel_index.get_kernels(native_function).items()
    ]

    header = ["Functions.h" if use_aten_lib else "NativeFunctions.h"]
    filename = (
        "RegisterKernels.cpp"
        if manual_registration
        else "RegisterCodegenUnboxedKernels.cpp"
    )
    cpu_fm.write_sharded(
        filename,
        items,
        key_fn=key_func,
        env_callable=lambda unbox_kernel_entry: {
            "unboxed_kernels": [
                ComputeCodegenUnboxedKernels(selector, use_aten_lib)(unbox_kernel_entry)
            ],
            "fn_header": header
            if unbox_kernel_entry == items[0]
            else [],  # Only write header once
        },
        num_shards=1,
        sharded_keys={"unboxed_kernels", "fn_header"},
    )


@with_native_function_and_index  # type: ignore[arg-type]
def compute_native_function_declaration(
    g: NativeFunctionsGroup | NativeFunction, kernel_index: ETKernelIndex
) -> list[str]:
    assert isinstance(g, NativeFunction)
    sig = ExecutorchCppSignature.from_native_function(f=g)
    metadata_list = kernel_index.get_kernels(g).values()
    if metadata_list is None:
        return []
    prefix = "TORCH_API"

    # for kernels in lean mode, we declare two versions, one with context and one without.
    # In the end we will cleanup the unused one.
    def gen_decl(metadata: BackendMetadata, include_context: bool) -> str:
        return f"{prefix} {sig.decl(name=metadata.kernel, include_context=include_context)};"

    return [
        gen_decl(metadata, include_context)
        for include_context in [False, True]
        for metadata in metadata_list
    ]


def gen_functions_declarations(
    *,
    native_functions: Sequence[NativeFunction],
    kernel_index: ETKernelIndex,
    selector: SelectiveBuilder,
    use_aten_lib: bool,
    custom_ops_native_functions: Sequence[NativeFunction] | None = None,
) -> str:
    """
    Generates namespace separated C++ function API inline declaration/definitions.
    Native functions are grouped by namespaces and the generated code is wrapped inside
    namespace blocks.

    E.g., for `custom_1::foo.out` in yaml file we will generate a C++ API as a symbol
    in `torch::executor::custom_1::foo_out`. This way we avoid symbol conflict when
    the other `custom_2::foo.out` is available.
    """

    # convert kernel index to BackendIndex. This is because we can't handle ETKernelIndex yet.
    # TODO larryliu: evaluate if this code is still needed. If yes let it handle ETKernelIndex.

    backend_index = kernel_index._to_backend_index()

    ns_grouped_functions = defaultdict(list)
    for native_function in native_functions:
        ns_grouped_functions[native_function.namespace].append(native_function)
    functions_declarations = ""
    newline = "\n"
    for namespace in ns_grouped_functions:
        ns_helper = NamespaceHelper(
            namespace_str=namespace,
            entity_name="",
            max_level=3,
        )
        declarations = list(
            mapMaybe(
                ComputeFunction(
                    static_dispatch_backend_indices=[backend_index],
                    selector=selector,
                    use_aten_lib=use_aten_lib,
                    is_custom_op=lambda f: custom_ops_native_functions is not None
                    and f in custom_ops_native_functions,
                ),
                ns_grouped_functions[namespace],
            )
        )
        functions_declarations += f"""
{ns_helper.prologue}
{newline.join(declarations)}
{ns_helper.epilogue}
        """
    return functions_declarations


def get_ns_grouped_kernels(
    *,
    native_functions: Sequence[NativeFunction],
    kernel_index: ETKernelIndex,
    native_function_decl_gen: Callable[
        [
            NativeFunctionsGroup | NativeFunction,
            ETKernelIndex,
        ],
        list[str],
    ],
) -> dict[str, list[str]]:
    ns_grouped_kernels: dict[str, list[str]] = defaultdict(list)
    for f in native_functions:
        native_function_namespaces = set()
        op_kernels = kernel_index.get_kernels(f)
        for backend_metadata in op_kernels.values():
            if backend_metadata:
                namespace = backend_metadata.cpp_namespace
                native_function_namespaces.add(namespace)
            else:
                namespace = DEFAULT_KERNEL_NAMESPACE
            assert (
                len(native_function_namespaces) <= 1
            ), f"Codegen only supports one namespace per operator, got {native_function_namespaces}"
            ns_grouped_kernels[namespace].extend(
                native_function_decl_gen(f, kernel_index)
            )
    return ns_grouped_kernels


def gen_headers(
    *,
    native_functions: Sequence[NativeFunction],
    gen_custom_ops_header: bool,
    custom_ops_native_functions: Sequence[NativeFunction],
    selector: SelectiveBuilder,
    kernel_index: ETKernelIndex,
    cpu_fm: FileManager,
    use_aten_lib: bool,
) -> None:
    """Generate headers.

    Args:
        native_functions (Sequence[NativeFunction]): a collection of NativeFunction for ATen ops.
        gen_custom_ops_header (bool): whether we should generate CustomOpsNativeFunctions.h
        custom_ops_native_functions (Sequence[NativeFunction]): a collection of NativeFunction for custom ops.
        kernel_index (ETKernelIndex): kernel collection
        cpu_fm (FileManager): file manager manages output stream
        use_aten_lib (bool): whether we are generating for PyTorch types or Executorch types.
    """
    aten_headers = ["#include <ATen/Functions.h>"]
    backend_indices = {DispatchKey.CPU: kernel_index._to_backend_index()}
    if gen_custom_ops_header:
        cpu_fm.write_with_template(
            "CustomOpsNativeFunctions.h",
            "NativeFunctions.h",
            lambda: {
                "nativeFunctions_declarations": get_native_function_declarations(
                    grouped_native_functions=custom_ops_native_functions,
                    backend_indices=backend_indices,
                    native_function_decl_gen=dest.compute_native_function_declaration,
                ),
                "headers": [
                    "#include <ATen/ATen.h>",
                    "#include <torch/torch.h>",
                ],
            },
        )
        aten_headers.append('#include "CustomOpsNativeFunctions.h"')
    cpu_fm.write(
        "Functions.h",
        lambda: {
            "static_dispatch_extra_headers": aten_headers
            if use_aten_lib
            else ['#include "NativeFunctions.h"'],
            "Functions_declarations": gen_functions_declarations(
                native_functions=native_functions,
                kernel_index=kernel_index,
                selector=selector,
                use_aten_lib=use_aten_lib,
                custom_ops_native_functions=custom_ops_native_functions,
            ),
        },
    )
    cpu_fm.write(
        "RegisterKernels.h",
        lambda: {
            "generated_comment": "@" + "generated by torchgen/gen_executorch.py",
        },
    )
    headers = {
        "headers": [
            "#include <executorch/runtime/core/exec_aten/exec_aten.h> // at::Tensor etc.",
            "#include <executorch/codegen/macros.h> // TORCH_API",
            "#include <executorch/runtime/kernel/kernel_runtime_context.h>",
        ],
    }
    if use_aten_lib:
        cpu_fm.write(
            "NativeFunctions.h",
            lambda: dict(
                {
                    "nativeFunctions_declarations": get_native_function_declarations(
                        grouped_native_functions=native_functions,
                        backend_indices=backend_indices,
                        native_function_decl_gen=dest.compute_native_function_declaration,
                    ),
                },
                **headers,
            ),
        )
    else:
        ns_grouped_kernels = get_ns_grouped_kernels(
            native_functions=native_functions,
            kernel_index=kernel_index,
            native_function_decl_gen=compute_native_function_declaration,  # type: ignore[arg-type]
        )
        cpu_fm.write(
            "NativeFunctions.h",
            lambda: dict(
                {
                    "nativeFunctions_declarations": get_native_function_declarations_from_ns_grouped_kernels(
                        ns_grouped_kernels=ns_grouped_kernels,
                    ),
                },
                **headers,
            ),
        )


def gen_custom_ops(
    *,
    native_functions: Sequence[NativeFunction],
    selector: SelectiveBuilder,
    kernel_index: ETKernelIndex,
    cpu_fm: FileManager,
    rocm: bool,
) -> None:
    dispatch_key = DispatchKey.CPU
    (
        anonymous_definition,
        static_init_dispatch_registrations,
    ) = gen_custom_ops_registration(
        native_functions=native_functions,
        selector=selector,
        kernel_index=kernel_index,
        rocm=rocm,
    )
    cpu_fm.write_with_template(
        f"Register{dispatch_key}CustomOps.cpp",
        "RegisterDispatchKeyCustomOps.cpp",
        lambda: {
            "ops_headers": '#include "CustomOpsNativeFunctions.h"',
            "DispatchKey": dispatch_key,
            "dispatch_namespace": dispatch_key.lower(),
            "dispatch_namespaced_definitions": "",
            "dispatch_anonymous_definitions": anonymous_definition,
            "static_init_dispatch_registrations": static_init_dispatch_registrations,
        },
    )
    cpu_fm.write_with_template(
        f"Register{dispatch_key}Stub.cpp",
        "RegisterDispatchKeyCustomOps.cpp",
        lambda: {
            "ops_headers": "",
            "DispatchKey": dispatch_key,
            "dispatch_namespace": dispatch_key.lower(),
            "dispatch_namespaced_definitions": "",
            "dispatch_anonymous_definitions": list(
                mapMaybe(ComputeNativeFunctionStub(), native_functions)
            ),
            "static_init_dispatch_registrations": static_init_dispatch_registrations,
        },
    )

    (
        aten_schema_registrations,
        schema_registrations,
    ) = get_native_function_schema_registrations(
        native_functions=native_functions,
        schema_selector=selector,
    )
    cpu_fm.write(
        "RegisterSchema.cpp",
        lambda: {
            "schema_registrations": schema_registrations,
            "aten_schema_registrations": aten_schema_registrations,
        },
    )


def translate_native_yaml(
    tags_yaml_path: str,
    aten_yaml_path: str,
    native_yaml_path: str | None,
    use_aten_lib: bool,
    out_file: TextIO,
) -> None:
    """Translates Executorch DSL dialect to use the same syntax as
    native_functions.yaml. The major difference is that Executorch DSL dialect
    supports "op" key, where it refers to the operator name in native_functions.yaml.

    For example, a functions.yaml may have the following entry:

    - op: add.out
      ...

    It needs to be translated to the following:

    - func: add.out(Tensor self, Tensor other, *, Scalar alpha=1, Tensor(a!) out) -> Tensor(a!)
      ...

    We go in aten_yaml_path and find the operator schema for "add.out" and add it
    to the original functions.yaml. We also add required field "variants", where for
    Executorch it will always be "function".

    For ATen mode we don't have to do the translation because native_yaml_path is
    the same as native_functions.yaml.

    Args:
        tags_yaml_path: Path to a tags.yaml file to satisfy codegen parsing.
            It is not optional.
        aten_yaml_path: Path to ATen operator yaml file native_functions.yaml.
        native_yaml_path: Path to a functions.yaml file to parse.
            If the path does not exist in the filesystem, it is treated as an
            empty file. If `custom_ops_yaml_path` exists, the contents of that
            file are appended to the yaml input to be parsed.
        use_aten_lib: We use this flag to determine if we want to generate native
            functions. In ATen mode we should generate out= variants.
        out_file: The IO object that we are writing into.
    Returns:
        None
    """
    if use_aten_lib:
        with open(aten_yaml_path) as aten_yaml:
            out_file.writelines(aten_yaml.readlines())
        return

    native_functions, persisted_fields = parse_et_yaml(
        aten_yaml_path,
        tags_yaml_path,
        None,
        skip_native_fns_gen=False,
    )

    func_to_scoped_name: dict[FunctionSchema, str] = {
        f.func: f"{f.namespace}::{f.func.name}" for f in native_functions
    }
    op_to_scoped_name: dict[OperatorName, str] = {
        func.name: name for func, name in func_to_scoped_name.items()
    }

    schema_dict = {name: str(func) for func, name in func_to_scoped_name.items()}
    kernel_persist_dict: dict[str, dict[str, Any]] = {
        op_to_scoped_name[op]: v for op, v in persisted_fields.items()
    }

    if (
        not native_yaml_path
        or not os.path.exists(native_yaml_path)
        or os.stat(native_yaml_path).st_size == 0
    ):
        return
    with open(native_yaml_path) as native_yaml:
        native_es = yaml.load(native_yaml, Loader=LineLoader)
        if not native_es:
            return
        for e in native_es:
            assert isinstance(e.get("__line__"), int), e
            loc = Location(native_yaml_path, e.pop("__line__"))
            with context(lambda: f"in {loc}:\n  "):
                if "variants" not in e:
                    e["variants"] = "function"
                if "func" in e:
                    continue
                assert isinstance(e.get("op"), str), e
                opname = e.pop("op")
                if "::" not in opname:
                    opname = "aten::" + opname
                assert opname in schema_dict
                e["func"] = schema_dict.get(opname)

                # Write out persisted kernel information
                if opname in kernel_persist_dict:
                    for k, v in kernel_persist_dict[opname].items():
                        e[k] = v

        yaml.dump(native_es, out_file, width=1000)


def parse_yaml(
    path: str | None,
    tags_yaml_path: str,
    function_filter: Callable[[NativeFunction], bool],
    skip_native_fns_gen: bool = False,
) -> tuple[
    list[NativeFunction],
    dict[DispatchKey, dict[OperatorName, BackendMetadata]] | ETKernelIndex,
]:
    if path and os.path.exists(path) and os.stat(path).st_size > 0:
        with open(path) as f:
            es = yaml.load(f, Loader=LineLoader)

        # Check for kernel index structure
        kernel_index = (
            parse_et_yaml_struct(es) if any("kernels" in e for e in es) else None
        )

        # Remove ET specific fields from entries for BC compatibility
        for entry in es:
            for field in ET_FIELDS:
                entry.pop(field, None)

        parsed_yaml = parse_native_yaml(
            path,
            tags_yaml_path,
            None,
            skip_native_fns_gen=skip_native_fns_gen,
            loaded_yaml=es,
        )
        native_functions = list(filter(function_filter, parsed_yaml.native_functions))
        op_names = [f.func.name for f in native_functions]

        # (1) Return ETKernelIndex if kernel index is present
        if kernel_index is not None:
            filtered_index = {
                op_name: kernel_mapping
                for op_name, kernel_mapping in kernel_index.index.items()
                if op_name in op_names
            }
            return native_functions, ETKernelIndex(index=filtered_index)

        # (2) Return BackendIndices if kernel index is absent
        def map_index(
            m: dict[OperatorName, BackendMetadata]
        ) -> dict[OperatorName, BackendMetadata]:
            return {op: m[op] for op in m if op in op_names}

        backend_indices = {
            k: map_index(b.index) for (k, b) in parsed_yaml.backend_indices.items()
        }

        return native_functions, backend_indices
    else:
        return [], {}


def parse_yaml_files(
    tags_yaml_path: str,
    aten_yaml_path: str,
    native_yaml_path: str | None,
    custom_ops_yaml_path: str | None,
    selector: SelectiveBuilder,
    use_aten_lib: bool,
) -> tuple[ETParsedYaml, ETParsedYaml | None]:
    """Parses functions.yaml and custom_ops.yaml files.

    Args:
        tags_yaml_path: Path to a tags.yaml file to satisfy codegen parsing.
            It is not optional.
        aten_yaml_path: Path to ATen operator yaml file native_functions.yaml.
        native_yaml_path: Path to a functions.yaml file to parse.
            If the path does not exist in the filesystem, it is treated as an
            empty file. If `custom_ops_yaml_path` exists, the contents of that
            file are appended to the yaml input to be parsed.
        custom_ops_yaml_path: Path to a custom_ops.yaml file to parse. If
            the path does not exist in the filesystem, it is ignored.
        selector: For selective build.
        use_aten_lib: We use this flag to determine if we want to generate native
            functions. In ATen mode we should generate out= variants.
    Returns:
        A tuple with two elements:
        [0]: The parsed results of concatenating the contents of
             `native_yaml_path` and `custom_ops_yaml_path`.
        [1]: The parsed results of the contents of `custom_ops_yaml_path`, if
             present. If not present, None.
    """
    import tempfile

    # only include selected ops, this is because we want to avoid
    def function_filter(f: NativeFunction) -> bool:
        return selector.is_native_function_selected(f)

    with tempfile.TemporaryDirectory() as tmpdirname:
        translated_yaml_path = os.path.join(tmpdirname, "translated.yaml")
        with open(translated_yaml_path, "w") as translated:
            translate_native_yaml(
                tags_yaml_path,
                aten_yaml_path,
                native_yaml_path,
                use_aten_lib,
                translated,
            )

        translated_functions, translated_indices = parse_yaml(
            translated_yaml_path, tags_yaml_path, function_filter, not use_aten_lib
        )
        custom_ops_functions, custom_ops_indices = parse_yaml(
            custom_ops_yaml_path, tags_yaml_path, function_filter, True
        )

        # Convert BackendIndices to ETKernelIndex
        if not isinstance(translated_indices, ETKernelIndex):
            translated_indices = ETKernelIndex.from_backend_indices(translated_indices)
        if not isinstance(custom_ops_indices, ETKernelIndex):
            custom_ops_indices = ETKernelIndex.from_backend_indices(custom_ops_indices)

        combined_functions = translated_functions + custom_ops_functions
        combined_kernel_index = ETKernelIndex.merge_indices(
            translated_indices, custom_ops_indices
        )
        combined_yaml = ETParsedYaml(combined_functions, combined_kernel_index)
        custom_ops_parsed_yaml = ETParsedYaml(custom_ops_functions, custom_ops_indices)

    return combined_yaml, custom_ops_parsed_yaml


def main() -> None:
    parser = argparse.ArgumentParser(description="Generate operator source files")
    # Although we don't refer to --source-path directly, make_file_manager()
    # expects it to point to a directory that contains a templates/ subdirectory
    # containing the file templates.
    parser.add_argument(
        "-s",
        "--source-path",
        help="path to source directory for kernel templates",
    )
    parser.add_argument(
        "--functions-yaml-path",
        "--functions_yaml_path",
        help="path to the functions.yaml file to use. Optional, but at least "
        "one of --functions-yaml-path and --custom-ops-yaml-path must be "
        "specified.",
    )
    parser.add_argument(
        "--custom-ops-yaml-path",
        "--custom_ops_yaml_path",
        help="path to the custom_ops.yaml file to use. Optional, but at least "
        "one of --functions-yaml-path and --custom-ops-yaml-path must be "
        "specified.",
    )
    parser.add_argument(
        "--aten-yaml-path",
        "--aten_yaml_path",
        help="path to native_functions.yaml file.",
    )
    # Note that make_file_manager() also looks at --install-dir.
    parser.add_argument(
        "-d",
        "--install-dir",
        "--install_dir",
        help="output directory",
        default="build/generated",
    )
    parser.add_argument(
        "-o",
        "--output-dependencies",
        help="output a list of dependencies into the given file and exit",
    )
    # Although we don't refer to --dry-run directly, make_file_manager() looks
    # for it.
    parser.add_argument(
        "--dry-run",
        action="store_true",
        help="run without writing any files (still updates outputs)",
    )
    parser.add_argument(
        "--static-dispatch-backend",
        "--static_dispatch_backend",
        nargs="*",
        help="generate static dispatch code for the specific backend (if set)",
    )
    parser.add_argument(
        "--op-registration-whitelist",
        "--op_registration_whitelist",
        nargs="*",
        help="filter op registrations by the whitelist (if set); "
        "each item is `namespace`::`operator name` without overload name; "
        "e.g.: aten::empty aten::conv2d ...",
    )
    parser.add_argument(
        "--op-selection-yaml-path",
        "--op_selection_yaml_path",
        help="Provide a path to the operator selection (for custom build) YAML "
        "that contains the information about the set of selected operators "
        "and their categories (training, ...). Each operator is either a "
        "full operator name with overload or just a bare operator name. "
        "The operator names also contain the namespace prefix (e.g. aten::)",
    )
    parser.add_argument(
        "--tags-path",
        help="Path to tags.yaml. Required by yaml parsing in codegen system.",
    )
    parser.add_argument(
        "--rocm",
        action="store_true",
        help="reinterpret CUDA as ROCm/HIP and adjust filepaths accordingly",
    )
    parser.add_argument(
        "--use-aten-lib",
        "--use_aten_lib",
        action="store_true",
        help="a boolean flag to indicate whether we use ATen kernels or not, in the future this flag will be per "
        "operator",
    )
    parser.add_argument(
        "--manual_registration",
        "--manual-registration",
        action="store_true",
        help="a boolean flag to indicate whether we want to manually call"
        "register_kernels() or rely on static init. ",
    )
    parser.add_argument(
        "--generate",
        type=str,
        nargs="*",
        choices=["headers", "sources"],
        default=["headers", "sources"],
        help="Generate only a subset of files",
    )
    options = parser.parse_args()
    assert options.tags_path, "tags.yaml is required by codegen yaml parsing."

    selector = get_custom_build_selector(
        options.op_registration_whitelist,
        options.op_selection_yaml_path,
    )

    parsed_yaml, custom_ops_parsed_yaml = parse_yaml_files(
        aten_yaml_path=options.aten_yaml_path,
        tags_yaml_path=options.tags_path,
        native_yaml_path=options.functions_yaml_path,
        custom_ops_yaml_path=options.custom_ops_yaml_path,
        selector=selector,
        use_aten_lib=options.use_aten_lib,
    )
    native_functions, kernel_index = (
        parsed_yaml.native_functions,
        parsed_yaml.kernel_index,
    )
    custom_ops_native_functions = (
        custom_ops_parsed_yaml.native_functions if custom_ops_parsed_yaml else []
    )

    cpu_fm = make_file_manager(options=options)

    if "headers" in options.generate:
        # generate CustomOpsNativeFunctions.h when custom_ops.yaml is present, to match the build system.
        gen_headers(
            native_functions=native_functions,
            gen_custom_ops_header=options.custom_ops_yaml_path,
            custom_ops_native_functions=custom_ops_native_functions,
            selector=selector,
            kernel_index=kernel_index,
            cpu_fm=cpu_fm,
            use_aten_lib=options.use_aten_lib,
        )

    if "sources" in options.generate:
        gen_unboxing(
            native_functions=native_functions,
            cpu_fm=cpu_fm,
            selector=selector,
            use_aten_lib=options.use_aten_lib,
            kernel_index=kernel_index,
            manual_registration=options.manual_registration,
        )
        if custom_ops_native_functions:
            gen_custom_ops(
                native_functions=custom_ops_native_functions,
                selector=selector,
                kernel_index=kernel_index,
                cpu_fm=cpu_fm,
                rocm=options.rocm,
            )

    if options.output_dependencies:
        depfile_path = Path(options.output_dependencies).resolve()
        depfile_name = depfile_path.name
        depfile_stem = depfile_path.stem

        for fm, prefix in [
            (cpu_fm, ""),
        ]:
            varname = prefix + depfile_stem
            path = depfile_path.parent / (prefix + depfile_name)
            fm.write_outputs(varname, str(path))


if __name__ == "__main__":
    main()<|MERGE_RESOLUTION|>--- conflicted
+++ resolved
@@ -5,11 +5,7 @@
 from collections import defaultdict
 from dataclasses import dataclass
 from pathlib import Path
-<<<<<<< HEAD
-from typing import Any, Callable, Dict, List, Optional, Sequence, TextIO, Tuple, Union
-=======
 from typing import Any, Callable, Sequence, TextIO, TYPE_CHECKING
->>>>>>> f5ff1a3a
 
 import yaml
 
