--- conflicted
+++ resolved
@@ -452,7 +452,6 @@
   return result;
 }
 
-<<<<<<< HEAD
 Tensor _weight_int4pack_mm_xpu(
     const Tensor& A,
     const Tensor& B,
@@ -464,7 +463,6 @@
   auto M = A.size(0); // M
   auto N = B.size(0) * kNTileSize;  // N1=LCM(N, K)
   auto K = A.size(1); // K1=LCM(K, 1024)
-
   TORCH_CHECK(A.dtype() == kBFloat16 || A.dtype() == kHalf || A.dtype() == kFloat,
       __func__, " : expect A to be either 32-bit or 16-bit float tensor.");
   TORCH_CHECK(A.is_contiguous(),
@@ -474,8 +472,6 @@
 
   TORCH_CHECK(B.dtype() == kInt,
       __func__, " : expect B to be int32 tensor.");
-  TORCH_CHECK(B.is_contiguous(),
-      __func__, " : expect B to be contiguous.");
   TORCH_CHECK(B.dim() == 4,
       __func__, " : expect B to 4d tensor.");
 
@@ -486,36 +482,20 @@
   TORCH_CHECK(qScaleAndZeros.dim() == 3 && qScaleAndZeros.size(1) == N
       && qScaleAndZeros.size(2) == 2,
       __func__, ": expect qScaleAndZeros to be 3d tensor with sizes [:, ", N, ", 2]");
-
+  
   auto C = at::empty({M, N}, A.options());
   
-  // qScaleAndZeros [N, 2, K]
-  auto qscale = qScaleAndZeros.transpose(0, 1)[0];
-  auto qzp = qScaleAndZeros.transpose(0, 1)[1];
-  
-
+  //qScaleAndZeros [K/qGroupSize, N, 2]
+  //qscale:[K/qGroupSize, N]
+  //qzp:[K/qGroupSize, N]
+  auto qscale = qScaleAndZeros.select(2, 0).contiguous();
+  auto qzp = qScaleAndZeros.select(2, 1).contiguous();
   woq_matmul_int4(C, A, B, qscale, qzp, qGroupSize, onednn::Attr());
 
   return C;
 }
 
-TORCH_LIBRARY_IMPL(aten, XPU, m){
-  m.impl("addmm.out", TORCH_FN(addmm_out));
-  m.impl("_addmm_activation.out", TORCH_FN(_addmm_activation_out));
-  m.impl("mm.out", TORCH_FN(mm_out));
-  m.impl("mm", TORCH_FN(mm));
-  m.impl("baddbmm.out", TORCH_FN(baddbmm_out));
-  m.impl("baddbmm_", TORCH_FN(baddbmm_));
-  m.impl("baddbmm", TORCH_FN(baddbmm));
-  m.impl("addbmm.out", TORCH_FN(addbmm_out));
-  m.impl("addbmm_", TORCH_FN(addbmm_));
-  m.impl("addbmm", TORCH_FN(addbmm));
-  m.impl("bmm.out", TORCH_FN(bmm_out));
-  m.impl("bmm", TORCH_FN(bmm));
-  m.impl("addmv.out", TORCH_FN(addmv_out));
-=======
 TORCH_LIBRARY_IMPL(aten, XPU, m) {
->>>>>>> 0471cb77
   m.impl("tensordot.out", TORCH_FN(tensordot_out));
   m.impl("_weight_int4pack_mm", TORCH_FN(_weight_int4pack_mm_xpu));
 }
