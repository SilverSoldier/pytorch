#define TORCH_ASSERT_ONLY_METHOD_OPERATORS
#include <ATen/core/Tensor.h>
#include <ATen/cpp_custom_type_hack.h>
#include <ATen/Context.h>
#include <ATen/native/quantized/cpu/fbgemm_utils.h>
#include <ATen/native/quantized/cpu/init_qnnpack.h>
#include <ATen/native/quantized/PackedParams.h>
#include <ATen/native/quantized/cpu/QnnpackUtils.h>
#include <ATen/native/quantized/cpu/OnednnUtils.h>
#include <ATen/native/quantized/cpu/QuantUtils.h>
#include <ATen/native/onednn/ONEDNNCommon.h>
#include <ATen/quantized/Quantizer.h>
#include <torch/custom_class.h>
#include <torch/library.h>

#ifndef AT_PER_OPERATOR_HEADERS
#include <ATen/Functions.h>
#include <ATen/NativeFunctions.h>
#else
#include <ATen/ops/_saturate_weight_to_fp16.h>
#include <ATen/ops/_saturate_weight_to_fp16_native.h>
#include <ATen/ops/dequantize.h>
#include <ATen/ops/empty.h>
#include <ATen/ops/quantize_per_tensor.h>
#include <ATen/ops/zeros.h>
#endif

#include <c10/util/irange.h>

#include <algorithm>
#include <utility>
#include <vector>

int register_linear_params();

#ifdef USE_FBGEMM
namespace {
// Calculate the column offsets.
// Note this includes the sum of the columns as well as the scalar term
// B_zero_point * K, whereas the row_offsets created by
// PackAWithQuantRowOffset is only the sum of the A rows.
void calc_col_offsets_transpose(
    int K,
    int N,
    const int8_t* Bint8,
    int32_t* B_zero_point,
    int32_t* col_offsets,
    c10::QScheme qtype) {
  for (const auto i : c10::irange(N)) {
    int32_t sum = 0;
    for (const auto j : c10::irange(K)) {
      sum += Bint8[i * K + j];
    }
    if (qtype == c10::kPerTensorAffine) {
      col_offsets[i] = sum - B_zero_point[0] * K;
    } else {
      col_offsets[i] = sum - B_zero_point[i] * K;
    }
  }
}
} // namespace

c10::intrusive_ptr<LinearPackedParamsBase> PackedLinearWeight::prepack(
    // NOLINTNEXTLINE(performance-unnecessary-value-param)
    at::Tensor weight,
    std::optional<at::Tensor> bias) {
  TORCH_CHECK(
      weight.dim() == 2,
      "The weight tensor for quantized::linear_prepack (fbgemm) should"
      " be 2-dimensional.");

  auto N = weight.size(0);
  auto K = weight.size(1);

  // TODO: contiguous is called for further JIT optimizations.
  auto weight_contig = weight.contiguous();
  const auto qtype = weight.qscheme();
  std::vector<int32_t> weight_zero_points_int32(1, 0);
  if (qtype == c10::kPerTensorAffine) {
    weight_zero_points_int32[0] = {static_cast<int32_t>(weight.q_zero_point())};
  } else if (qtype == c10::kPerChannelAffine) {
    weight_zero_points_int32.resize(N, 0);
    for (const auto i : c10::irange(N)) {
      weight_zero_points_int32[i] =
          weight.q_per_channel_zero_points()[i].item<int32_t>();
    }
  }
  std::vector<float> weight_scales_float(1, 0.0);
  if (qtype == c10::kPerTensorAffine) {
    weight_scales_float[0] = {static_cast<float>(weight.q_scale())};
  } else if (qtype == c10::kPerChannelAffine) {
    weight_scales_float.resize(N, 0.0);
    for (const auto i : c10::irange(N)) {
      weight_scales_float[i] = weight.q_per_channel_scales()[i].item<float>();
    }
  }

  int8_t* weight_ptr_int8 =
      reinterpret_cast<int8_t*>(weight_contig.data_ptr<c10::qint8>());

  std::vector<int32_t> col_offsets(N);
  calc_col_offsets_transpose(
      /*K=*/static_cast<int>(K),
      /*N=*/static_cast<int>(N),
      /*Bint8=*/weight_ptr_int8,
      /*B_zero_point=*/weight_zero_points_int32.data(),
      /*col_offsets=*/col_offsets.data(),
      /*qtype=*/qtype);

  std::optional<at::Tensor> bias_contig;
  if (bias.has_value()) {
    at::Tensor bias_vec = bias.value();
    TORCH_CHECK(bias_vec.dim() == 1, "bias should be a vector (1D Tensor)");
    TORCH_CHECK(
        bias_vec.size(0) == N,
        "bias should have N elements: " + std::to_string(N));
    bias_contig = bias->contiguous();
  }
  auto ret_ptr = c10::make_intrusive<PackedLinearWeight>(
      std::make_unique<fbgemm::PackBMatrix<int8_t>>(
          /*trans=*/fbgemm::matrix_op_t::Transpose,
          /*nRow=*/K,
          /*nCol=*/N,
          /*smat=*/weight_ptr_int8,
          /*ld=*/K,
          /*pmat=*/nullptr, // PackBMatrix manages ownership of pmat
          /*groups=*/1),
      bias_contig,
      col_offsets,
      weight_scales_float,
      weight_zero_points_int32,
      qtype);
  return ret_ptr;
}
#endif // USE_FBGEMM

#ifdef USE_PYTORCH_QNNPACK
c10::intrusive_ptr<LinearPackedParamsBase> PackedLinearWeightsQnnp::prepack(
    // NOLINTNEXTLINE(performance-unnecessary-value-param)
    at::Tensor weight,
    std::optional<at::Tensor> bias_in) {
  TORCH_CHECK(
      weight.dim() == 2,
      "quantized::linear_prepack (qnnpack): Weight tensor rank should be == 2");

  int64_t rows_w = weight.size(0);
  at::Tensor bias_fp32;
  if (bias_in.has_value()) {
    bias_fp32 = bias_in.value();
  } else {
    bias_fp32 = at::zeros(rows_w, weight.options().dtype(at::kFloat));
  }
  TORCH_CHECK(
      !bias_fp32.defined() ||
          (bias_fp32.ndimension() == 1 && bias_fp32.size(0) == rows_w),
      "quantized::linear_prepack (qnnpack): Given weight of size ",
      weight.sizes(),
      ", expected bias to be 1-dimensional with ",
      rows_w,
      " elements",
      ", but got bias of size ",
      bias_fp32.sizes(),
      " instead");

  at::Tensor weight_contig = weight.contiguous();
  auto [w_zero_points, w_scales] =
      make_zero_points_and_scales_tensor(weight_contig);

  at::native::initQNNPACK();

  // We set the pre-packed linear weights to nullptr below as we call pre-pack
  // during the first invocation of operator run. Refer to Linear.cpp for more
  // details. TODO Update to actually call pre-pack here once bias is removed
  // from pre-packing step.
  auto wt_ptr = c10::make_intrusive<PackedLinearWeightsQnnp>(
      nullptr,
      weight_contig, /* int8_t weight */
      bias_fp32.contiguous(), /* fp32 bias */
      std::nullopt, /* input_scale */
      w_scales,
      std::move(w_zero_points));
  return wt_ptr;
}
#endif // USE_PYTORCH_QNNPACK

#ifdef USE_FBGEMM

c10::intrusive_ptr<LinearPackedParamsBase> PackedLinearWeightFp16::prepack(
    // NOLINTNEXTLINE(performance-unnecessary-value-param)
    at::Tensor weight,
    // NOLINTNEXTLINE(performance-unnecessary-value-param)
    std::optional<at::Tensor> bias) {

  weight = at::_saturate_weight_to_fp16(weight);

  const int64_t K = weight.size(1);
  const int64_t N = weight.size(0);
  at::Tensor weight_contig = weight.contiguous();
  float* weight_contig_ptr = weight_contig.data_ptr<float>();

  // TODO(mingzhe09088):
  // Consider using a functor here in PackedGemmMatrixFP16
  // Comments from (XQ): Not entirely sure this make_unique is safe.
  // make_unique is created with regular "new", and freed through
  // TypeMetaData::deleteFn in this function. This is perfectly fine if the
  // tensors are created and freed within this translation unit. It might be
  // very problematic if that tensor flows across dll boundaries.
  auto ptr = c10::make_intrusive<PackedLinearWeightFp16>(
      std::make_unique<fbgemm::PackedGemmMatrixFP16>(
          fbgemm::matrix_op_t::Transpose, K, N, 1, weight_contig_ptr),
      bias);
  return ptr;
}
#endif // USE_FBGEMM

#if AT_ONEDNN_ENABLED()
c10::intrusive_ptr<LinearPackedParamsBase> PackedLinearWeightsOnednn::prepack(
    at::Tensor weight,
    std::optional<at::Tensor> bias) {
  TORCH_CHECK(
      weight.dim() == 2,
      "The weight tensor for quantized::linear_prepack (onednn) should"
      " be 2-dimensional.");
  // Weight
  std::vector<int64_t> dims = weight.sizes().vec();
  auto N = weight.size(0);
  std::vector<int32_t> wgt_zero_points;
  ideep::scale_t wgt_scales;
  const auto qtype = weight.qscheme();
  if (qtype == c10::kPerTensorAffine) {
    TORCH_CHECK(
        weight.q_zero_point() == 0,
        "quantized::linear_prepack: ONEDNN only supports symmetric quantization of weight,"
        " whose zero point must be 0, but got ", weight.q_zero_point());
    wgt_zero_points = std::vector<int32_t>(1, weight.q_zero_point());
    wgt_scales = ideep::scale_t(1, 1.0/weight.q_scale()); // Scales of ONEDNN and PyTorch are reciprocal
  } else if (qtype == c10::kPerChannelAffine) {
    wgt_zero_points.resize(N);
    wgt_scales.resize(N);
    for (int i = 0; i < N; ++i) {
      wgt_zero_points[i] = weight.q_per_channel_zero_points()[i].item<int32_t>();
      TORCH_CHECK(
          wgt_zero_points[i] == 0,
          "quantized::linear_prepack: ONEDNN only supports symmetric quantization of weight,"
          " whose zero point must be 0, but got ",  wgt_zero_points[i], ", at index ", i);
      wgt_scales[i] = 1.0f / weight.q_per_channel_scales()[i].item<float>(); // Scales of ONEDNN and PyTorch are reciprocal
    }
  } else {
    TORCH_CHECK(false, "Unsupported qscheme: ", toString(qtype));
  }

  // Prepack weight
  auto weight_copy = weight.clone();
  ideep::tensor wgt = ideep::tensor({dims, dnnl::memory::data_type::s8}, weight_copy.data_ptr());
  wgt.transpose_(0, 1); // ONEDNN requires transposed weight
  auto src_dims = ideep::dims(); // Unknown when prepacking
  ideep::attr_t op_attr;
  op_attr.set_zero_points_mask(DNNL_ARG_SRC, 0);
  auto w_desc = ideep::matmul_forward::expected_weights_desc(wgt.get_dims(), src_dims, dnnl::memory::data_type::s8,
                                                             dnnl::memory::data_type::u8, op_attr);
  ideep::tensor exp_wgt(w_desc);
  exp_wgt.feed_from(wgt);
  ideep::tensor * packed_weight_p = new ideep::tensor(std::move(exp_wgt));
  packed_weight_p->set_scale(wgt_scales);
  packed_weight_p->set_zero_point(wgt_zero_points);
  std::unique_ptr<ideep::tensor> weight_ptr(packed_weight_p);
  // Bias
  std::optional<ideep::tensor> onednn_bias{std::nullopt};
  if (bias.has_value()) {
    auto& b = bias.value();
    auto bias_size = b.sizes().vec();
    bias_size.insert(bias_size.begin(), 1);
    TORCH_CHECK(
        bias_size[1] == weight_ptr->get_dim(1),
        "bias should have N elements: ",
        std::to_string(weight_ptr->get_dim(1)),
        ", but got ", bias_size[1]);
    auto bias_desc = ideep::tensor::desc(bias_size, dnnl::memory::data_type::f32);
    ideep::tensor packed_bias;
    packed_bias.init(bias_desc, b.data_ptr());
    onednn_bias = std::optional<ideep::tensor>(packed_bias);
  }
  auto ret_ptr = c10::make_intrusive<PackedLinearWeightsOnednn>(
      PackedLinearWeightsOnednn{
        std::move(weight_ptr),
        onednn_bias,
        weight,
        bias});
  return ret_ptr;
}

inline at::Tensor pack_weight_to_onednn_tensor(
    const at::Tensor& weight,
    std::optional<torch::List<int64_t>>& input_shape) {
  std::vector<int64_t> w_dims = weight.sizes().vec();
  ideep::tensor wei = ideep::tensor({w_dims, dnnl::memory::data_type::s8}, weight.data_ptr());
  wei.transpose_(0, 1); // oneDNN requires transposed weight
  ideep::dims input_dims = input_shape.has_value() ? input_shape.value().vec() : ideep::dims();
  ideep::attr_t op_attr;
  op_attr.set_zero_points_mask(DNNL_ARG_SRC, 0);
  auto w_desc = ideep::matmul_forward::expected_weights_desc(
      wei.get_dims(), input_dims, dnnl::memory::data_type::s8, dnnl::memory::data_type::u8, op_attr);
  ideep::tensor expected_weight(w_desc);
  expected_weight.feed_from(wei);
  auto packed_weight = at::native::new_with_itensor_onednn(
      std::move(expected_weight),
      c10::optTypeMetaToScalarType(weight.options().dtype_opt()),
      weight.options().device_opt());
  return packed_weight;
}

<<<<<<< HEAD
#endif // #if AT_ONEDNN_ENABLED()
=======
inline at::Tensor pack_weight_to_fp16_onednn_tensor(
    at::Tensor& weight,
    std::optional<torch::List<int64_t>>& input_shape) {
  TORCH_CHECK(weight.scalar_type() == at::kHalf || weight.scalar_type() == at::kFloat, "Weight should be of type float or float16");
  weight = weight.scalar_type() == at::kHalf ? weight : at::_saturate_weight_to_fp16(weight);
  std::vector<int64_t> w_dims = weight.sizes().vec();
  auto weight_fp16 = weight.to(at::kHalf);
  ideep::tensor wei = ideep::tensor({w_dims, dnnl::memory::data_type::f16}, weight_fp16.data_ptr());
  auto expected_weight = wei.transpose(0, 1); // oneDNN requires transposed weight
  // Onednn does not support f32f16f32 matmul, so we need to convert weight to f32 before compute
  // Therefore, we just return weight in plain format
  auto packed_weight = at::native::new_with_itensor_mkldnn(
      std::move(expected_weight),
      c10::kHalf,
      weight.options().device_opt());
  return packed_weight;
}

#endif // #if AT_MKLDNN_ENABLED()
>>>>>>> ed388394

namespace at::native {

at::Tensor _saturate_weight_to_fp16(const Tensor& weight) {
  Tensor weight_contig = weight.contiguous();
  float* weight_contig_ptr = weight_contig.data_ptr<float>();
  quant_utils::HandleWeightsSaturation(weight.size(0) * weight.size(1), weight_contig_ptr);
  return weight;
}

template <class... Inputs>
inline std::vector<c10::IValue> makeStack(Inputs&&... inputs) {
  return {std::forward<Inputs>(inputs)...};
}

template <class... Args>
inline std::vector<c10::IValue> callOpByHandle(
    const c10::OperatorHandle& op,
    Args... args) {
  auto stack = makeStack(std::forward<Args>(args)...);
  c10::Dispatcher::singleton().callBoxed(op, &stack);
  return stack;
}

template <class... Args>
inline std::vector<c10::IValue> callOpByName(
    const char* func_name,
    const char* overload_name,
    Args... args) {
  const std::optional<c10::OperatorHandle> op_handle =
      c10::Dispatcher::singleton().findSchema({func_name, overload_name});
  assert(op_handle.has_value());
  return callOpByHandle(op_handle.value(), std::forward<Args>(args)...);
}

at::Tensor wrapped_quantized_linear(
    at::Tensor input,
    const at::Tensor& input_scale,
    const at::Tensor& input_zero_point,
    const at::Tensor& weight,
    const at::Tensor& weight_scale,
    const at::Tensor& weight_zero_point,
    const at::Tensor& bias,
    const at::Tensor& output_scale,
    const at::Tensor& output_zero_point,
    [[maybe_unused]] const int64_t out_channel);

at::Tensor wrapped_quantized_linear(
    // NOLINTNEXTLINE(performance-unnecessary-value-param)
    at::Tensor input,
    const at::Tensor& input_scale,
    const at::Tensor& input_zero_point,
    const at::Tensor& weight,
    const at::Tensor& weight_scale,
    const at::Tensor& weight_zero_point,
    const at::Tensor& bias,
    const at::Tensor& output_scale,
    const at::Tensor& output_zero_point,
    [[maybe_unused]] const int64_t out_channel) {
  //This op does four things:
  // 1. Use quantize_per_tensor to quantize the input
  // 2. Use quantized::linear_prepack to prepack the weight and bias
  // 3. Use quantized::linear to do the int8 linear quantized computation
  // 4. Use dequantize to dequantize the result of quantized::linear
  // The reason we do this is because we want to have such wrapper op to
  // bypass the issue from torch.export
#ifdef USE_FBGEMM
  auto qw = at::quantize_per_tensor(
      weight, weight_scale, weight_zero_point, c10::ScalarType::QInt8);
  auto op = Dispatcher::singleton()
                .findSchemaOrThrow("quantized::linear_prepack", "")
                .typed<c10::intrusive_ptr<LinearPackedParamsBase>(
                    at::Tensor, std::optional<at::Tensor>)>();
  auto packed_params = op.call(qw, bias);

  auto qx = at::quantize_per_tensor(
      input, input_scale, input_zero_point, c10::ScalarType::QUInt8);

  const auto scale_val = output_scale.item().toFloat();
  const auto zero_point_val = output_zero_point.item().toLong();

  auto result = callOpByName(
      "quantized::linear", "", qx, packed_params, scale_val, zero_point_val);

  return at::dequantize(result[0].toTensor());
#else // USE_FBGEMM
  TORCH_CHECK(
      false, "This PyTorch installation was not built with FBGEMM operators");
#endif // USE_FBGEMM
}

at::Tensor wrapped_quantized_linear_meta(
    at::Tensor input,
    [[maybe_unused]] const at::Tensor& input_scale,
    [[maybe_unused]] const at::Tensor& input_zero_point,
    const at::Tensor& weight,
    [[maybe_unused]] const at::Tensor& weight_scale,
    [[maybe_unused]] const at::Tensor& weight_zero_point,
    [[maybe_unused]] const at::Tensor& bias,
    [[maybe_unused]] const at::Tensor& output_scale,
    [[maybe_unused]] const at::Tensor& output_zero_point,
    [[maybe_unused]] const int64_t out_channel);

at::Tensor wrapped_quantized_linear_meta(
    // NOLINTNEXTLINE(performance-unnecessary-value-param)
    at::Tensor input,
    [[maybe_unused]] const at::Tensor& input_scale,
    [[maybe_unused]] const at::Tensor& input_zero_point,
    const at::Tensor& weight,
    [[maybe_unused]] const at::Tensor& weight_scale,
    [[maybe_unused]] const at::Tensor& weight_zero_point,
    [[maybe_unused]] const at::Tensor& bias,
    [[maybe_unused]] const at::Tensor& output_scale,
    [[maybe_unused]] const at::Tensor& output_zero_point,
    [[maybe_unused]] const int64_t out_channel) {
#ifdef USE_FBGEMM
  const at::SymInt M = input.sym_size(0);
  const at::SymInt N = weight.sym_size(0);
  auto Y = at::empty_symint({M, N}, input.options().dtype(at::kFloat));
  return Y;
#else // USE_FBGEMM
  TORCH_CHECK(
      false, "This PyTorch installation was not built with FBGEMM operators");
#endif // USE_FBGEMM
}

at::Tensor _wrapped_linear_prepack(const at::Tensor& weight,
    const at::Tensor& weight_scale,
    const at::Tensor& weight_zero_point,
    const at::Tensor& bias);

at::Tensor _wrapped_linear_prepack(const at::Tensor& weight,
    const at::Tensor& weight_scale,
    const at::Tensor& weight_zero_point,
    const at::Tensor& bias) {
  // This op does two things
  // 1. Use quantize_per_tensor to quantize the weight
  // 2. Use quantized::linear_prepack to prepack the weight and bias
  // The reason we do this is because we want to have such wrapper op to
  // save the quantized weight as constants for AOTI
#ifdef USE_FBGEMM
  TORCH_CHECK(
      weight.dim() == 2,
      "fbgemm weight packing only packs matrices not vectors.");
  auto qw = at::quantize_per_tensor(
      weight, weight_scale, weight_zero_point, c10::ScalarType::QInt8);

  auto op = Dispatcher::singleton()
                .findSchemaOrThrow("quantized::linear_prepack", "")
                .typed<c10::intrusive_ptr<LinearPackedParamsBase>(
                    at::Tensor, std::optional<at::Tensor>)>();
  auto packed_params = op.call(qw, bias);

  auto unique_ptr_wrapper =
      std::make_unique<decltype(packed_params)>(std::move(packed_params));
  auto ret = cpp_custom_type_hack::create(
      std::move(unique_ptr_wrapper), weight.options());
  return ret;
#else // USE_FBGEMM
  TORCH_CHECK(
      false, "This PyTorch installation was not built with FBGEMM operators");
#endif // USE_FBGEMM
}

at::Tensor _wrapped_quantized_linear_prepacked(const at::Tensor& input, const at::Tensor& input_scale,
    const at::Tensor& input_zero_point,
    const at::Tensor& packed_weight,
    const at::Tensor& output_scale,
    const at::Tensor& output_zero_point,
    [[maybe_unused]] const int64_t out_channel);

at::Tensor _wrapped_quantized_linear_prepacked(const at::Tensor& input, const at::Tensor& input_scale,
    const at::Tensor& input_zero_point,
    const at::Tensor& packed_weight,
    const at::Tensor& output_scale,
    const at::Tensor& output_zero_point,
    [[maybe_unused]] const int64_t out_channel) {
  // This op is similar to wrapped_quantized_linear, but it takes the prepacked weight
#ifdef USE_FBGEMM
  auto qx = at::quantize_per_tensor(
      input, input_scale, input_zero_point, c10::ScalarType::QUInt8);
  const auto scale_val = output_scale.item().toFloat();
  const auto zero_point_val = output_zero_point.item().toLong();
  auto packed_weight_ptr =
      // @lint-ignore CLANGTIDY facebook-hte-Deprecated
      cpp_custom_type_hack::cast<c10::intrusive_ptr<LinearPackedParamsBase>>(
          packed_weight);
  auto result = callOpByName(
      "quantized::linear", "", qx, packed_weight_ptr, scale_val, zero_point_val);

  return at::dequantize(result[0].toTensor());
#else // USE_FBGEMM
  TORCH_CHECK(
      false, "This PyTorch installation was not built with FBGEMM operators");
#endif // USE_FBGEMM
}

at::Tensor _wrapped_linear_prepack_meta(const at::Tensor& weight,
    [[maybe_unused]] const at::Tensor& weight_scale,
    [[maybe_unused]] const at::Tensor& weight_zero_point,
    [[maybe_unused]] const at::Tensor& bias);

at::Tensor _wrapped_linear_prepack_meta(const at::Tensor& weight,
    [[maybe_unused]] const at::Tensor& weight_scale,
    [[maybe_unused]] const at::Tensor& weight_zero_point,
    [[maybe_unused]] const at::Tensor& bias) {
#ifdef USE_FBGEMM
  TORCH_CHECK(
      weight.dim() == 2,
      "fbgemm weight packing only packs matrices not vectors.");
  const at::SymInt M = weight.sym_size(0);
  const at::SymInt N = weight.sym_size(1);
  auto Y = at::empty_symint({M, N}, weight.options().dtype(at::kFloat));
  return Y;
#else // USE_FBGEMM
  TORCH_CHECK(
      false, "This PyTorch installation was not built with FBGEMM operators");
#endif // USE_FBGEMM
}

at::Tensor _wrapped_quantized_linear_prepacked_meta(const at::Tensor& input,
    [[maybe_unused]] const at::Tensor& input_scale,
    [[maybe_unused]] const at::Tensor& input_zero_point,
    [[maybe_unused]] const at::Tensor& packed_weight,
    [[maybe_unused]] const at::Tensor& output_scale,
    [[maybe_unused]] const at::Tensor& output_zero_point,
    const int64_t out_channel);

at::Tensor _wrapped_quantized_linear_prepacked_meta(const at::Tensor& input,
    [[maybe_unused]] const at::Tensor& input_scale,
    [[maybe_unused]] const at::Tensor& input_zero_point,
    [[maybe_unused]] const at::Tensor& packed_weight,
    [[maybe_unused]] const at::Tensor& output_scale,
    [[maybe_unused]] const at::Tensor& output_zero_point,
    const int64_t out_channel) {
#ifdef USE_FBGEMM
  auto out_sizes = input.sym_sizes().vec();
  TORCH_CHECK(
        out_sizes.size() == 2,
        "The dimension of weight tensor should be equal to 2");
  out_sizes[out_sizes.size() - 1] = out_channel;

  return at::empty_symint(out_sizes, input.options());
#else // USE_FBGEMM
  TORCH_CHECK(
      false, "This PyTorch installation was not built with FBGEMM operators");
#endif // USE_FBGEMM
}

namespace {

class QLinearPackWeightInt8 final {
 public:
  static c10::intrusive_ptr<LinearPackedParamsBase> run(
      at::Tensor weight,
      std::optional<Tensor> bias) {
    auto& ctx = at::globalContext();

#ifdef USE_FBGEMM
    if (ctx.qEngine() == at::QEngine::FBGEMM ||
        ctx.qEngine() == at::QEngine::X86) {
      return PackedLinearWeight::prepack(std::move(weight), std::move(bias));
    }
#endif
#ifdef USE_PYTORCH_QNNPACK
    if (ctx.qEngine() == at::QEngine::QNNPACK) {
      return PackedLinearWeightsQnnp::prepack(
          std::move(weight), std::move(bias));
    }
#endif
#if AT_ONEDNN_ENABLED()
    if (ctx.qEngine() == at::QEngine::ONEDNN) {
      return PackedLinearWeightsOnednn::prepack(std::move(weight), std::move(bias));
    }
#endif // #if AT_ONEDNN_ENABLED()
    TORCH_CHECK(
        false,
        "Didn't find engine for operation quantized::linear_prepack ",
        toString(ctx.qEngine()));
  }
};

class QLinearPackWeightFp16 final {
 public:
  static c10::intrusive_ptr<LinearPackedParamsBase> run(
      at::Tensor weight,
      std::optional<Tensor> bias) {
    auto& ctx = at::globalContext();
#ifdef USE_FBGEMM
    // temporarily convert weight back to fp32, needs to be fixed
    // after fbgemm fixes the interface for their prepacking op (take fp16 input0
    weight = weight.to(ScalarType::Float);
    if (ctx.qEngine() == at::QEngine::FBGEMM ||
        ctx.qEngine() == at::QEngine::X86) {
      return PackedLinearWeightFp16::prepack(
          std::move(weight), std::move(bias));
    }
#endif // USE_FBGEMM
#ifdef USE_PYTORCH_QNNPACK
    if (ctx.qEngine() == at::QEngine::QNNPACK) {
      TORCH_CHECK(
          false,
          "quantized::linear_prepack_fp16 is currently "
          "not supported by QNNPACK");
    }
#endif // USE_PYTORCH_QNNPACK
#if AT_ONEDNN_ENABLED()
    if (ctx.qEngine() == at::QEngine::ONEDNN) {
      TORCH_CHECK(
          false,
          "quantized::linear_prepack_fp16 is currently "
          "not supported by ONEDNN");
    }
#endif // #if AT_ONEDNN_ENABLED()
    TORCH_CHECK(
        false,
        "Didn't find engine for operation quantized::linear_prepack_fp16 ",
        toString(ctx.qEngine()));
  }
};

class QLinearPackWeightInt8Legacy final {
 public:
  static Tensor run(
    // NOLINTNEXTLINE(performance-unnecessary-value-param)
    [[maybe_unused]] at::Tensor weight,
    // NOLINTNEXTLINE(performance-unnecessary-value-param)
    [[maybe_unused]] std::optional<Tensor> bias) {
    TORCH_CHECK(false,
        "This model uses an outdated version of quantized.linear_prepack. "
        "Please re-export your model using the newer definitions in torch.jit.quantized");
  }
};

class QLinearPackWeightFp16Legacy final {
 public:
  static Tensor run(
    // NOLINTNEXTLINE(performance-unnecessary-value-param)
    [[maybe_unused]] at::Tensor weight,
    // NOLINTNEXTLINE(performance-unnecessary-value-param)
    [[maybe_unused]] std::optional<Tensor> bias) {
    TORCH_CHECK(false,
        "This model uses an outdated version of quantized.linear_prepack_fp16. "
        "Please re-export your model using the newer definitions in torch.jit.quantized");
  }
};

class QLinearPackWeightInt8Onednn final {
 public:
  static at::Tensor run(
    // NOLINTNEXTLINE(performance-unnecessary-value-param)
    [[maybe_unused]] at::Tensor weight, // Not QTensor
    // NOLINTNEXTLINE(performance-unnecessary-value-param)
    [[maybe_unused]] std::optional<torch::List<int64_t>> input_shape) {
#if AT_ONEDNN_ENABLED()
    return pack_weight_to_onednn_tensor(weight, input_shape);
#else
    TORCH_CHECK(false, "Unimplemented as onednn is not available.");
#endif
  }
};

class QLinearPackWeightFp16Onednn final {
 public:
  static at::Tensor run(
    // NOLINTNEXTLINE(performance-unnecessary-value-param)
    [[maybe_unused]] at::Tensor weight, // Not QTensor
    // NOLINTNEXTLINE(performance-unnecessary-value-param)
    [[maybe_unused]] std::optional<torch::List<int64_t>> input_shape) {
#if AT_MKLDNN_ENABLED()
    return pack_weight_to_fp16_onednn_tensor(weight, input_shape);
#else
    TORCH_CHECK(false, "Unimplemented as onednn is not available.");
#endif
  }
};

TORCH_LIBRARY_IMPL(quantized, QuantizedCPU, m) {
  register_linear_params();
  m.impl(TORCH_SELECTIVE_NAME("quantized::linear_prepack"), TORCH_FN(QLinearPackWeightInt8::run));
  m.impl(TORCH_SELECTIVE_NAME("quantized::linear_prepack_legacy"), TORCH_FN(QLinearPackWeightInt8Legacy::run));
}

TORCH_LIBRARY_IMPL(quantized, CPU, m) {
  register_linear_params();
  m.impl(TORCH_SELECTIVE_NAME("quantized::linear_prepack_fp16"), TORCH_FN(QLinearPackWeightFp16::run));
  m.impl(TORCH_SELECTIVE_NAME("quantized::linear_prepack_fp16_legacy"), TORCH_FN(QLinearPackWeightFp16Legacy::run));
}

TORCH_LIBRARY_IMPL(_quantized, QuantizedCPU, m) {
  register_linear_params();
  m.impl(TORCH_SELECTIVE_NAME("_quantized::linear_prepack"), TORCH_FN(QLinearPackWeightInt8::run));
}

TORCH_LIBRARY_IMPL(_quantized, CPU, m) {
  register_linear_params();
  m.impl(TORCH_SELECTIVE_NAME("_quantized::linear_prepack_fp16"), TORCH_FN(QLinearPackWeightFp16::run));
  m.impl(TORCH_SELECTIVE_NAME("_quantized::linear_prepack_fp16_legacy"), TORCH_FN(QLinearPackWeightFp16Legacy::run));
  m.impl(TORCH_SELECTIVE_NAME("_quantized::wrapped_quantized_linear"), TORCH_FN(wrapped_quantized_linear));
  m.impl(
      TORCH_SELECTIVE_NAME("_quantized::_wrapped_linear_prepack"),
      _wrapped_linear_prepack);
  m.impl(
      TORCH_SELECTIVE_NAME("_quantized::_wrapped_quantized_linear_prepacked"),
      _wrapped_quantized_linear_prepacked);
}

TORCH_LIBRARY_IMPL(_quantized, Meta, m) {
  m.impl(TORCH_SELECTIVE_NAME("_quantized::wrapped_quantized_linear"), TORCH_FN(wrapped_quantized_linear_meta));
  m.impl(
      TORCH_SELECTIVE_NAME("_quantized::_wrapped_linear_prepack"),
      _wrapped_linear_prepack_meta);
  m.impl(
      TORCH_SELECTIVE_NAME("_quantized::_wrapped_quantized_linear_prepacked"),
      _wrapped_quantized_linear_prepacked_meta);
}

TORCH_LIBRARY_IMPL(onednn, CPU, m) {
  m.impl(TORCH_SELECTIVE_NAME("onednn::qlinear_prepack"), TORCH_FN(QLinearPackWeightInt8Onednn::run));
}

TORCH_LIBRARY_IMPL(onednn, CPU, m) {
  m.impl(TORCH_SELECTIVE_NAME("onednn::linear_prepack_fp16"), TORCH_FN(QLinearPackWeightFp16Onednn::run));
}

} // namespace
} // namespace at::native<|MERGE_RESOLUTION|>--- conflicted
+++ resolved
@@ -309,9 +309,6 @@
   return packed_weight;
 }
 
-<<<<<<< HEAD
-#endif // #if AT_ONEDNN_ENABLED()
-=======
 inline at::Tensor pack_weight_to_fp16_onednn_tensor(
     at::Tensor& weight,
     std::optional<torch::List<int64_t>>& input_shape) {
@@ -323,15 +320,14 @@
   auto expected_weight = wei.transpose(0, 1); // oneDNN requires transposed weight
   // Onednn does not support f32f16f32 matmul, so we need to convert weight to f32 before compute
   // Therefore, we just return weight in plain format
-  auto packed_weight = at::native::new_with_itensor_mkldnn(
+  auto packed_weight = at::native::new_with_itensor_onednn(
       std::move(expected_weight),
       c10::kHalf,
       weight.options().device_opt());
   return packed_weight;
 }
 
-#endif // #if AT_MKLDNN_ENABLED()
->>>>>>> ed388394
+#endif // #if AT_ONEDNN_ENABLED()
 
 namespace at::native {
 
@@ -701,7 +697,7 @@
     [[maybe_unused]] at::Tensor weight, // Not QTensor
     // NOLINTNEXTLINE(performance-unnecessary-value-param)
     [[maybe_unused]] std::optional<torch::List<int64_t>> input_shape) {
-#if AT_MKLDNN_ENABLED()
+#if AT_ONEDNN_ENABLED()
     return pack_weight_to_fp16_onednn_tensor(weight, input_shape);
 #else
     TORCH_CHECK(false, "Unimplemented as onednn is not available.");
